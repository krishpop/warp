# Copyright (c) 2022 NVIDIA CORPORATION.  All rights reserved.
# NVIDIA CORPORATION and its licensors retain all intellectual property
# and proprietary rights in and to this software, related documentation
# and any modifications thereto.  Any use, reproduction, disclosure or
# distribution of this software and related documentation without an express
# license agreement from NVIDIA CORPORATION is strictly prohibited.

import os

import warp.config
from warp.thirdparty import appdirs


# builds cuda source to PTX or CUBIN using NVRTC (output type determined by output_path extension)
def build_cuda(cu_path, arch, output_path, config="release", verify_fp=False, fast_math=False):
    with open(cu_path, "rb") as src_file:
        src = src_file.read()
        cu_path = cu_path.encode("utf-8")
        inc_path = os.path.join(os.path.dirname(os.path.realpath(__file__)), "native").encode("utf-8")
        output_path = output_path.encode("utf-8")

        if warp.config.llvm_cuda:
            warp.context.runtime.llvm.compile_cuda(src, cu_path, inc_path, output_path, False)

        else:
            err = warp.context.runtime.core.cuda_compile_program(
                src, arch, inc_path, config == "debug", warp.config.verbose, verify_fp, fast_math, output_path
            )
            if err != 0:
                raise Exception(f"CUDA kernel build failed with error code {err}")


# load PTX or CUBIN as a CUDA runtime module (input type determined by input_path extension)
def load_cuda(input_path, device):
    if not device.is_cuda:
        raise ("Not a CUDA device")

    return warp.context.runtime.core.cuda_load_module(device.context, input_path.encode("utf-8"))


def build_cpu(obj_path, cpp_path, mode="release", verify_fp=False, fast_math=False):
    with open(cpp_path, "rb") as cpp:
        src = cpp.read()
        cpp_path = cpp_path.encode("utf-8")
        inc_path = os.path.join(os.path.dirname(os.path.realpath(__file__)), "native").encode("utf-8")
        obj_path = obj_path.encode("utf-8")

<<<<<<< HEAD
        warp.context.runtime.llvm.compile_cpp(src, cpp_path, inc_path, obj_path, mode == "debug", verify_fp)
=======
        err = warp.context.runtime.llvm.compile_cpp(src, cpp_path, inc_path, obj_path, mode == "debug")
        if err != 0:
            raise Exception(f"CPU kernel build failed with error code {err}")
>>>>>>> 3524f343


kernel_bin_dir = None
kernel_gen_dir = None


def init_kernel_cache(path=None):
    """Initialize kernel cache directory.

    This function is used during Warp initialization, but it can also be called directly to change the cache location.
    If the path is not explicitly specified, a default location will be chosen based on OS-specific conventions.

    To change the default cache location, set warp.config.kernel_cache_dir before calling warp.init().
    """

    if path is not None:
        cache_root_dir = os.path.realpath(path)
    else:
        cache_root_dir = appdirs.user_cache_dir(
            appname="warp", appauthor="NVIDIA Corporation", version=warp.config.version
        )

    cache_bin_dir = os.path.join(cache_root_dir, "bin")
    cache_gen_dir = os.path.join(cache_root_dir, "gen")

    if not os.path.isdir(cache_root_dir):
        # print("Creating cache directory '%s'" % cache_root_dir)
        os.makedirs(cache_root_dir, exist_ok=True)

    if not os.path.isdir(cache_gen_dir):
        # print("Creating codegen directory '%s'" % cache_gen_dir)
        os.makedirs(cache_gen_dir, exist_ok=True)

    if not os.path.isdir(cache_bin_dir):
        # print("Creating binary directory '%s'" % cache_bin_dir)
        os.makedirs(cache_bin_dir, exist_ok=True)

    warp.config.kernel_cache_dir = cache_root_dir

    global kernel_bin_dir, kernel_gen_dir
    kernel_bin_dir = cache_bin_dir
    kernel_gen_dir = cache_gen_dir


def clear_kernel_cache():
    """Clear the kernel cache."""

    import glob

    paths = []

    if kernel_bin_dir is not None and os.path.isdir(kernel_bin_dir):
        pattern = os.path.join(kernel_bin_dir, "wp_*")
        paths += glob.glob(pattern)

    if kernel_gen_dir is not None and os.path.isdir(kernel_gen_dir):
        pattern = os.path.join(kernel_gen_dir, "wp_*")
        paths += glob.glob(pattern)

    for p in paths:
        if os.path.isfile(p):
            os.remove(p)<|MERGE_RESOLUTION|>--- conflicted
+++ resolved
@@ -45,13 +45,9 @@
         inc_path = os.path.join(os.path.dirname(os.path.realpath(__file__)), "native").encode("utf-8")
         obj_path = obj_path.encode("utf-8")
 
-<<<<<<< HEAD
-        warp.context.runtime.llvm.compile_cpp(src, cpp_path, inc_path, obj_path, mode == "debug", verify_fp)
-=======
-        err = warp.context.runtime.llvm.compile_cpp(src, cpp_path, inc_path, obj_path, mode == "debug")
+        err = warp.context.runtime.llvm.compile_cpp(src, cpp_path, inc_path, obj_path, mode == "debug", verify_fp)
         if err != 0:
             raise Exception(f"CPU kernel build failed with error code {err}")
->>>>>>> 3524f343
 
 
 kernel_bin_dir = None
