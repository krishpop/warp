import warp as wp
import numpy as np

from typing import Tuple, List

PI = wp.constant(3.14159265359)
PI_2 = wp.constant(1.57079632679)


@wp.func
def velocity_at_point(qd: wp.spatial_vector, r: wp.vec3):
    """
    Returns the velocity of a point relative to the frame with the given spatial velocity.
    """
    return wp.cross(wp.spatial_top(qd), r) + wp.spatial_bottom(qd)


@wp.func
def quat_twist(axis: wp.vec3, q: wp.quat):
    """
    Returns the twist around an axis.
    """

    # project imaginary part onto axis
    a = wp.vec3(q[0], q[1], q[2])
    proj = wp.dot(a, axis)
    a = proj * axis
    # if proj < 0.0:
    #     # ensure twist points in same direction as axis
    #     a = -a
    return wp.normalize(wp.quat(a[0], a[1], a[2], q[3]))


@wp.func
def quat_twist_angle(axis: wp.vec3, q: wp.quat):
    """
    Returns the angle of the twist around an axis.
    """
    return 2.0 * wp.acos(quat_twist(axis, q)[3])


@wp.func
def quat_decompose(q: wp.quat):
    """
    Decompose a quaternion into a sequence of 3 rotations around x,y',z' respectively, i.e.: q = q_z''q_y'q_x.
    """

    R = wp.mat33(
        wp.quat_rotate(q, wp.vec3(1.0, 0.0, 0.0)),
        wp.quat_rotate(q, wp.vec3(0.0, 1.0, 0.0)),
        wp.quat_rotate(q, wp.vec3(0.0, 0.0, 1.0)),
    )

    # https://www.sedris.org/wg8home/Documents/WG80485.pdf
    phi = wp.atan2(R[1, 2], R[2, 2])
    sinp = -R[0, 2]
    if wp.abs(sinp) >= 1.0:
        theta = 1.57079632679 * wp.sign(sinp)
    else:
        theta = wp.asin(-R[0, 2])
    psi = wp.atan2(R[0, 1], R[0, 0])

    return -wp.vec3(phi, theta, psi)


@wp.func
def quat_to_rpy(q: wp.quat):
    """
    Convert a quaternion into Euler angles (roll, pitch, yaw)
    roll is rotation around x in radians (counterclockwise)
    pitch is rotation around y in radians (counterclockwise)
    yaw is rotation around z in radians (counterclockwise)
    """
    x = q[0]
    y = q[1]
    z = q[2]
    w = q[3]
    t0 = 2.0 * (w * x + y * z)
    t1 = 1.0 - 2.0 * (x * x + y * y)
    roll_x = wp.atan2(t0, t1)

    t2 = 2.0 * (w * y - z * x)
    t2 = wp.clamp(t2, -1.0, 1.0)
    pitch_y = wp.asin(t2)

    t3 = 2.0 * (w * z + x * y)
    t4 = 1.0 - 2.0 * (y * y + z * z)
    yaw_z = wp.atan2(t3, t4)

    return wp.vec3(roll_x, pitch_y, yaw_z)


@wp.func
def quat_to_euler(q: wp.quat, i: int, j: int, k: int) -> wp.vec3:
    """
    Convert a quaternion into Euler angles
    i, j, k are the indices in [1,2,3] of the axes to use
    (i != j, j != k)
    """
    # https://journals.plos.org/plosone/article?id=10.1371/journal.pone.0276302
    not_proper = True
    if i == k:
        not_proper = False
        k = 6 - i - j  # because i + j + k = 1 + 2 + 3 = 6
    e = float((i - j) * (j - k) * (k - i)) / 2.0  # Levi-Civita symbol
    a = q[0]
    b = q[i]
    c = q[j]
    d = q[k] * e
    if not_proper:
        a -= q[j]
        b += q[k] * e
        c += q[0]
        d -= q[i]
    t2 = wp.acos(2.0 * (a * a + b * b) / (a * a + b * b + c * c + d * d) - 1.0)
    tp = wp.atan2(b, a)
    tm = wp.atan2(d, c)
    t1 = 0.0
    t3 = 0.0
    if wp.abs(t2) < 1e-6:
        t3 = 2.0 * tp - t1
    elif wp.abs(t2 - PI_2) < 1e-6:
        t3 = 2.0 * tm + t1
    else:
        t1 = tp - tm
        t3 = tp + tm
    if not_proper:
        t2 -= PI_2
        t3 *= e
    return wp.vec3(t1, t2, t3)


@wp.func
def quat_from_euler(e: wp.vec3, i: int, j: int, k: int) -> wp.quat:
    """
    Convert Euler angles into a quaternion
    i, j, k are the indices in [1,2,3] of the axes to use
    (i != j, j != k)
    """
    qx = wp.quat(1.0, 0.0, 0.0, e[0])
    qy = wp.quat(0.0, 1.0, 0.0, e[1])
    qz = wp.quat(0.0, 0.0, 1.0, e[2])
    if i == 1:
        qi = qx
    elif i == 2:
        qi = qy
    else:
        qi = qz
    if j == 1:
        qj = qx
    elif j == 2:
        qj = qy
    else:
        qj = qz
    if k == 1:
        qk = qx
    elif k == 2:
        qk = qy
    else:
        qk = qz
    return qi * qj * qk


@wp.func
def quat_between_vectors(a: wp.vec3, b: wp.vec3) -> wp.quat:
    """
    Compute the quaternion that rotates vector a to vector b
    """
    a = wp.normalize(a)
    b = wp.normalize(b)
    c = wp.cross(a, b)
    d = wp.dot(a, b)
    q = wp.quat(c[0], c[1], c[2], 1.0 + d)
    return wp.normalize(q)


@wp.func
def transform_twist(t: wp.transform, x: wp.spatial_vector):
    # Frank & Park definition 3.20, pg 100

    q = wp.transform_get_rotation(t)
    p = wp.transform_get_translation(t)

    w = wp.spatial_top(x)
    v = wp.spatial_bottom(x)

    w = wp.quat_rotate(q, w)
    v = wp.quat_rotate(q, v) + wp.cross(p, w)

    return wp.spatial_vector(w, v)


@wp.func
def transform_wrench(t: wp.transform, x: wp.spatial_vector):
    q = wp.transform_get_rotation(t)
    p = wp.transform_get_translation(t)

    w = wp.spatial_top(x)
    v = wp.spatial_bottom(x)

    v = wp.quat_rotate(q, v)
    w = wp.quat_rotate(q, w) + wp.cross(p, v)

    return wp.spatial_vector(w, v)


@wp.func
def transform_inertia(t: wp.transform, I: wp.spatial_matrix):
    """
    Computes adj_t^-T*I*adj_t^-1 (tensor change of coordinates).
    (Frank & Park, section 8.2.3, pg 290)
    """

    t_inv = wp.transform_inverse(t)

    q = wp.transform_get_rotation(t_inv)
    p = wp.transform_get_translation(t_inv)

    r1 = wp.quat_rotate(q, wp.vec3(1.0, 0.0, 0.0))
    r2 = wp.quat_rotate(q, wp.vec3(0.0, 1.0, 0.0))
    r3 = wp.quat_rotate(q, wp.vec3(0.0, 0.0, 1.0))

    R = wp.mat33(r1, r2, r3)
    S = wp.mul(wp.skew(p), R)

    T = wp.spatial_adjoint(R, S)

    return wp.mul(wp.mul(wp.transpose(T), I), T)


@wp.func
def vec_min(a: wp.vec3, b: wp.vec3):
    return wp.vec3(wp.min(a[0], b[0]), wp.min(a[1], b[1]), wp.min(a[2], b[2]))


@wp.func
def vec_max(a: wp.vec3, b: wp.vec3):
    return wp.vec3(wp.max(a[0], b[0]), wp.max(a[1], b[1]), wp.max(a[2], b[2]))


@wp.func
def vec_abs(a: wp.vec3):
    return wp.vec3(wp.abs(a[0]), wp.abs(a[1]), wp.abs(a[2]))


<<<<<<< HEAD
def load_mesh(filename, use_meshio=True):
    """
    Loads a 3D triangular surface mesh from a file.

    Args:
        filename: The path to the 3D model file (obj, and other formats supported by meshio/openmesh) to load.
        use_meshio: If True, use meshio to load the mesh. Otherwise, use openmesh.
        
    Returns:
        Tuple of (mesh_points, mesh_indices), where mesh_points is a Nx3 numpy array of vertex positions (float32),
        and mesh_indices is a Mx3 numpy array of vertex indices (int32) for the triangular faces.
    """
    if use_meshio:
        import meshio
        m = meshio.read(filename)
        mesh_points = np.array(m.points)
        mesh_indices = np.array(m.cells[0].data, dtype=np.int32)
    else:
        import openmesh
        m = openmesh.read_trimesh(filename)
        mesh_points = np.array(m.points())
        mesh_indices = np.array(m.face_vertex_indices(), dtype=np.int32)
    return mesh_points, mesh_indices


def visualize_meshes(meshes: List[Tuple[list, list]], num_cols=0, num_rows=0, titles=[], scale_axes=True, show_plot=True):
    # render meshes in a grid with matplotlib
    import matplotlib.pyplot as plt
    from mpl_toolkits.mplot3d import Axes3D
    
    num_cols = min(num_cols, len(meshes))
    num_rows = min(num_rows, len(meshes))
    if num_cols and not num_rows:
        num_rows = int(np.ceil(len(meshes) / num_cols))
    elif num_rows and not num_cols:
        num_cols = int(np.ceil(len(meshes) / num_rows))
    else:
        num_cols = len(meshes)
        num_rows = 1
    
    vertices = [np.array(v).reshape((-1, 3)) for v, _ in meshes]
    faces = [np.array(f, dtype=np.int32).reshape((-1, 3)) for _, f in meshes]
    if scale_axes:
        ranges = np.array([v.max(axis=0) - v.min(axis=0) for v in vertices])
        max_range = ranges.max()
        mid_points = np.array([v.max(axis=0) + v.min(axis=0) for v in vertices]) * 0.5

    fig = plt.figure(figsize=(12, 6))
    for i, (vertices, faces) in enumerate(meshes):
        ax = fig.add_subplot(num_rows, num_cols, i + 1, projection='3d')
        if i < len(titles):
            ax.set_title(titles[i])
        ax.plot_trisurf(vertices[:, 0], vertices[:, 1], vertices[:, 2], triangles=faces, edgecolor='k')
        if scale_axes:
            mid = mid_points[i]
            ax.set_xlim(mid[0] - max_range, mid[0] + max_range)
            ax.set_ylim(mid[1] - max_range, mid[1] + max_range)
            ax.set_zlim(mid[2] - max_range, mid[2] + max_range)
    if show_plot:
        plt.show()
    return fig


def remesh_ftetwild(vertices, faces, stop_quality=10, max_its=50, edge_length_r=0.1, epsilon=0.01):
    """
    Remeshes a 3D triangular surface mesh using "Fast Tetrahedral Meshing in the Wild" (fTetWild).
    This is useful for improving the quality of the mesh, and for ensuring that the mesh is
    watertight. This function first tetrahedralizes the mesh, then extracts the surface mesh.
    The resulting mesh is guaranteed to be watertight and may have a different topology than the
    input mesh.

    This function requires that wildmeshing is installed, see
    https://wildmeshing.github.io/python/ for installation instructions.

    Args:
        vertices: A numpy array of shape (N, 3) containing the vertex positions.
        faces: A numpy array of shape (M, 3) containing the vertex indices of the faces.
        stop_quality: The maximum AMIPS energy for stopping mesh optimization.
        max_its: The maximum number of mesh optimization iterations.
        edge_length_r: The relative target edge length as a fraction of the bounding box diagonal.
        epsilon: The relative envelope size as a fraction of the bounding box diagonal.
        visualize: If True, visualize the input mesh next to the remeshed result using matplotlib.
        
    Returns:
        A tuple (vertices, faces) containing the remeshed mesh. Returns the original vertices and faces
        if the remeshing fails.
    """
    import wildmeshing as wm
    from collections import defaultdict

    tetra = wm.Tetrahedralizer(
        stop_quality=stop_quality, max_its=max_its, edge_length_r=edge_length_r, epsilon=epsilon)
    tetra.set_mesh(vertices, np.array(faces).reshape(-1, 3))
    tetra.tetrahedralize()
    tet_vertices, tet_indices, _ = tetra.get_tet_mesh()

    def face_indices(tet):
        face1 = (tet[0], tet[2], tet[1])
        face2 = (tet[1], tet[2], tet[3])
        face3 = (tet[0], tet[1], tet[3])
        face4 = (tet[0], tet[3], tet[2])
        return (
            (face1, tuple(sorted(face1))),
            (face2, tuple(sorted(face2))),
            (face3, tuple(sorted(face3))),
            (face4, tuple(sorted(face4))))

    # determine surface faces
    elements_per_face = defaultdict(set)
    unique_faces = {}
    for e, tet in enumerate(tet_indices):
        for face, key in face_indices(tet):
            elements_per_face[key].add(e)
            unique_faces[key] = face
    surface_faces = [face for key, face in unique_faces.items() if len(elements_per_face[key]) == 1]

    new_vertices = np.array(tet_vertices)
    new_faces = np.array(surface_faces, dtype=np.int32)

    if len(new_vertices) == 0 or len(new_faces) == 0:
        import warnings
        warnings.warn("Remeshing failed, the optimized mesh has no vertices or faces; return previous mesh.")
        return vertices, faces

    return new_vertices, new_faces


def remesh_alphashape(vertices, faces=None, alpha=3.0):
    """
    Remeshes a 3D triangular surface mesh using the alpha shape algorithm.
    
    Args:
        vertices: A numpy array of shape (N, 3) containing the vertex positions.
        faces: A numpy array of shape (M, 3) containing the vertex indices of the faces (not needed).
        alpha: The alpha shape parameter.
        
    Returns:
        A tuple (vertices, faces) containing the remeshed mesh.
    """
    import alphashape
    
    alpha_shape = alphashape.alphashape(vertices, alpha)
    return np.array(alpha_shape.vertices), np.array(alpha_shape.faces, dtype=np.int32)


def remesh(vertices, faces, method="ftetwild", visualize=False, **remeshing_kwargs):
    """
    Remeshes a 3D triangular surface mesh using the specified method.
    
    Args:
        vertices: A numpy array of shape (N, 3) containing the vertex positions.
        faces: A numpy array of shape (M, 3) containing the vertex indices of the faces.
        method: The remeshing method to use. One of "ftetwild" or "alphashape".
        visualize: Whether to render the input and output meshes using matplotlib.
        **remeshing_kwargs: Additional keyword arguments passed to the remeshing function.
        
    Returns:
        A tuple (vertices, faces) containing the remeshed mesh.
    """
    if method == "ftetwild":
        new_vertices, new_faces = remesh_ftetwild(vertices, faces, **remeshing_kwargs)
    elif method == "alphashape":
        new_vertices, new_faces = remesh_alphashape(vertices, faces, **remeshing_kwargs)
    # TODO add poisson sampling (trimesh has implementation at https://trimsh.org/trimesh.sample.html)
    else:
        raise ValueError(f"Unknown remeshing method: {method}")
    
    if visualize:
        # side-by-side visualization of the input and output meshes
        visualize_meshes([(vertices, faces), (new_vertices, new_faces)], titles=["Original", "Remeshed"])
    return new_vertices, new_faces


def plot_graph(vertices, edges, edge_labels=[]):
    """
    Plots a graph using matplotlib.
    
    Args:
        vertices: A numpy array of shape (N, 3) containing the vertex positions.
        edges: A numpy array of shape (M, 2) containing the vertex indices of the edges.
        edge_labels: A list of edge labels.
    """
    import matplotlib.pyplot as plt
    import networkx as nx
    G = nx.DiGraph()
    name_to_index = {}
    for i, name in enumerate(vertices):
        G.add_node(i)
        name_to_index[name] = i
    g_edge_labels = {}
    for i, (a, b) in enumerate(edges):
        a = a if isinstance(a, int) else name_to_index[a]
        b = b if isinstance(b, int) else name_to_index[b]
        label = None
        if i < len(edge_labels):
            label = edge_labels[i]
            g_edge_labels[(a, b)] = label
        G.add_edge(a, b, label=label)
    
    # try:
    #     pos = nx.nx_agraph.graphviz_layout(
    #         G, prog='neato', args='-Gnodesep="10" -Granksep="10"')
    # except:
    #     print(
    #         "Warning: could not use graphviz to layout graph. Falling back to spring layout.")
    #     print("To get better layouts, install graphviz and pygraphviz.")
    #     pos = nx.spring_layout(G, k=3.5, iterations=200)
    #     # pos = nx.kamada_kawai_layout(G, scale=1.5)
    #     # pos = nx.spectral_layout(G, scale=1.5)
    pos = nx.nx_agraph.graphviz_layout(
        G, prog='neato', args='-Gnodesep="20" -Granksep="20"')
    
    default_draw_args = dict(
        alpha=0.9, edgecolors="black", linewidths=0.5)
    nx.draw_networkx_nodes(G, pos, **default_draw_args)
    nx.draw_networkx_labels(G, pos, labels={i: v for i, v in enumerate(vertices)}, font_size=8, bbox=dict(facecolor='white', alpha=0.8, edgecolor='none', pad=0.5))

    nx.draw_networkx_edges(G, pos, edgelist=G.edges(), arrows=True, edge_color='black', node_size=1000)
    nx.draw_networkx_edge_labels(
        G, pos,
        edge_labels=g_edge_labels,
        font_color='darkslategray',
        font_size=8,
    )
    plt.axis('off')
    plt.show()
=======
        
>>>>>>> 3524f343
<|MERGE_RESOLUTION|>--- conflicted
+++ resolved
@@ -243,7 +243,6 @@
     return wp.vec3(wp.abs(a[0]), wp.abs(a[1]), wp.abs(a[2]))
 
 
-<<<<<<< HEAD
 def load_mesh(filename, use_meshio=True):
     """
     Loads a 3D triangular surface mesh from a file.
@@ -251,7 +250,7 @@
     Args:
         filename: The path to the 3D model file (obj, and other formats supported by meshio/openmesh) to load.
         use_meshio: If True, use meshio to load the mesh. Otherwise, use openmesh.
-        
+
     Returns:
         Tuple of (mesh_points, mesh_indices), where mesh_points is a Nx3 numpy array of vertex positions (float32),
         and mesh_indices is a Mx3 numpy array of vertex indices (int32) for the triangular faces.
@@ -273,7 +272,7 @@
     # render meshes in a grid with matplotlib
     import matplotlib.pyplot as plt
     from mpl_toolkits.mplot3d import Axes3D
-    
+
     num_cols = min(num_cols, len(meshes))
     num_rows = min(num_rows, len(meshes))
     if num_cols and not num_rows:
@@ -283,7 +282,7 @@
     else:
         num_cols = len(meshes)
         num_rows = 1
-    
+
     vertices = [np.array(v).reshape((-1, 3)) for v, _ in meshes]
     faces = [np.array(f, dtype=np.int32).reshape((-1, 3)) for _, f in meshes]
     if scale_axes:
@@ -326,7 +325,7 @@
         edge_length_r: The relative target edge length as a fraction of the bounding box diagonal.
         epsilon: The relative envelope size as a fraction of the bounding box diagonal.
         visualize: If True, visualize the input mesh next to the remeshed result using matplotlib.
-        
+
     Returns:
         A tuple (vertices, faces) containing the remeshed mesh. Returns the original vertices and faces
         if the remeshing fails.
@@ -374,17 +373,17 @@
 def remesh_alphashape(vertices, faces=None, alpha=3.0):
     """
     Remeshes a 3D triangular surface mesh using the alpha shape algorithm.
-    
+
     Args:
         vertices: A numpy array of shape (N, 3) containing the vertex positions.
         faces: A numpy array of shape (M, 3) containing the vertex indices of the faces (not needed).
         alpha: The alpha shape parameter.
-        
+
     Returns:
         A tuple (vertices, faces) containing the remeshed mesh.
     """
     import alphashape
-    
+
     alpha_shape = alphashape.alphashape(vertices, alpha)
     return np.array(alpha_shape.vertices), np.array(alpha_shape.faces, dtype=np.int32)
 
@@ -392,14 +391,14 @@
 def remesh(vertices, faces, method="ftetwild", visualize=False, **remeshing_kwargs):
     """
     Remeshes a 3D triangular surface mesh using the specified method.
-    
+
     Args:
         vertices: A numpy array of shape (N, 3) containing the vertex positions.
         faces: A numpy array of shape (M, 3) containing the vertex indices of the faces.
         method: The remeshing method to use. One of "ftetwild" or "alphashape".
         visualize: Whether to render the input and output meshes using matplotlib.
         **remeshing_kwargs: Additional keyword arguments passed to the remeshing function.
-        
+
     Returns:
         A tuple (vertices, faces) containing the remeshed mesh.
     """
@@ -410,7 +409,7 @@
     # TODO add poisson sampling (trimesh has implementation at https://trimsh.org/trimesh.sample.html)
     else:
         raise ValueError(f"Unknown remeshing method: {method}")
-    
+
     if visualize:
         # side-by-side visualization of the input and output meshes
         visualize_meshes([(vertices, faces), (new_vertices, new_faces)], titles=["Original", "Remeshed"])
@@ -420,7 +419,7 @@
 def plot_graph(vertices, edges, edge_labels=[]):
     """
     Plots a graph using matplotlib.
-    
+
     Args:
         vertices: A numpy array of shape (N, 3) containing the vertex positions.
         edges: A numpy array of shape (M, 2) containing the vertex indices of the edges.
@@ -442,7 +441,7 @@
             label = edge_labels[i]
             g_edge_labels[(a, b)] = label
         G.add_edge(a, b, label=label)
-    
+
     # try:
     #     pos = nx.nx_agraph.graphviz_layout(
     #         G, prog='neato', args='-Gnodesep="10" -Granksep="10"')
@@ -455,11 +454,12 @@
     #     # pos = nx.spectral_layout(G, scale=1.5)
     pos = nx.nx_agraph.graphviz_layout(
         G, prog='neato', args='-Gnodesep="20" -Granksep="20"')
-    
+
     default_draw_args = dict(
         alpha=0.9, edgecolors="black", linewidths=0.5)
     nx.draw_networkx_nodes(G, pos, **default_draw_args)
-    nx.draw_networkx_labels(G, pos, labels={i: v for i, v in enumerate(vertices)}, font_size=8, bbox=dict(facecolor='white', alpha=0.8, edgecolor='none', pad=0.5))
+    nx.draw_networkx_labels(G, pos, labels={i: v for i, v in enumerate(vertices)}, font_size=8, bbox=dict(
+        facecolor='white', alpha=0.8, edgecolor='none', pad=0.5))
 
     nx.draw_networkx_edges(G, pos, edgelist=G.edges(), arrows=True, edge_color='black', node_size=1000)
     nx.draw_networkx_edge_labels(
@@ -469,7 +469,4 @@
         font_size=8,
     )
     plt.axis('off')
-    plt.show()
-=======
-        
->>>>>>> 3524f343
+    plt.show()