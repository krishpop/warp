--- conflicted
+++ resolved
@@ -340,13 +340,9 @@
     tetra = wm.Tetrahedralizer(stop_quality=stop_quality, max_its=max_its, edge_length_r=edge_length_r, epsilon=epsilon)
     tetra.set_mesh(vertices, np.array(faces).reshape(-1, 3))
     tetra.tetrahedralize()
-<<<<<<< HEAD
-    tet_vertices, tet_indices = tetra.get_tet_mesh()
-=======
     ret = tetra.get_tet_mesh()
     # parse tet-mesh return values to handle variable length return, depending on ftetwild version
     tet_vertices, tet_indices = ret[0], ret[1]
->>>>>>> cd30cb28
 
     def face_indices(tet):
         face1 = (tet[0], tet[2], tet[1])
