# Copyright (c) 2022 NVIDIA CORPORATION.  All rights reserved.
# NVIDIA CORPORATION and its licensors retain all intellectual property
# and proprietary rights in and to this software, related documentation
# and any modifications thereto.  Any use, reproduction, disclosure or
# distribution of this software and related documentation without an express
# license agreement from NVIDIA CORPORATION is strictly prohibited.

"""A module for building simulation models and state.
"""

import copy
import math
from typing import List
from typing import Tuple

import numpy as np
import warp as wp
from warp.types import Volume

Vec3 = List[float]
Vec4 = List[float]
Quat = List[float]
Mat33 = List[float]
Transform = Tuple[Vec3, Quat]
from typing import Optional

from warp.sim.collide import count_contact_points


# shape geometry types
GEO_SPHERE = wp.constant(0)
GEO_BOX = wp.constant(1)
GEO_CAPSULE = wp.constant(2)
GEO_MESH = wp.constant(3)
GEO_SDF = wp.constant(4)
GEO_PLANE = wp.constant(5)
GEO_NONE = wp.constant(6)

# body joint types
JOINT_PRISMATIC = wp.constant(0)
JOINT_REVOLUTE = wp.constant(1)
JOINT_BALL = wp.constant(2)
JOINT_FIXED = wp.constant(3)
JOINT_FREE = wp.constant(4)
JOINT_COMPOUND = wp.constant(5)
JOINT_UNIVERSAL = wp.constant(6)
JOINT_REVOLUTE_SPRING = wp.constant(7)



# Material properties pertaining to rigid shape contact dynamics
@wp.struct
class ShapeContactMaterial:
    ke: wp.array(dtype=float)  # The contact elastic stiffness
    kd: wp.array(dtype=float)  # The contact damping stiffness
    kf: wp.array(dtype=float)  # The contact friction stiffness
    mu: wp.array(dtype=float)  # The coefficient of friction
    restitution: wp.array(dtype=float)  # The coefficient of restitution


# Calculates the mass and inertia of a body given mesh data.
@wp.kernel
def compute_mass_inertia(
    #inputs
    com: wp.vec3,
    alpha: float,
    weight: float,
    indices: wp.array(dtype=int, ndim=1),
    vertices: wp.array(dtype=wp.vec3, ndim=1),
    quads: wp.array(dtype=wp.vec3, ndim=2),
    #outputs
    mass: wp.array(dtype=float, ndim=1),
    inertia: wp.array(dtype=wp.mat33, ndim=1)):

    i = wp.tid()

    p = vertices[indices[i * 3 + 0]]
    q = vertices[indices[i * 3 + 1]]
    r = vertices[indices[i * 3 + 2]]

    mid = (com + p + q + r) / 4.

    pcom = p - com
    qcom = q - com
    rcom = r - com

    Dm = wp.mat33(pcom[0], qcom[0], rcom[0],
                  pcom[1], qcom[1], rcom[1],
                  pcom[2], qcom[2], rcom[2])

    volume = wp.determinant(Dm) / 6.0

    # quadrature points lie on the line between the
    # centroid and each vertex of the tetrahedron
    quads[i, 0] = alpha * (p - mid) + mid
    quads[i, 1] = alpha * (q - mid) + mid
    quads[i, 2] = alpha * (r - mid) + mid
    quads[i, 3] = alpha * (com - mid) + mid
    
    for j in range(4):
        # displacement of quadrature point from COM
        d = quads[i,j] - com

        # accumulate mass
        wp.atomic_add(mass, 0, weight * volume)

        # accumulate inertia
        identity = wp.mat33(1., 0., 0., 0., 1., 0., 0., 0., 1.)
        I = weight * volume * (wp.dot(d, d) * identity - wp.outer(d, d))
        wp.atomic_add(inertia, 0, I)


class Mesh:
    """Describes a triangle collision mesh for simulation

    Attributes:

        vertices (List[Vec3]): Mesh vertices
        indices (List[int]): Mesh indices
        I (Mat33): Inertia tensor of the mesh assuming density of 1.0 (around the center of mass)
        mass (float): The total mass of the body assuming density of 1.0
        com (Vec3): The center of mass of the body
    """

    def __init__(self, vertices: List[Vec3], indices: List[int], compute_inertia=True):
        """Construct a Mesh object from a triangle mesh

        The mesh center of mass and inertia tensor will automatically be
        calculated using a density of 1.0. This computation is only valid
        if the mesh is closed (two-manifold).

        Args:
            vertices: List of vertices in the mesh
            indices: List of triangle indices, 3 per-element
        """

        self.vertices = vertices
        self.indices = indices

        if compute_inertia:
            # compute com and inertia (using density=1.0)
            com = np.mean(vertices, 0)
            com_warp = wp.vec3(com[0], com[1], com[2])

            num_tris = int(len(indices) / 3)

            # compute signed inertia for each tetrahedron
            # formed with the interior point, using an order-2
            # quadrature: https://www.sciencedirect.com/science/article/pii/S0377042712001604#br000040

            weight = 0.25
            alpha = math.sqrt(5.0) / 5.0

            # Allocating for mass and inertia.
            I_warp = wp.zeros(1, dtype=wp.mat33)
            mass_warp = wp.zeros(1, dtype=float)

            # Quadrature points
            quads_warp = wp.zeros(shape=(num_tris, 4), dtype=wp.vec3)

            # Launch warp kernel for calculating mass and inertia of body given mesh data.
            wp.launch(kernel=compute_mass_inertia,
                      dim=num_tris,
                      inputs=[
                          com_warp,
                          alpha,
                          weight,
                          wp.array(indices, dtype=int),
                          wp.array(vertices, dtype=wp.vec3),
                          quads_warp
                          ],
                      outputs=[
                          mass_warp,
                          I_warp])

            # Extract mass and inertia and save to class attributes.
            mass = mass_warp.numpy()[0]
            I = I_warp.numpy()[0]

            self.I = I
            self.mass = mass
            self.com = com

        else:

            self.I = np.eye(3, dtype=np.float32)
            self.mass = 1.0
            self.com = np.array((0.0, 0.0, 0.0))

    # construct simulation ready buffers from points
    def finalize(self, device=None):

        with wp.ScopedDevice(device):

            pos = wp.array(self.vertices, dtype=wp.vec3)
            vel = wp.zeros_like(pos)
            indices = wp.array(self.indices, dtype=wp.int32)

            self.mesh = wp.Mesh(points=pos, velocities=vel, indices=indices)
            return self.mesh.id


class State:
    """The State object holds all *time-varying* data for a model.

    Time-varying data includes particle positions, velocities, rigid body states, and
    anything that is output from the integrator as derived data, e.g.: forces.

    The exact attributes depend on the contents of the model. State objects should
    generally be created using the :func:`Model.state()` function.

    Attributes:

        particle_q (wp.array): Tensor of particle positions
        particle_qd (wp.array): Tensor of particle velocities

        body_q (wp.array): Tensor of body coordinates
        body_qd (wp.array): Tensor of body velocities

    """

    def __init__(self):

        self.particle_count = 0
        self.body_count = 0

    def clear_forces(self):

        if self.particle_count:
            self.particle_f.zero_()

        if self.body_count:
            self.body_f.zero_()

    def flatten(self):
        """Returns a list of Tensors stored by the state

        This function is intended to be used internal-only but can be used to obtain
        a set of all tensors owned by the state.
        """

        tensors = []

        # build a list of all tensor attributes
        for attr, value in self.__dict__.items():
            if wp.is_tensor(value):
                tensors.append(value)

        return tensors


class Model:
    """Holds the definition of the simulation model

    This class holds the non-time varying description of the system, i.e.:
    all geometry, constraints, and parameters used to describe the simulation.

    Attributes:
        particle_q (wp.array): Particle positions, shape [particle_count, 3], float
        particle_qd (wp.array): Particle velocities, shape [particle_count, 3], float
        particle_mass (wp.array): Particle mass, shape [particle_count], float
        particle_inv_mass (wp.array): Particle inverse mass, shape [particle_count], float

        shape_transform (wp.array): Rigid shape transforms, shape [shape_count, 7], float
        shape_body (wp.array): Rigid shape body index, shape [shape_count], int
        shape_geo_type (wp.array): Rigid shape geometry type, [shape_count], int
        shape_geo_src (wp.array): Rigid shape geometry source, shape [shape_count], int
        shape_geo_scale (wp.array): Rigid shape geometry scale, shape [shape_count, 3], float
        shape_materials (wp.array): Rigid shape contact materials, shape [shape_count, 4], float

        spring_indices (wp.array): Particle spring indices, shape [spring_count*2], int
        spring_rest_length (wp.array): Particle spring rest length, shape [spring_count], float
        spring_stiffness (wp.array): Particle spring stiffness, shape [spring_count], float
        spring_damping (wp.array): Particle spring damping, shape [spring_count], float
        spring_control (wp.array): Particle spring activation, shape [spring_count], float

        tri_indices (wp.array): Triangle element indices, shape [tri_count*3], int
        tri_poses (wp.array): Triangle element rest pose, shape [tri_count, 2, 2], float
        tri_activations (wp.array): Triangle element activations, shape [tri_count], float

        edge_indices (wp.array): Bending edge indices, shape [edge_count*2], int
        edge_rest_angle (wp.array): Bending edge rest angle, shape [edge_count], float

        tet_indices (wp.array): Tetrahedral element indices, shape [tet_count*4], int
        tet_poses (wp.array): Tetrahedral rest poses, shape [tet_count, 3, 3], float
        tet_activations (wp.array): Tetrahedral volumetric activations, shape [tet_count], float
        tet_materials (wp.array): Tetrahedral elastic parameters in form :math:`k_{mu}, k_{lambda}, k_{damp}`, shape [tet_count, 3]

        body_com (wp.array): Rigid body center of mass (in local frame), shape [body_count, 7], float
        body_inertia (wp.array): Rigid body inertia tensor (relative to COM), shape [body_count, 3, 3], float

        TODO: update this
        joint_type (wp.array): Joint type, shape [joint_count], int
        joint_parent (wp.array): Joint parent, shape [joint_count], int
        joint_X_pj (wp.array): Joint transform in parent frame, shape [joint_count, 7], float
        joint_X_cm (wp.array): Joint mass frame in child frame, shape [joint_count, 7], float
        joint_axis (wp.array): Joint axis in child frame, shape [joint_count, 3], float
        joint_armature (wp.array): Armature for each joint, shape [joint_count], float
        joint_target_ke (wp.array): Joint stiffness, shape [joint_count], float
        joint_target_kd (wp.array): Joint damping, shape [joint_count], float
        joint_target (wp.array): Joint target, shape [joint_count], float
        joint_linear_compliance (wp.array): Joint linear compliance, shape [joint_count], float
        joint_angular_compliance (wp.array): Joint linear compliance, shape [joint_count], float
        joint_limit_lower (wp.array): Joint lower position limits, shape [joint_count], float
        joint_limit_upper (wp.array): Joint upper position limits, shape [joint_count], float
        joint_twist_lower (wp.array): Joint lower twist limit, shape [joint_count], float
        joint_twist_upper (wp.array): Joint upper twist limit, shape [joint_count], float

        particle_count (int): Total number of particles in the system
        body_count (int): Total number of bodies in the system
        shape_count (int): Total number of shapes in the system
        tri_count (int): Total number of triangles in the system
        tet_count (int): Total number of tetrahedra in the system
        edge_count (int): Total number of edges in the system
        spring_count (int): Total number of springs in the system
        contact_count (int): Total number of contacts in the system

    Note:
        It is strongly recommended to use the ModelBuilder to construct a simulation rather
        than creating your own Model object directly, however it is possible to do so if
        desired.
    """

    def __init__(self, device=None):

        self.requires_grad = False

        # indicates whether a ground plane was created for this model during `ModelBuilder.finalize()`
        # in case the user wants to add a ground plane to the model after it has been finalized
        # XXX this will be deprecated in the future
        self._ground = False

        self.particle_q = None
        self.particle_qd = None
        self.particle_mass = None
        self.particle_inv_mass = None

        self.shape_transform = None
        self.shape_body = None
        self.shape_geo_type = None
        self.shape_geo_src = None
        self.shape_geo_scale = None
        self.shape_materials = None
        self.shape_contact_thickness = None

        self.spring_indices = None
        self.spring_rest_length = None
        self.spring_stiffness = None
        self.spring_damping = None
        self.spring_control = None

        self.tri_indices = None
        self.tri_poses = None
        self.tri_activations = None
        self.tri_materials = None

        self.edge_indices = None
        self.edge_rest_angle = None
        self.edge_bending_properties = None

        self.tet_indices = None
        self.tet_poses = None
        self.tet_activations = None
        self.tet_materials = None

        self.body_com = None
        self.body_inertia = None

        self.shape_collision_group = None
        self.shape_collision_group_map = None
        self.shape_collision_filter_pairs = None
        self.shape_collision_radius = None
        self.shape_contact_pairs = None

        self.joint_type = None
        self.joint_parent = None
        self.joint_child = None
        self.joint_X_p = None
        self.joint_X_c = None
        self.joint_axis = None
        self.joint_armature = None
        self.joint_target_ke = None
        self.joint_target_kd = None
        self.joint_target = None
        self.joint_linear_compliance = None
        self.joint_angular_compliance = None
        self.joint_limit_lower = None
        self.joint_limit_upper = None
        self.joint_twist_lower = None
        self.joint_twist_upper = None

        # todo: per-joint values?
        self.joint_attach_ke = 1.0e3
        self.joint_attach_kd = 1.0e2

        self.particle_count = 0
        self.body_count = 0
        self.shape_count = 0
        self.tri_count = 0
        self.tet_count = 0
        self.edge_count = 0
        self.spring_count = 0
        self.ground_contact_dim = 0

        self.soft_contact_distance = 0.1
        self.soft_contact_margin = 0.2
        self.soft_contact_ke = 1.0e3
        self.soft_contact_kd = 10.0
        self.soft_contact_kf = 1.0e3
        self.soft_contact_mu = 0.5

        self.edge_bending_properties = None

        self.particle_radius = 0.0
        self.particle_ke = 1.0e3
        self.particle_kd = 1.0e2
        self.particle_kf = 1.0e2
        self.particle_mu = 0.5
        self.particle_cohesion = 0.0
        self.particle_adhesion = 0.0
        self.particle_grid = None

        self.device = wp.get_device(device)

    def state(self, requires_grad=False) -> State:
        """Returns a state object for the model

        The returned state will be initialized with the initial configuration given in
        the model description.
        """

        s = State()

        s.particle_count = self.particle_count
        s.body_count = self.body_count

        # --------------------------------
        # dynamic state (input, output)

        s.particle_q = None
        s.particle_qd = None
        s.particle_f = None

        s.body_q = None
        s.body_q_prev = None
        s.body_qd = None
        s.body_qd_prev = None
        s.body_f = None
        s.body_deltas = None

        # particles
        if self.particle_count:
            s.particle_q = wp.clone(self.particle_q)
            s.particle_qd = wp.clone(self.particle_qd)
            s.particle_f = wp.zeros_like(self.particle_qd)

            s.particle_q.requires_grad = requires_grad
            s.particle_qd.requires_grad = requires_grad
            s.particle_f.requires_grad = requires_grad

        # articulations
        if self.body_count:
            s.body_q = wp.clone(self.body_q)
            s.body_q_prev = wp.clone(self.body_q)
            s.body_qd = wp.clone(self.body_qd)
            s.body_qd_prev = wp.clone(self.body_qd)
            s.body_f = wp.zeros_like(self.body_qd)

            s.body_deltas = wp.zeros(
                self.body_count,
                dtype=wp.spatial_vector,
                device=s.body_q.device,
                requires_grad=requires_grad,
            )

            s.body_q.requires_grad = requires_grad
            s.body_q_prev.requires_grad = requires_grad
            s.body_qd.requires_grad = requires_grad
            s.body_qd_prev.requires_grad = requires_grad
            s.body_f.requires_grad = requires_grad

        return s

    def allocate_soft_contacts(self, count=None, requires_grad=False):
        if count is not None:
            self.soft_contact_max = count
        self.soft_contact_count = wp.zeros(1, dtype=wp.int32, device=self.device)
        self.soft_contact_particle = wp.zeros(
            self.soft_contact_max, dtype=int, device=self.device
        )
        self.soft_contact_body = wp.zeros(
            self.soft_contact_max, dtype=int, device=self.device
        )
        self.soft_contact_body_pos = wp.zeros(
            self.soft_contact_max,
            dtype=wp.vec3,
            device=self.device,
            requires_grad=requires_grad,
        )
        self.soft_contact_body_vel = wp.zeros(
            self.soft_contact_max,
            dtype=wp.vec3,
            device=self.device,
            requires_grad=requires_grad,
        )
        self.soft_contact_normal = wp.zeros(
            self.soft_contact_max,
            dtype=wp.vec3,
            device=self.device,
            requires_grad=requires_grad,
        )

    def find_shape_contact_pairs(self):
        # find potential contact pairs based on collision groups and collision mask (pairwise filtering)
        if True:
            # fastest implementation so far, iterate over collision groups (islands)
            import itertools, copy
            filters = copy.copy(self.shape_collision_filter_pairs)
            for a, b in self.shape_collision_filter_pairs:
                filters.add((b, a))
            contact_pairs = []
            for group, shapes in self.shape_collision_group_map.items():
                for shape_a, shape_b in itertools.product(shapes, shapes):
                    if shape_a < shape_b and (shape_a, shape_b) not in filters:
                        contact_pairs.append((shape_a, shape_b))
                if group != -1 and -1 in self.shape_collision_group_map:
                    for shape_a, shape_b in itertools.product(shapes, self.shape_collision_group_map[-1]):
                        if shape_a < shape_b and (shape_a, shape_b) not in filters:
                            contact_pairs.append((shape_a, shape_b))
            self.shape_contact_pairs = wp.array(np.array(contact_pairs), dtype=wp.int32, device=self.device)
            self.shape_contact_pair_count = len(contact_pairs)
        else:
            from tqdm import trange
            contact_pairs = []
            for shape_a in trange(self.shape_count, desc="Finding contact pairs"):
                for shape_b in range(shape_a+1, self.shape_count):
                    if (shape_a, shape_b) in self.shape_collision_filter_pairs:
                        continue
                    if (shape_b, shape_a) in self.shape_collision_filter_pairs:
                        continue
                    cg_a = self.shape_collision_group[shape_a]
                    cg_b = self.shape_collision_group[shape_b]
                    if cg_a != cg_b and cg_a > -1 and cg_b > -1:
                        continue
                    if len(contact_pairs) >= self.rigid_contact_max:
                        raise RuntimeError(f"Number of rigid contacts exceeded limit ({self.rigid_contact_max}). Increase Model.rigid_contact_max.")
                    contact_pairs.append((shape_a, shape_b))
            self.shape_contact_pairs = wp.array(np.array(contact_pairs), dtype=wp.int32, device=self.device)
            self.shape_contact_pair_count = len(contact_pairs)

    def count_contact_points(self):
        """
        Counts the maximum number of contact points that need to be allocated.
        """
        # calculate the potential number of shape pair contact points
        contact_count = wp.zeros(1, dtype=wp.int32, device=self.device)
        wp.launch(
            kernel=count_contact_points,
            dim=self.shape_contact_pair_count,
            inputs=[
                self.shape_contact_pairs,
                self.shape_geo_type,
                self.shape_geo_scale,
                self.mesh_num_points,
            ],
            outputs=[
                contact_count
            ],
            device=self.device,
            record_tape=False)
        count = contact_count.numpy()[0]
        return int(count)

    def allocate_rigid_contacts(self, count=None, requires_grad=False):
        if count is not None:
            self.rigid_contact_max = count
        # serves as counter and mapping from thread ID to contact ID (for a correct backward pass)
        self.rigid_contact_count = wp.zeros(
            self.rigid_contact_max + 1, dtype=wp.int32, device=self.device
        )
        # contact point ID within the (shape_a, shape_b) contact pair
        self.rigid_contact_point_id = wp.zeros(
            self.rigid_contact_max, dtype=wp.int32, device=self.device
        )
        # ID of first rigid body
        self.rigid_contact_body0 = wp.zeros(
            self.rigid_contact_max, dtype=wp.int32, device=self.device
        )
        # ID of second rigid body
        self.rigid_contact_body1 = wp.zeros(
            self.rigid_contact_max, dtype=wp.int32, device=self.device
        )
        # position of contact point in body 0's frame before the integration step
        self.rigid_contact_point0 = wp.zeros(
            self.rigid_contact_max,
            dtype=wp.vec3,
            device=self.device,
            requires_grad=requires_grad,
        )
        # position of contact point in body 1's frame before the integration step
        self.rigid_contact_point1 = wp.zeros(
            self.rigid_contact_max,
            dtype=wp.vec3,
            device=self.device,
            requires_grad=requires_grad,
        )
        # moment arm before the integration step resulting from thickness displacement added to contact point 0 in body 0's frame (used in XPBD contact friction handling)
        self.rigid_contact_offset0 = wp.zeros(
            self.rigid_contact_max,
            dtype=wp.vec3,
            device=self.device,
            requires_grad=requires_grad,
        )
        # moment arm before the integration step resulting from thickness displacement added to contact point 1 in body 1's frame (used in XPBD contact friction handling)
        self.rigid_contact_offset1 = wp.zeros(
            self.rigid_contact_max,
            dtype=wp.vec3,
            device=self.device,
            requires_grad=requires_grad,
        )
        # contact normal in world frame
        self.rigid_contact_normal = wp.zeros(
            self.rigid_contact_max,
            dtype=wp.vec3,
            device=self.device,
            requires_grad=requires_grad,
        )
        # combined thickness of both shapes
        self.rigid_contact_thickness = wp.zeros(
            self.rigid_contact_max,
            dtype=wp.float32,
            device=self.device,
            requires_grad=requires_grad,
        )
        # ID of the first shape in the contact pair
        self.rigid_contact_shape0 = wp.zeros(
            self.rigid_contact_max, dtype=wp.int32, device=self.device
        )
        # ID of the second shape in the contact pair
        self.rigid_contact_shape1 = wp.zeros(
            self.rigid_contact_max, dtype=wp.int32, device=self.device
        )

        # temporary variables used during the XPBD solver iterations:
        # world space position of contact point resulting from applying current body 0 transform to its point0
        self.rigid_active_contact_point0 = wp.zeros(
            self.rigid_contact_max,
            dtype=wp.vec3,
            device=self.device,
            requires_grad=requires_grad,
        )
        # world space position of contact point resulting from applying current body 1 transform to its point1
        self.rigid_active_contact_point1 = wp.zeros(
            self.rigid_contact_max,
            dtype=wp.vec3,
            device=self.device,
            requires_grad=requires_grad,
        )
        # current contact distance (negative penetration depth)
        self.rigid_active_contact_distance = wp.zeros(
            self.rigid_contact_max,
            dtype=wp.float32,
            device=self.device,
            requires_grad=requires_grad,
        )
        # contact distance before the solver iterations
        self.rigid_active_contact_distance_prev = wp.zeros(
            self.rigid_contact_max,
            dtype=wp.float32,
            device=self.device,
            requires_grad=requires_grad,
        )
        # world space position of point0 before the solver iterations
        self.rigid_active_contact_point0_prev = wp.zeros(
            self.rigid_contact_max,
            dtype=wp.vec3,
            device=self.device,
            requires_grad=requires_grad,
        )
        # world space position of point1 before the solver iterations
        self.rigid_active_contact_point1_prev = wp.zeros(
            self.rigid_contact_max,
            dtype=wp.vec3,
            device=self.device,
            requires_grad=requires_grad,
        )
        # number of contact constraints per rigid body (used for scaling the constraint contributions, a basic version of mass splitting)
        self.rigid_contact_inv_weight = wp.zeros(
            len(self.body_q),
            dtype=wp.float32,
            device=self.device,
            requires_grad=requires_grad,
        )
        # number of contact constraints before the solver iterations
        self.rigid_contact_inv_weight_prev = wp.zeros(
            len(self.body_q),
            dtype=wp.float32,
            device=self.device,
            requires_grad=requires_grad,
        )

    def flatten(self):
        """Returns a list of Tensors stored by the model

        This function is intended to be used internal-only but can be used to obtain
        a set of all tensors owned by the model.
        """

        tensors = []

        # build a list of all tensor attributes
        for attr, value in self.__dict__.items():
            if wp.is_tensor(value):
                tensors.append(value)

        return tensors

    def collide(self, state: State):
<<<<<<< HEAD
        """Constructs a set of contacts between rigid bodies and ground

        This method performs collision detection between rigid body vertices in the scene and updates
        the model's set of contacts stored as the following attributes:

            * **contact_body0**: Tensor of ints with first rigid body index
            * **contact_body1**: Tensor of ints with second rigid body index (currently always -1 to indicate ground)
            * **contact_point0**: Tensor of Vec3 representing contact point in local frame of body0
            * **contact_dist**: Tensor of float values representing the distance to maintain
            * **contact_material**: Tensor contact material indices

        Args:
            state: The state of the simulation at which to perform collision detection

        Note:
            Currently this method uses an 'all pairs' approach to contact generation that is
            state independent. In the future this will change and will create a node in
            the computational graph to propagate gradients as a function of state.

        Todo:

            Only ground-plane collision is currently implemented. Since the ground is static
            it is acceptable to call this method once at initialization time.
        """

        body0 = []
        body1 = []
        point = []
        dist = []
        shape0 = []
        shape1 = []
        normal = []
        margin = []

        ground_plane = self.ground_plane.numpy()

        def add_contact(b0, b1, t, p0, d, s0, s1):
            body0.append(b0)
            body1.append(b1)
            point.append(p0)
            dist.append(0.0)
            shape0.append(s0)
            shape1.append(s1)
            normal.append(ground_plane[:3])
            margin.append(d)

        # pull shape data back to CPU
        shape_transform = self.shape_transform.to("cpu").numpy()
        shape_body = self.shape_body.to("cpu").numpy()
        shape_geo_type = self.shape_geo_type.to("cpu").numpy()
        shape_geo_scale = self.shape_geo_scale.to("cpu").numpy()
        shape_geo_src = self.shape_geo_src  # already numpy

        for i in range(self.shape_count):

            # transform from shape to body
            X_bs = wp.transform_expand(shape_transform[i].tolist())

            geo_type = shape_geo_type[i].item()

            if geo_type == GEO_SPHERE:

                radius = shape_geo_scale[i][0].item()

                add_contact(shape_body[i], -1, X_bs, (0.0, 0.0, 0.0), radius, i, -1)

            elif geo_type == GEO_CAPSULE:

                radius = shape_geo_scale[i][0].item()
                half_width = shape_geo_scale[i][1].item()

                add_contact(
                    shape_body[i], -1, X_bs, (-half_width, 0.0, 0.0), radius, i, -1
                )
                add_contact(
                    shape_body[i], -1, X_bs, (half_width, 0.0, 0.0), radius, i, -1
                )

            elif geo_type == GEO_BOX:

                edges = shape_geo_scale[i].tolist()

                add_contact(
                    shape_body[i],
                    -1,
                    X_bs,
                    (-edges[0], -edges[1], -edges[2]),
                    0.0,
                    i,
                    -1,
                )
                add_contact(
                    shape_body[i],
                    -1,
                    X_bs,
                    (edges[0], -edges[1], -edges[2]),
                    0.0,
                    i,
                    -1,
                )
                add_contact(
                    shape_body[i],
                    -1,
                    X_bs,
                    (-edges[0], edges[1], -edges[2]),
                    0.0,
                    i,
                    -1,
                )
                add_contact(
                    shape_body[i], -1, X_bs, (edges[0], edges[1], -edges[2]), 0.0, i, -1
                )
                add_contact(
                    shape_body[i],
                    -1,
                    X_bs,
                    (-edges[0], -edges[1], edges[2]),
                    0.0,
                    i,
                    -1,
                )
                add_contact(
                    shape_body[i], -1, X_bs, (edges[0], -edges[1], edges[2]), 0.0, i, -1
                )
                add_contact(
                    shape_body[i], -1, X_bs, (-edges[0], edges[1], edges[2]), 0.0, i, -1
                )
                add_contact(
                    shape_body[i], -1, X_bs, (edges[0], edges[1], edges[2]), 0.0, i, -1
                )

            elif geo_type == GEO_MESH:

                mesh = shape_geo_src[i]
                scale = shape_geo_scale[i]

                for v in mesh.vertices:
=======
        import warnings
        warnings.warn("Model.collide is not needed anymore and will be removed in a future Warp version.", DeprecationWarning, stacklevel=2)

    def __setattr__(self, name: str, value):
        if name == "ground":
            # import warnings
            # warnings.warn("Model.ground has been deprecated in favor of `ModelBuilder.set_ground_plane()`.", DeprecationWarning, stacklevel=2)
            if value == True and not self._ground:
                raise ValueError("Model.ground cannot be set to True after the Model has been created. Use `ModelBuilder.set_ground_plane()` instead before calling `ModelBuilder.finalize()`.")
            elif value == False and self._ground:
                # we remove the ground plane shape, which is always the last shape                
                def remove_last_elem(arr: wp.array):
                    np_arr = arr.numpy()[:-1]
                    return wp.array(np_arr, device=arr.device, dtype=arr.dtype, requires_grad=arr.requires_grad)
                self.shape_body = remove_last_elem(self.shape_body)
                self.shape_transform = remove_last_elem(self.shape_transform)
                self.shape_geo_type = remove_last_elem(self.shape_geo_type)
                self.shape_geo_scale = remove_last_elem(self.shape_geo_scale)
                self.shape_geo_src = self.shape_geo_src[:-1]
                self.shape_materials.ke = remove_last_elem(self.shape_materials.ke)
                self.shape_materials.kd = remove_last_elem(self.shape_materials.kd)
                self.shape_materials.kf = remove_last_elem(self.shape_materials.kf)
                self.shape_materials.mu = remove_last_elem(self.shape_materials.mu)
                self.shape_materials.restitution = remove_last_elem(self.shape_materials.restitution)
                self.shape_contact_thickness = remove_last_elem(self.shape_contact_thickness)
                ground_shape_id = len(self.shape_geo_type)
                # remove contact pairs involving the ground plane
                pairs = self.shape_contact_pairs.numpy()
                pairs = pairs[pairs[:, 1] != ground_shape_id]
                self.shape_contact_pairs = wp.array(np.array(pairs), dtype=wp.int32, device=self.device)
                self.shape_contact_pair_count = len(pairs)
                self.shape_count = ground_shape_id
                self._ground = False
            return
>>>>>>> cba0a754

        super().__setattr__(name, value)

    def __getattr__(self, name: str):
        if name == "ground":
            # import warnings
            # warnings.warn("Model.ground has been deprecated in favor of `ModelBuilder.set_ground_plane()`.", DeprecationWarning, stacklevel=2)
            return self._ground
        return super().__getattr__(name)



class ModelBuilder:
    """A helper class for building simulation models at runtime.

    Use the ModelBuilder to construct a simulation scene. The ModelBuilder
    and builds the scene representation using standard Python data structures (lists),
    this means it is not differentiable. Once :func:`finalize()`
    has been called the ModelBuilder transfers all data to Warp tensors and returns
    an object that may be used for simulation.

    Example:

        >>> import warp as wp
        >>> import warp.sim
        >>>
        >>> builder = wp.sim.ModelBuilder()
        >>>
        >>> # anchor point (zero mass)
        >>> builder.add_particle((0, 1.0, 0.0), (0.0, 0.0, 0.0), 0.0)
        >>>
        >>> # build chain
        >>> for i in range(1,10):
        >>>     builder.add_particle((i, 1.0, 0.0), (0.0, 0.0, 0.0), 1.0)
        >>>     builder.add_spring(i-1, i, 1.e+3, 0.0, 0)
        >>>
        >>> # create model
        >>> model = builder.finalize("cuda")
        >>> 
        >>> state = model.state()
        >>> integrator = wp.sim.SemiImplicitIntegrator()
        >>>
        >>> for i in range(100):
        >>>
        >>>    state.clear_forces()
        >>>    integrator.simulate(model, state, state, dt=1.0/60.0)

    Note:
        It is strongly recommended to use the ModelBuilder to construct a simulation rather
        than creating your own Model object directly, however it is possible to do so if
        desired.
    """

    default_tri_ke = 100.0
    default_tri_ka = 100.0
    default_tri_kd = 10.0
    default_tri_drag = 0.0
    default_tri_lift = 0.0

    # Default edge bending properties
    default_edge_ke = 100.0
    default_edge_kd = 0.0

    # Default shape contact material properties
    default_shape_ke = 1.0e5
    default_shape_kd = 1000.0
    default_shape_kf = 1000.0
    default_shape_mu = 0.5
    default_shape_restitution = 0.0
    default_shape_density = 1000.0

    def __init__(self, upvector=(0.0, 1.0, 0.0), gravity=-9.80665):
        self.num_envs = 0

        # particles
        self.particle_q = []
        self.particle_qd = []
        self.particle_mass = []

        # shapes (each shape has an entry in these arrays)
        # transform from shape to body
        self.shape_transform = []
        # maps from shape index to body index
        self.shape_body = []
        self.shape_geo_type = []
        self.shape_geo_scale = []
        self.shape_geo_src = []
        self.shape_material_ke = []
        self.shape_material_kd = []
        self.shape_material_kf = []
        self.shape_material_mu = []
        self.shape_material_restitution = []
        self.shape_contact_thickness = []
        # collision groups within collisions are handled
        self.shape_collision_group = []
        self.shape_collision_group_map = {}
        self.last_collision_group = 0
        # radius to use for broadphase collision checking
        self.shape_collision_radius = []

        # filtering to ignore certain collision pairs
        self.shape_collision_filter_pairs = set()

        # geometry
        self.geo_meshes = []
        self.geo_sdfs = []

        # springs
        self.spring_indices = []
        self.spring_rest_length = []
        self.spring_stiffness = []
        self.spring_damping = []
        self.spring_control = []

        # triangles
        self.tri_indices = []
        self.tri_poses = []
        self.tri_activations = []
        self.tri_materials = []

        # edges (bending)
        self.edge_indices = []
        self.edge_rest_angle = []
        self.edge_bending_properties = []

        # tetrahedra
        self.tet_indices = []
        self.tet_poses = []
        self.tet_activations = []
        self.tet_materials = []

        # muscles
        self.muscle_start = []
        self.muscle_params = []
        self.muscle_activation = []
        self.muscle_bodies = []
        self.muscle_points = []

        # rigid bodies
        self.body_mass = []
        self.body_inertia = []
        self.body_inv_mass = []
        self.body_inv_inertia = []
        self.body_com = []
        self.body_q = []
        self.body_qd = []
        self.body_name = []
        self.body_shapes = {}  # mapping from body to shapes

        # rigid joints
        self.joint_parent = (
            []
        )  # index of the parent body                      (constant)
        self.joint_child = (
            []
        )  # index of the child body                       (constant)
        self.joint_axis = []  # joint axis in child joint frame               (constant)
        self.joint_X_p = []  # frame of joint in parent                      (constant)
        self.joint_X_c = []  # frame of child com (in child coordinates)     (constant)
        self.joint_q = []
        self.joint_qd = []

        self.joint_type = []
        self.joint_name = []
        self.joint_armature = []
        self.joint_target_ke = []
        self.joint_target_kd = []
        self.joint_target = []
        self.joint_limit_lower = []
        self.joint_limit_upper = []
        self.joint_limit_ke = []
        self.joint_limit_kd = []
        self.joint_act = []

        self.joint_twist_lower = []
        self.joint_twist_upper = []

        self.joint_linear_compliance = []
        self.joint_angular_compliance = []

        self.joint_q_start = []
        self.joint_qd_start = []
        self.articulation_start = []

        self.joint_count = 0
        self.joint_dof_count = 0
        self.joint_coord_count = 0

        self.upvector = upvector
        self.gravity = gravity
        # indicates whether a ground should be created
        self.ground = True
        # indicates whether a ground plane has been created via `set_ground_plane`
        self._ground_created = False

        # contacts to be generated within the given distance margin to be generated at
        # every simulation substep (can be 0 if only one PBD solver iteration is used)
        self.rigid_contact_margin = 0.1
        # torsional friction coefficient (only considered by XPBD so far)
        self.rigid_contact_torsional_friction = 0.5
        # rolling friction coefficient (only considered by XPBD so far)
        self.rigid_contact_rolling_friction = 0.001
<<<<<<< HEAD
        # treat collisions with relative velocity below this (multiplied by dt) as inelastic
        # jitter threshold from
        self.rigid_contact_jitter_threshold = 2.0 * np.linalg.norm(gravity)
=======
>>>>>>> cba0a754

        # number of rigid contact points to allocate in the model during self.finalize() per environment
        # if setting is None, the number of worst-case number of contacts will be calculated in self.finalize()
        self.num_rigid_contacts_per_env = None
        
    # an articulation is a set of contiguous bodies bodies from articulation_start[i] to articulation_start[i+1]
    # these are used for computing forward kinematics e.g.:
    #
    # model.eval_articulation_fk()
    # model.eval_articulation_j()
    # model.eval_articulation_m()
    #
    # articulations are automatically 'closed' when calling finalize

    def add_articulation(self):
        self.articulation_start.append(self.joint_count)
    
    def add_rigid_articulation(self, articulation, xform=None, update_num_env_count=True, separate_collision_group=True):
        """Copies a rigid articulation from `articulation`, another `ModelBuilder`.

        Args:
            articulation: a model builder to add rigid articulation from.
            xform: root position of this body (overrides that in the articulation_builder).
            update_num_env_count: if True, the number of environments is incremented by 1.
            separate_collision_group: if True, the shapes from the articulation will all be put into a single new collision group, otherwise, only the shapes in collision group > -1 will be moved to a new group.
        """

        if xform is not None:
            if articulation.joint_type[0] == wp.sim.JOINT_FREE:
                start = articulation.joint_q_start[0]

                articulation.joint_q[start + 0] = xform.p[0]
                articulation.joint_q[start + 1] = xform.p[1]
                articulation.joint_q[start + 2] = xform.p[2]

                articulation.joint_q[start + 3] = xform.q[0]
                articulation.joint_q[start + 4] = xform.q[1]
                articulation.joint_q[start + 5] = xform.q[2]
                articulation.joint_q[start + 6] = xform.q[3]
            else:
                articulation.joint_X_p[0] = xform

        self.add_articulation()

        start_body_idx = len(self.body_mass)

        # offset the indices
        self.joint_parent.extend(
            [p + self.joint_count if p != -1 else -1 for p in articulation.joint_parent]
        )
        self.joint_child.extend(
            [c + self.joint_count for c in articulation.joint_child]
        )

        self.joint_q_start.extend(
            [c + self.joint_coord_count for c in articulation.joint_q_start]
        )
        self.joint_qd_start.extend(
            [c + self.joint_dof_count for c in articulation.joint_qd_start]
        )

        self.shape_body.extend([b + start_body_idx for b in articulation.shape_body])

        if separate_collision_group:
            self.shape_collision_group.extend([self.last_collision_group + 1 for _ in articulation.shape_collision_group])
        else:
            self.shape_collision_group.extend([(g + self.last_collision_group if g > -1 else -1) for g in articulation.shape_collision_group])
        shape_count = len(self.shape_geo_type)
        for i, j in articulation.shape_collision_filter_pairs:
            self.shape_collision_filter_pairs.add((i + shape_count, j + shape_count))
        for group, shapes in articulation.shape_collision_group_map.items():
            if separate_collision_group:
                group = self.last_collision_group + 1
            else:
                group = (group + self.last_collision_group if group > -1 else -1)
            if group not in self.shape_collision_group_map:
                self.shape_collision_group_map[group] = []
            self.shape_collision_group_map[group].extend([s + shape_count for s in shapes])

        # update last collision group counter
        if separate_collision_group:
            self.last_collision_group += 1
        elif articulation.last_collision_group > -1:
            self.last_collision_group += articulation.last_collision_group

        rigid_articulation_attrs = [
            "body_inertia",
            "body_mass",
            "body_inv_inertia",
            "body_inv_mass",
            "body_com",
            "body_q",
            "body_qd",
            "body_name",
            "joint_type",
            "joint_X_p",
            "joint_X_c",
            "joint_armature",
            "joint_axis",
            "joint_name",
            "joint_q",
            "joint_qd",
            "joint_act",
            "joint_limit_lower",
            "joint_limit_upper",
            "joint_limit_ke",
            "joint_limit_kd",
            "joint_target_ke",
            "joint_target_kd",
            "joint_target",
            "joint_linear_compliance",
            "joint_angular_compliance",
            "shape_transform",
            "shape_geo_type",
            "shape_geo_scale",
            "shape_geo_src",
            "shape_material_ke",
            "shape_material_kd",
            "shape_material_kf",
            "shape_material_mu",
            "shape_material_restitution",
            "shape_contact_thickness",
            "shape_collision_radius",
        ]

        for attr in rigid_articulation_attrs:
            getattr(self, attr).extend(getattr(articulation, attr))

        self.joint_count += articulation.joint_count
        self.joint_dof_count += articulation.joint_dof_count
        self.joint_coord_count += articulation.joint_coord_count

        if update_num_env_count:
            self.num_envs += 1

    # register a rigid body and return its index.
    def add_body(
<<<<<<< HEAD
        self,
        origin: Transform,
        parent: int = -1,
        joint_xform: Transform = wp.transform(),  # transform of joint in parent space
        joint_xform_child: Transform = wp.transform(),
        joint_axis: Vec3 = (0.0, 0.0, 0.0),
        joint_type: wp.constant = JOINT_FREE,
        joint_target_ke: float = 0.0,
        joint_target_kd: float = 0.0,
        joint_target: float = None,
        joint_limit_ke: float = 100.0,
        joint_limit_kd: float = 10.0,
        joint_limit_lower: float = -1.0e3,
        joint_limit_upper: float = 1.0e3,
        joint_armature: float = 0.0,
        joint_twist_lower: float = -1.0e3,
        joint_twist_upper: float = 1.0e3,
        joint_linear_compliance: float = 0.0,
        joint_angular_compliance: float = 0.0,
        com: Vec3 = np.zeros(3),
        I_m: Mat33 = np.zeros((3, 3)),
        m: float = 0.0,
        body_name: str = None,
        joint_name: str = None,
    ) -> int:
=======
        self, 
        origin: Transform,
        parent: int=-1,
        joint_xform: Transform=wp.transform(),    # transform of joint in parent space
        joint_xform_child: Transform=wp.transform(),
        joint_axis: Vec3=(0.0, 0.0, 0.0),
        joint_type: wp.constant=JOINT_FREE,
        joint_target_ke: float=0.0,
        joint_target_kd: float=0.0,
        joint_target: float=None,
        joint_limit_ke: float=100.0,
        joint_limit_kd: float=10.0,
        joint_limit_lower: float=-1.e+3,
        joint_limit_upper: float=1.e+3,
        joint_armature: float=0.0,
        joint_twist_lower: float=-1.e+3,
        joint_twist_upper: float=1.e+3,
        joint_linear_compliance: float=0.0,
        joint_angular_compliance: float=0.0,
        com: Vec3=np.zeros(3),
        I_m: Mat33=np.zeros((3, 3)), 
        m: float=0.0,
        body_name: str=None,
        joint_name: str=None) -> int:
>>>>>>> cba0a754

        """Adds a rigid body to the model.

        Args:
            parent: The index of the parent body
            origin: The location of the joint in the parent's local frame connecting this body
            joint_xform: The transform of the body's joint in parent space
            joint_xform_child: Transform body's joint in local space
            joint_axis : Joint axis in local body space
            joint_type : Type of the joint, e.g.: JOINT_PRISMATIC, JOINT_REVOLUTE, etc.
            joint_target_ke: Stiffness of the joint PD controller
            joint_target_kd: Damping of the joint PD controller
            joint_limit_ke: Stiffness of the joint limits
            joint_limit_kd: Damping of the joint limits
            joint_limit_lower: Lower limit of the joint coordinate
            joint_limit_upper: Upper limit of the joint coordinate
            joint_armature: Artificial inertia added around the joint axis
            com: The center of mass of the body w.r.t its origin
            I_m: The 3x3 inertia tensor of the body (specified relative to the center of mass)
            m: Mass of the body

        Returns:
            The index of the body in the model

        Note:
            If the mass (m) is zero then the body is treated as kinematic with no dynamics

        """

        child = len(self.body_mass)

        # body data
        inertia = I_m + np.eye(3)*joint_armature
        self.body_inertia.append(inertia)
        self.body_mass.append(m)
        self.body_com.append(com)
        
        if (m > 0.0):
            self.body_inv_mass.append(1.0/m)
        else:
            self.body_inv_mass.append(0.0)
    
        if inertia.any():
            self.body_inv_inertia.append(np.linalg.inv(inertia))
        else:
            self.body_inv_inertia.append(inertia)
        
        self.body_q.append(origin)
        self.body_qd.append(wp.spatial_vector())

        self.body_name.append(body_name or f"body {child}")
        self.body_shapes[child] = []

        # joint data
        self.joint_type.append(joint_type.val)
        self.joint_parent.append(parent)
        self.joint_child.append(child)
        self.joint_X_p.append(joint_xform)
        self.joint_X_c.append(joint_xform_child)
        self.joint_name.append(joint_name or f"joint {self.joint_count}")

        self.joint_armature.append(joint_armature)
        self.joint_axis.append(np.array(joint_axis))

        if joint_type == JOINT_PRISMATIC:
            dof_count = 1
            coord_count = 1
        elif joint_type == JOINT_REVOLUTE:
            dof_count = 1
            coord_count = 1
        elif joint_type == JOINT_BALL:
            dof_count = 3
            coord_count = 4
        elif joint_type == JOINT_FREE:
            dof_count = 6
            coord_count = 7
        elif joint_type == JOINT_FIXED:
            dof_count = 0
            coord_count = 0
        elif joint_type == JOINT_COMPOUND:
            dof_count = 3
            coord_count = 3
        elif joint_type == JOINT_UNIVERSAL:
            dof_count = 2
            coord_count = 2

        # convert coefficients to np.arrays() so we can index into them for
        # compound joints, this just allows user to pass scalars or arrays
        # coefficients will be automatically padded to number of dofs
        joint_target_ke = np.resize(np.atleast_1d(joint_target_ke), dof_count)
        joint_target_kd = np.resize(np.atleast_1d(joint_target_kd), dof_count)
        joint_limit_ke = np.resize(np.atleast_1d(joint_limit_ke), dof_count)
        joint_limit_kd = np.resize(np.atleast_1d(joint_limit_kd), dof_count)
        joint_limit_lower = np.resize(np.atleast_1d(joint_limit_lower), dof_count)
        joint_limit_upper = np.resize(np.atleast_1d(joint_limit_upper), dof_count)
        joint_twist_lower = np.resize(np.atleast_1d(joint_twist_lower), dof_count)
        joint_twist_upper = np.resize(np.atleast_1d(joint_twist_upper), dof_count)
        if joint_target is not None:
            joint_target = np.resize(np.atleast_1d(joint_target), dof_count)

        for i in range(coord_count):
            self.joint_q.append(0.0)

        for i in range(dof_count):
            self.joint_qd.append(0.0)
            self.joint_act.append(0.0)
            self.joint_limit_lower.append(joint_limit_lower[i])
            self.joint_limit_upper.append(joint_limit_upper[i])
            self.joint_limit_ke.append(joint_limit_ke[i])
            self.joint_limit_kd.append(joint_limit_kd[i])
            self.joint_twist_lower.append(joint_twist_lower[i])
            self.joint_twist_upper.append(joint_twist_upper[i])
            self.joint_target_ke.append(joint_target_ke[i])
            self.joint_target_kd.append(joint_target_kd[i])
            if joint_target is not None:
                self.joint_target.append(joint_target[i])
            else:
                if joint_limit_lower[i] > 0.0 or joint_limit_upper[i] < 0.0:
                    self.joint_target.append(
                        0.5 * (joint_limit_lower[i] + joint_limit_upper[i])
                    )
                else:
                    self.joint_target.append(0.0)

        self.joint_linear_compliance.append(joint_linear_compliance)
        self.joint_angular_compliance.append(joint_angular_compliance)

        self.joint_q_start.append(self.joint_coord_count)
        self.joint_qd_start.append(self.joint_dof_count)

        self.joint_count += 1
        self.joint_dof_count += dof_count
        self.joint_coord_count += coord_count

        # return index of child body / joint
        return child

    # muscles
    def add_muscle(
        self,
        bodies: List[int],
        positions: List[Vec3],
        f0: float,
        lm: float,
        lt: float,
        lmax: float,
        pen: float,
    ) -> float:
        """Adds a muscle-tendon activation unit

        Args:
            bodies: A list of body indices for each waypoint
            positions: A list of positions of each waypoint in the body's local frame
            f0: Force scaling
            lm: Muscle length
            lt: Tendon length
            lmax: Maximally efficient muscle length

        Returns:
            The index of the muscle in the model

        """

        n = len(bodies)

        self.muscle_start.append(len(self.muscle_bodies))
        self.muscle_params.append((f0, lm, lt, lmax, pen))
        self.muscle_activation.append(0.0)

        for i in range(n):

            self.muscle_bodies.append(bodies[i])
            self.muscle_points.append(positions[i])

        # return the index of the muscle
        return len(self.muscle_start) - 1

    # shapes
<<<<<<< HEAD
    def add_shape_plane(
        self,
        plane: Vec4 = (0.0, 1.0, 0.0, 0.0),
        width: float = 10.0,
        length: float = 10.0,
        ke: float = default_shape_ke,
        kd: float = default_shape_kd,
        kf: float = default_shape_kf,
        mu: float = default_shape_mu,
        restitution: float = default_shape_restitution,
    ):
        """Adds a plane collision shape
=======
    def add_shape_plane(self,
                        plane: Vec4=(0.0, 1.0, 0.0, 0.0),
                        pos: Vec3=None,
                        rot: Quat=None,
                        width: float=10.0,
                        length: float=10.0,
                        body: int = -1,
                        ke: float=default_shape_ke,
                        kd: float=default_shape_kd,
                        kf: float=default_shape_kf,
                        mu: float=default_shape_mu,
                        restitution: float=default_shape_restitution):
        """
        Adds a plane collision shape.
        If pos and rot are defined, the plane is assumed to have its normal as (0, 1, 0).
        Otherwise, the plane equation is used.
>>>>>>> cba0a754

        Args:
            plane: The plane equation in form a*x + b*y + c*z + d = 0
            pos: The position of the plane in world coordinates
            rot: The rotation of the plane in world coordinates
            width: The extent along x of the plane (infinite if 0)
            length: The extent along z of the plane (infinite if 0)
            body: The body index to attach the shape to (-1 by default to keep the plane static)
            ke: The contact elastic stiffness
            kd: The contact damping stiffness
            kf: The contact friction stiffness
            mu: The coefficient of friction
            restitution: The coefficient of restitution

        """
<<<<<<< HEAD

        # TODO find transform so that normal is (0, 1, 0) and origin is (0, 0, 0), and use (width, length, 0) as scale
        self._add_shape(
            -1,
            (0.0, 0.0, 0.0),
            (0.0, 0.0, 0.0),
            GEO_PLANE,
            plane,
            None,
            0.0,
            ke,
            kd,
            kf,
            mu,
            restitution,
        )

    def add_shape_sphere(
        self,
        body,
        pos: Vec3 = (0.0, 0.0, 0.0),
        rot: Quat = (0.0, 0.0, 0.0, 1.0),
        radius: float = 1.0,
        density: float = default_shape_density,
        ke: float = default_shape_ke,
        kd: float = default_shape_kd,
        kf: float = default_shape_kf,
        mu: float = default_shape_mu,
        restitution: float = default_shape_restitution,
        collision_group: int = -1,
    ):
=======
        if pos is None or rot is None:
            # compute position and rotation from plane equation
            normal = np.array(plane[:3])
            normal /= np.linalg.norm(normal)
            pos = plane[3] * normal
            if np.allclose(normal, (0.0, 1.0, 0.0)):
                # no rotation necessary
                rot = (0.0, 0.0, 0.0, 1.0)
            else:
                c = np.cross(normal, (0.0, 1.0, 0.0))
                angle = np.arcsin(np.linalg.norm(c))
                axis = c / np.linalg.norm(c)
                rot = wp.quat_from_axis_angle(axis, angle)
        scale = (width, length, 0.0)
        self._add_shape(body, pos, rot, GEO_PLANE, scale, None, 0.0, ke, kd, kf, mu, restitution)

    def add_shape_sphere(self,
                         body,
                         pos: Vec3=(0.0, 0.0, 0.0),
                         rot: Quat=(0.0, 0.0, 0.0, 1.0),
                         radius: float=1.0,
                         density: float=default_shape_density,
                         ke: float=default_shape_ke,
                         kd: float=default_shape_kd,
                         kf: float=default_shape_kf,
                         mu: float=default_shape_mu,
                         restitution: float=default_shape_restitution):
>>>>>>> cba0a754
        """Adds a sphere collision shape to a body.

        Args:
            body: The index of the parent body this shape belongs to
            pos: The location of the shape with respect to the parent frame
            rot: The rotation of the shape with respect to the parent frame
            radius: The radius of the sphere
            density: The density of the shape
            ke: The contact elastic stiffness
            kd: The contact damping stiffness
            kf: The contact friction stiffness
            mu: The coefficient of friction
            restitution: The coefficient of restitution

        """

<<<<<<< HEAD
        self._add_shape(
            body,
            pos,
            rot,
            GEO_SPHERE,
            (radius, 0.0, 0.0, 0.0),
            None,
            density,
            ke,
            kd,
            kf,
            mu,
            restitution,
            thickness=radius,
            collision_group=collision_group,
        )

    def add_shape_box(
        self,
        body: int,
        pos: Vec3 = (0.0, 0.0, 0.0),
        rot: Quat = (0.0, 0.0, 0.0, 1.0),
        hx: float = 0.5,
        hy: float = 0.5,
        hz: float = 0.5,
        density: float = default_shape_density,
        ke: float = default_shape_ke,
        kd: float = default_shape_kd,
        kf: float = default_shape_kf,
        mu: float = default_shape_mu,
        restitution: float = default_shape_restitution,
        contact_thickness: float = 0.0,
    ):
=======
        self._add_shape(body, pos, rot, GEO_SPHERE, (radius, 0.0, 0.0, 0.0), None, density, ke, kd, kf, mu, restitution, thickness=radius)

    def add_shape_box(self,
                      body: int,
                      pos: Vec3=(0.0, 0.0, 0.0),
                      rot: Quat=(0.0, 0.0, 0.0, 1.0),
                      hx: float=0.5,
                      hy: float=0.5,
                      hz: float=0.5,
                      density: float=default_shape_density,
                      ke: float=default_shape_ke,
                      kd: float=default_shape_kd,
                      kf: float=default_shape_kf,
                      mu: float=default_shape_mu,
                      restitution: float=default_shape_restitution,
                      contact_thickness: float=0.0):
>>>>>>> cba0a754
        """Adds a box collision shape to a body.

        Args:
            body: The index of the parent body this shape belongs to
            pos: The location of the shape with respect to the parent frame
            rot: The rotation of the shape with respect to the parent frame
            hx: The half-extents along the x-axis
            hy: The half-extents along the y-axis
            hz: The half-extents along the z-axis
            density: The density of the shape
            ke: The contact elastic stiffness
            kd: The contact damping stiffness
            kf: The contact friction stiffness
            mu: The coefficient of friction
            restitution: The coefficient of restitution
            contact_thickness: Radius around the box to be used for contact mechanics

        """

        self._add_shape(
            body,
            pos,
            rot,
            GEO_BOX,
            (hx, hy, hz, 0.0),
            None,
            density,
            ke,
            kd,
            kf,
            mu,
            restitution,
            thickness=contact_thickness,
        )

    def add_shape_capsule(
        self,
        body: int,
        pos: Vec3 = (0.0, 0.0, 0.0),
        rot: Quat = (0.0, 0.0, 0.0, 1.0),
        radius: float = 1.0,
        half_width: float = 0.5,
        density: float = default_shape_density,
        ke: float = default_shape_ke,
        kd: float = default_shape_kd,
        kf: float = default_shape_kf,
        mu: float = default_shape_mu,
        restitution: float = default_shape_restitution,
    ):
        """Adds a capsule collision shape to a body.

        Args:
            body: The index of the parent body this shape belongs to
            pos: The location of the shape with respect to the parent frame
            rot: The rotation of the shape with respect to the parent frame
            radius: The radius of the capsule
            half_width: The half length of the center cylinder along the x-axis
            density: The density of the shape
            ke: The contact elastic stiffness
            kd: The contact damping stiffness
            kf: The contact friction stiffness
            mu: The coefficient of friction
            restitution: The coefficient of restitution

        """

<<<<<<< HEAD
        self._add_shape(
            body,
            pos,
            rot,
            GEO_CAPSULE,
            (radius, half_width, 0.0, 0.0),
            None,
            density,
            ke,
            kd,
            kf,
            mu,
            restitution,
            thickness=radius,
        )

    def add_shape_mesh(
        self,
        body: int,
        pos: Vec3 = (0.0, 0.0, 0.0),
        rot: Quat = (0.0, 0.0, 0.0, 1.0),
        mesh: Mesh = None,
        volume: Volume = None,
        scale: Vec3 = (1.0, 1.0, 1.0),
        density: float = default_shape_density,
        ke: float = default_shape_ke,
        kd: float = default_shape_kd,
        kf: float = default_shape_kf,
        mu: float = default_shape_mu,
        restitution: float = default_shape_restitution,
        contact_thickness: float = 0.0,
        collision_group: int = -1,
    ):
=======
        self._add_shape(body, pos, rot, GEO_CAPSULE, (radius, half_width, 0.0, 0.0), None, density, ke, kd, kf, mu, restitution, thickness=radius)

    def add_shape_mesh(self,
                       body: int,
                       pos: Vec3=(0.0, 0.0, 0.0),
                       rot: Quat=(0.0, 0.0, 0.0, 1.0),
                       mesh: Mesh=None,
                       scale: Vec3=(1.0, 1.0, 1.0),
                       density: float=default_shape_density,
                       ke: float=default_shape_ke,
                       kd: float=default_shape_kd,
                       kf: float=default_shape_kf,
                       mu: float=default_shape_mu,
                       restitution: float=default_shape_restitution,
                       contact_thickness: float=0.0):
>>>>>>> cba0a754
        """Adds a triangle mesh collision shape to a body.

        Args:
            body: The index of the parent body this shape belongs to
            pos: The location of the shape with respect to the parent frame
            rot: The rotation of the shape with respect to the parent frame
            mesh: The mesh object
            scale: Scale to use for the collider
            density: The density of the shape
            ke: The contact elastic stiffness
            kd: The contact damping stiffness
            kf: The contact friction stiffness
            mu: The coefficient of friction
            restitution: The coefficient of restitution
            contact_thickness: The thickness of the contact surface around the shape

        """

<<<<<<< HEAD
        self._add_shape(
            body,
            pos,
            rot,
            GEO_MESH,
            (scale[0], scale[1], scale[2], 0.0),
            mesh,
            density,
            ke,
            kd,
            kf,
            mu,
            restitution,
            thickness=contact_thickness,
            volume=volume,
            collision_group=collision_group,
        )
=======
        self._add_shape(body, pos, rot, GEO_MESH, (scale[0], scale[1], scale[2], 0.0), mesh, density, ke, kd, kf, mu, restitution, thickness=contact_thickness)
>>>>>>> cba0a754

    def _shape_radius(self, type, scale, src):
        """
        Calculates the squared radius of a sphere that encloses the shape, used for broadphase collision detection.
        """
        if type == GEO_SPHERE:
            return scale[0]
        elif type == GEO_BOX:
            return np.linalg.norm(scale)
        elif type == GEO_CAPSULE:
            return scale[0] + scale[1]
        elif type == GEO_MESH:
            vmax = np.max(np.abs(src.vertices), axis=0) * scale[0]
            return np.linalg.norm(vmax)
        elif type == GEO_PLANE:
            if scale[0] > 0.0 and scale[1] > 0.0:
                # finite plane
                return np.linalg.norm(scale)
            else:
                return 1.0e6
        else:
            return 10.0
<<<<<<< HEAD

    def _add_shape(
        self,
        body,
        pos,
        rot,
        type,
        scale,
        src,
        density,
        ke,
        kd,
        kf,
        mu,
        restitution,
        thickness=0.0,
        volume=None,
        collision_group=-1,
        collision_filter_parent=True,
    ):
=======
    
    def _add_shape(self, body, pos, rot, type, scale, src, density, ke, kd, kf, mu, restitution, thickness=0.0, collision_group=-1, collision_filter_parent=True):
>>>>>>> cba0a754
        self.shape_body.append(body)
        shape = len(self.shape_geo_type)
        if body in self.body_shapes:
            for same_body_shape in self.body_shapes[body]:
                self.shape_collision_filter_pairs.add((same_body_shape, shape))
            self.body_shapes[body].append(shape)
        else:
            self.body_shapes[body] = [shape]
        self.shape_transform.append(wp.transform(pos, rot))
        self.shape_geo_type.append(type.val)
        self.shape_geo_scale.append((scale[0], scale[1], scale[2]))
        self.shape_geo_src.append(src)
        self.shape_material_ke.append(ke)
        self.shape_material_kd.append(kd)
        self.shape_material_kf.append(kf)
        self.shape_material_mu.append(mu)
        self.shape_material_restitution.append(restitution)
        self.shape_contact_thickness.append(thickness)
        self.shape_collision_group.append(collision_group)
        if collision_group not in self.shape_collision_group_map:
            self.shape_collision_group_map[collision_group] = []
        self.last_collision_group = max(self.last_collision_group, collision_group)
        self.shape_collision_group_map[collision_group].append(shape)
        self.shape_collision_radius.append(self._shape_radius(type, scale, src))
        if collision_filter_parent and body > -1:
            # XXX we assume joint ID == body ID here
            parent_body = self.joint_parent[body]
            if parent_body > -1:
                for parent_shape in self.body_shapes[parent_body]:
                    self.shape_collision_filter_pairs.add((parent_shape, shape))

        (m, I) = self._compute_shape_mass(type, scale, src, density)

        self._update_body_mass(body, m, I, np.array(pos), np.array(rot))

    # particles
    def add_particle(self, pos: Vec3, vel: Vec3, mass: float) -> int:
        """Adds a single particle to the model

        Args:
            pos: The initial position of the particle
            vel: The initial velocity of the particle
            mass: The mass of the particle

        Note:
            Set the mass equal to zero to create a 'kinematic' particle that does is not subject to dynamics.

        Returns:
            The index of the particle in the system
        """
        self.particle_q.append(pos)
        self.particle_qd.append(vel)
        self.particle_mass.append(mass)

        return len(self.particle_q) - 1

    def add_spring(self, i: int, j, ke: float, kd: float, control: float):
        """Adds a spring between two particles in the system

        Args:
            i: The index of the first particle
            j: The index of the second particle
            ke: The elastic stiffness of the spring
            kd: The damping stiffness of the spring
            control: The actuation level of the spring

        Note:
            The spring is created with a rest-length based on the distance
            between the particles in their initial configuration.

        """
        self.spring_indices.append(i)
        self.spring_indices.append(j)
        self.spring_stiffness.append(ke)
        self.spring_damping.append(kd)
        self.spring_control.append(control)

        # compute rest length
        p = self.particle_q[i]
        q = self.particle_q[j]

        delta = np.subtract(p, q)
        l = np.sqrt(np.dot(delta, delta))

        self.spring_rest_length.append(l)

    def add_triangle(
        self,
        i: int,
        j: int,
        k: int,
        tri_ke: float = default_tri_ke,
        tri_ka: float = default_tri_ka,
        tri_kd: float = default_tri_kd,
        tri_drag: float = default_tri_drag,
        tri_lift: float = default_tri_lift,
    ) -> float:

        """Adds a trianglular FEM element between three particles in the system.

        Triangles are modeled as viscoelastic elements with elastic stiffness and damping
        Parameters specfied on the model. See model.tri_ke, model.tri_kd.

        Args:
            i: The index of the first particle
            j: The index of the second particle
            k: The index of the third particle

        Return:
            The area of the triangle

        Note:
            The triangle is created with a rest-length based on the distance
            between the particles in their initial configuration.

        Todo:
            * Expose elastic paramters on a per-element basis

        """
        # compute basis for 2D rest pose
        p = np.array(self.particle_q[i])
        q = np.array(self.particle_q[j])
        r = np.array(self.particle_q[k])

        qp = q - p
        rp = r - p

        # construct basis aligned with the triangle
        n = wp.normalize(wp.cross(qp, rp))
        e1 = wp.normalize(qp)
        e2 = wp.normalize(wp.cross(n, e1))

        R = np.array((e1, e2))
        M = np.array((qp, rp))

        D = R @ M.T

        area = np.linalg.det(D) / 2.0

        if area <= 0.0:

            print("inverted or degenerate triangle element")
            return 0.0
        else:

            inv_D = np.linalg.inv(D)

            self.tri_indices.append((i, j, k))
            self.tri_poses.append(inv_D.tolist())
            self.tri_activations.append(0.0)
            self.tri_materials.append((tri_ke, tri_ka, tri_kd, tri_drag, tri_lift))
            return area

    def add_triangles(self, i:List[int], j:List[int], k:List[int], tri_ke : Optional[List[float]] = None, tri_ka : Optional[List[float]] = None, tri_kd :Optional[List[float]] = None, tri_drag :Optional[List[float]] = None, tri_lift :Optional[List[float]] = None) -> List[float]:

        """Adds trianglular FEM elements between groups of three particles in the system. 

        Triangles are modeled as viscoelastic elements with elastic stiffness and damping
        Parameters specfied on the model. See model.tri_ke, model.tri_kd.

        Args:
            i: The indices of the first particle
            j: The indices of the second particle
            k: The indices of the third particle

        Return:
            The areas of the triangles

        Note:
            A triangle is created with a rest-length based on the distance
            between the particles in their initial configuration.

        """      
        # compute basis for 2D rest pose
        p = np.array(self.particle_q)[i]
        q = np.array(self.particle_q)[j]
        r = np.array(self.particle_q)[k]

        qp = q - p
        rp = r - p

        def normalized(a):
            l = np.linalg.norm(a,axis=-1,keepdims=True)
            l[l==0] = 1.0
            return a / l

        n = normalized(np.cross(qp,rp))
        e1 = normalized(qp)
        e2 = normalized(np.cross(n,e1))

        R = np.concatenate((e1[...,None],e2[...,None]),axis=-1)
        M = np.concatenate((qp[...,None],rp[...,None]),axis=-1)

        D = np.matmul(R.transpose(0,2,1),M)
        
        areas = np.linalg.det(D) / 2.0
        areas[areas < 0.0] = 0.0
        valid_inds = (areas>0.0).nonzero()[0]
        if len(valid_inds) < len(areas):
            print("inverted or degenerate triangle elements")
        
        D[areas == 0.0] = np.eye(2)[None,...]
        inv_D = np.linalg.inv(D)

        inds = np.concatenate( (i[valid_inds,None],j[valid_inds,None],k[valid_inds,None]), axis=-1 )

        self.tri_indices.extend(inds.tolist())
        self.tri_poses.extend(inv_D[valid_inds].tolist())
        self.tri_activations.extend([0.0] * len(valid_inds))

        def init_if_none( arr, defaultValue ):
            if arr is None:
                return [defaultValue] * len(areas)
            return arr
        
        tri_ke = init_if_none( tri_ke, self.default_tri_ke )
        tri_ka = init_if_none( tri_ka, self.default_tri_ka )
        tri_kd = init_if_none( tri_kd, self.default_tri_kd )
        tri_drag = init_if_none( tri_drag, self.default_tri_drag )
        tri_lift = init_if_none( tri_lift, self.default_tri_lift )

        self.tri_materials.extend( zip(
            np.array(tri_ke)[valid_inds],
            np.array(tri_ka)[valid_inds],
            np.array(tri_kd)[valid_inds],
            np.array(tri_drag)[valid_inds],
            np.array(tri_lift)[valid_inds]
        ) )
        return areas.tolist()

    def add_tetrahedron(self, i: int, j: int, k: int, l: int, k_mu: float=1.e+3, k_lambda: float=1.e+3, k_damp: float=0.0) -> float:
        """Adds a tetrahedral FEM element between four particles in the system. 

        Tetrahdera are modeled as viscoelastic elements with a NeoHookean energy
        density based on [Smith et al. 2018].

        Args:
            i: The index of the first particle
            j: The index of the second particle
            k: The index of the third particle
            l: The index of the fourth particle
            k_mu: The first elastic Lame parameter
            k_lambda: The second elastic Lame parameter
            k_damp: The element's damping stiffness

        Return:
            The volume of the tetrahedron

        Note:
            The tetrahedron is created with a rest-pose based on the particle's initial configruation

        """
        # compute basis for 2D rest pose
        p = np.array(self.particle_q[i])
        q = np.array(self.particle_q[j])
        r = np.array(self.particle_q[k])
        s = np.array(self.particle_q[l])

        qp = q - p
        rp = r - p
        sp = s - p

        Dm = np.array((qp, rp, sp)).T
        volume = np.linalg.det(Dm) / 6.0

        if volume <= 0.0:
            print("inverted tetrahedral element")
        else:

            inv_Dm = np.linalg.inv(Dm)

            self.tet_indices.append((i, j, k, l))
            self.tet_poses.append(inv_Dm.tolist())
            self.tet_activations.append(0.0)
            self.tet_materials.append((k_mu, k_lambda, k_damp))

        return volume

    def add_edge(
        self,
        i: int,
        j: int,
        k: int,
        l: int,
        rest: float = None,
        edge_ke: float = default_edge_ke,
        edge_kd: float = default_edge_kd,
    ):
        """Adds a bending edge element between four particles in the system.

        Bending elements are designed to be between two connected triangles. Then
        bending energy is based of [Bridson et al. 2002]. Bending stiffness is controlled
        by the `model.tri_kb` parameter.

        Args:
            i: The index of the first particle
            j: The index of the second particle
            k: The index of the third particle
            l: The index of the fourth particle
            rest: The rest angle across the edge in radians, if not specified it will be computed

        Note:
            The edge lies between the particles indexed by 'k' and 'l' parameters with the opposing
            vertices indexed by 'i' and 'j'. This defines two connected triangles with counter clockwise
            winding: (i, k, l), (j, l, k).

        """
        # compute rest angle
        if rest == None:

            x1 = np.array(self.particle_q[i])
            x2 = np.array(self.particle_q[j])
            x3 = np.array(self.particle_q[k])
            x4 = np.array(self.particle_q[l])

            n1 = wp.normalize(np.cross(x3 - x1, x4 - x1))
            n2 = wp.normalize(np.cross(x4 - x2, x3 - x2))
            e = wp.normalize(x4 - x3)

            d = np.clip(np.dot(n2, n1), -1.0, 1.0)

            angle = math.acos(d)
            sign = np.sign(np.dot(np.cross(n2, n1), e))

            rest = angle * sign

        self.edge_indices.append((i, j, k, l))
        self.edge_rest_angle.append(rest)
        self.edge_bending_properties.append((edge_ke, edge_kd))

    def add_edges(self, i, j, k, l, rest: Optional[List[float]] = None, edge_ke: Optional[List[float]] = None, edge_kd: Optional[List[float]] = None):
        """Adds bending edge elements between groups of four particles in the system. 

        Bending elements are designed to be between two connected triangles. Then
        bending energy is based of [Bridson et al. 2002]. Bending stiffness is controlled
        by the `model.tri_kb` parameter.

        Args:
            i: The indices of the first particle
            j: The indices of the second particle
            k: The indices of the third particle
            l: The indices of the fourth particle
            rest: The rest angles across the edges in radians, if not specified they will be computed

        Note:
            The edge lies between the particles indexed by 'k' and 'l' parameters with the opposing
            vertices indexed by 'i' and 'j'. This defines two connected triangles with counter clockwise
            winding: (i, k, l), (j, l, k).

        """
        if rest is None:
            
            # compute rest angle
            x1 = np.array(self.particle_q)[i]
            x2 = np.array(self.particle_q)[j]
            x3 = np.array(self.particle_q)[k]
            x4 = np.array(self.particle_q)[l]

            def normalized(a):
                l = np.linalg.norm(a,axis=-1,keepdims=True)
                l[l==0] = 1.0
                return a / l

            n1 = normalized(np.cross(x3 - x1, x4 - x1))
            n2 = normalized(np.cross(x4 - x2, x3 - x2))
            e = normalized(x4 - x3)

            def dot(a,b):
                return (a * b).sum(axis=-1)

            d = np.clip(dot(n2, n1), -1.0, 1.0)

            angle = np.arccos(d)
            sign = np.sign(dot(np.cross(n2, n1), e))

            rest = angle * sign

        inds = np.concatenate( (i[:,None],j[:,None],k[:,None],l[:,None]), axis=-1 )

        self.edge_indices.extend(inds.tolist())
        self.edge_rest_angle.extend(rest.tolist())
        
        def init_if_none( arr, defaultValue ):
            if arr is None:
                return [defaultValue] * len(i)
            return arr
        
        edge_ke = init_if_none( edge_ke, self.default_edge_ke )
        edge_kd = init_if_none( edge_kd, self.default_edge_kd )

        self.edge_bending_properties.extend(zip(edge_ke, edge_kd))

    def add_cloth_grid(self,
                       pos: Vec3,
                       rot: Quat,
                       vel: Vec3,
                       dim_x: int,
                       dim_y: int,
                       cell_x: float,
                       cell_y: float,
                       mass: float,
                       reverse_winding: bool=False,
                       fix_left: bool=False,
                       fix_right: bool=False,
                       fix_top: bool=False,
                       fix_bottom: bool=False,
                       tri_ke: float=default_tri_ke,
                       tri_ka: float=default_tri_ka,
                       tri_kd: float=default_tri_kd,
                       tri_drag: float=default_tri_drag,
                       tri_lift: float=default_tri_lift, 
                       edge_ke: float=default_edge_ke,
                       edge_kd: float=default_edge_kd):

        """Helper to create a regular planar cloth grid

        Creates a rectangular grid of particles with FEM triangles and bending elements
        automatically.

        Args:
            pos: The position of the cloth in world space
            rot: The orientation of the cloth in world space
            vel: The velocity of the cloth in world space
            dim_x_: The number of rectangular cells along the x-axis
            dim_y: The number of rectangular cells along the y-axis
            cell_x: The width of each cell in the x-direction
            cell_y: The width of each cell in the y-direction
            mass: The mass of each particle
            reverse_winding: Flip the winding of the mesh
            fix_left: Make the left-most edge of particles kinematic (fixed in place)
            fix_right: Make the right-most edge of particles kinematic
            fix_top: Make the top-most edge of particles kinematic
            fix_bottom: Make the bottom-most edge of particles kinematic

        """

        def grid_index(x, y, dim_x):
            return y * dim_x + x

        start_vertex = len(self.particle_q)
        start_tri = len(self.tri_indices)

        for y in range(0, dim_y + 1):
            for x in range(0, dim_x + 1):

                g = np.array((x * cell_x, y * cell_y, 0.0))
                p = np.array(wp.quat_rotate(rot, g)) + pos
                m = mass

                if x == 0 and fix_left:
                    m = 0.0
                elif x == dim_x and fix_right:
                    m = 0.0
                elif y == 0 and fix_bottom:
                    m = 0.0
                elif y == dim_y and fix_top:
                    m = 0.0

                self.add_particle(p, vel, m)

                if x > 0 and y > 0:

                    if reverse_winding:
                        tri1 = (
                            start_vertex + grid_index(x - 1, y - 1, dim_x + 1),
                            start_vertex + grid_index(x, y - 1, dim_x + 1),
                            start_vertex + grid_index(x, y, dim_x + 1),
                        )

                        tri2 = (
                            start_vertex + grid_index(x - 1, y - 1, dim_x + 1),
                            start_vertex + grid_index(x, y, dim_x + 1),
                            start_vertex + grid_index(x - 1, y, dim_x + 1),
                        )

                        self.add_triangle(
                            *tri1, tri_ke, tri_ka, tri_kd, tri_drag, tri_lift
                        )
                        self.add_triangle(
                            *tri2, tri_ke, tri_ka, tri_kd, tri_drag, tri_lift
                        )

                    else:

                        tri1 = (
                            start_vertex + grid_index(x - 1, y - 1, dim_x + 1),
                            start_vertex + grid_index(x, y - 1, dim_x + 1),
                            start_vertex + grid_index(x - 1, y, dim_x + 1),
                        )

                        tri2 = (
                            start_vertex + grid_index(x, y - 1, dim_x + 1),
                            start_vertex + grid_index(x, y, dim_x + 1),
                            start_vertex + grid_index(x - 1, y, dim_x + 1),
                        )

                        self.add_triangle(
                            *tri1, tri_ke, tri_ka, tri_kd, tri_drag, tri_lift
                        )
                        self.add_triangle(
                            *tri2, tri_ke, tri_ka, tri_kd, tri_drag, tri_lift
                        )

        end_vertex = len(self.particle_q)
        end_tri = len(self.tri_indices)

        # bending constraints, could create these explicitly for a grid but this
        # is a good test of the adjacency structure
        adj = wp.utils.MeshAdjacency(
            self.tri_indices[start_tri:end_tri], end_tri - start_tri
        )

        for k, e in adj.edges.items():

            # skip open edges
            if e.f0 == -1 or e.f1 == -1:
                continue

            self.add_edge(
                e.o0, e.o1, e.v0, e.v1, edge_ke=edge_ke, edge_kd=edge_kd
            )  # opposite 0, opposite 1, vertex 0, vertex 1

    def add_cloth_mesh(
        self,
        pos: Vec3,
        rot: Quat,
        scale: float,
        vel: Vec3,
        vertices: List[Vec3],
        indices: List[int],
        density: float,
        edge_callback=None,
        face_callback=None,
        tri_ke: float = default_tri_ke,
        tri_ka: float = default_tri_ka,
        tri_kd: float = default_tri_kd,
        tri_drag: float = default_tri_drag,
        tri_lift: float = default_tri_lift,
        edge_ke: float = default_edge_ke,
        edge_kd: float = default_edge_kd,
    ):
        """Helper to create a cloth model from a regular triangle mesh

        Creates one FEM triangle element and one bending element for every face
        and edge in the input triangle mesh

        Args:
            pos: The position of the cloth in world space
            rot: The orientation of the cloth in world space
            vel: The velocity of the cloth in world space
            vertices: A list of vertex positions
            indices: A list of triangle indices, 3 entries per-face
            density: The density per-area of the mesh
            edge_callback: A user callback when an edge is created
            face_callback: A user callback when a face is created

        Note:

            The mesh should be two manifold.
        """
        num_tris = int(len(indices) / 3)

        start_vertex = len(self.particle_q)
        start_tri = len(self.tri_indices)

        # particles
        for v in vertices:

            p = np.array(wp.quat_rotate(rot, v * scale)) + pos

            self.add_particle(p, vel, 0.0)

        # triangles
        inds = start_vertex + np.array(indices)
        inds = inds.reshape(-1,3)
        areas = self.add_triangles(
            inds[:,0],inds[:,1],inds[:,2],
            [tri_ke] * num_tris,
            [tri_ka] * num_tris,
            [tri_kd] * num_tris,
            [tri_drag] * num_tris,
            [tri_lift] * num_tris
        )
        
        for t in range(num_tris):
            area = areas[t]

            self.particle_mass[inds[t,0]] += density * area / 3.0
            self.particle_mass[inds[t,1]] += density * area / 3.0
            self.particle_mass[inds[t,2]] += density * area / 3.0

        end_tri = len(self.tri_indices)

        adj = wp.utils.MeshAdjacency(
            self.tri_indices[start_tri:end_tri], end_tri - start_tri
        )

        edgeinds = np.array([[e.o0,e.o1,e.v0,e.v1] for k,e in adj.edges.items()])
        self.add_edges(
            edgeinds[:,0], edgeinds[:,1], edgeinds[:,2], edgeinds[:,0],
            edge_ke=[edge_ke] * len(edgeinds),
            edge_kd=[edge_kd] * len(edgeinds)
        )

    def add_particle_grid(
        self,
        pos: Vec3,
        rot: Quat,
        vel: Vec3,
        dim_x: int,
        dim_y: int,
        dim_z: int,
        cell_x: float,
        cell_y: float,
        cell_z: float,
        mass: float,
        jitter: float,
    ):

        for z in range(dim_z):
            for y in range(dim_y):
                for x in range(dim_x):

                    v = np.array((x * cell_x, y * cell_y, z * cell_z))
                    m = mass

                    p = (
                        np.array(wp.quat_rotate(rot, v))
                        + pos
                        + np.random.rand(3) * jitter
                    )

                    self.add_particle(p, vel, m)

    def add_soft_grid(
        self,
        pos: Vec3,
        rot: Quat,
        vel: Vec3,
        dim_x: int,
        dim_y: int,
        dim_z: int,
        cell_x: float,
        cell_y: float,
        cell_z: float,
        density: float,
        k_mu: float,
        k_lambda: float,
        k_damp: float,
        fix_left: bool = False,
        fix_right: bool = False,
        fix_top: bool = False,
        fix_bottom: bool = False,
        tri_ke: float = default_tri_ke,
        tri_ka: float = default_tri_ka,
        tri_kd: float = default_tri_kd,
        tri_drag: float = default_tri_drag,
        tri_lift: float = default_tri_lift,
    ):
        """Helper to create a rectangular tetrahedral FEM grid

        Creates a regular grid of FEM tetrhedra and surface triangles. Useful for example
        to create beams and sheets. Each hexahedral cell is decomposed into 5
        tetrahedral elements.

        Args:
            pos: The position of the solid in world space
            rot: The orientation of the solid in world space
            vel: The velocity of the solid in world space
            dim_x_: The number of rectangular cells along the x-axis
            dim_y: The number of rectangular cells along the y-axis
            dim_z: The number of rectangular cells along the z-axis
            cell_x: The width of each cell in the x-direction
            cell_y: The width of each cell in the y-direction
            cell_z: The width of each cell in the z-direction
            density: The density of each particle
            k_mu: The first elastic Lame parameter
            k_lambda: The second elastic Lame parameter
            k_damp: The damping stiffness
            fix_left: Make the left-most edge of particles kinematic (fixed in place)
            fix_right: Make the right-most edge of particles kinematic
            fix_top: Make the top-most edge of particles kinematic
            fix_bottom: Make the bottom-most edge of particles kinematic
        """

        start_vertex = len(self.particle_q)

        mass = cell_x * cell_y * cell_z * density

        for z in range(dim_z + 1):
            for y in range(dim_y + 1):
                for x in range(dim_x + 1):

                    v = np.array((x * cell_x, y * cell_y, z * cell_z))
                    m = mass

                    if fix_left and x == 0:
                        m = 0.0

                    if fix_right and x == dim_x:
                        m = 0.0

                    if fix_top and y == dim_y:
                        m = 0.0

                    if fix_bottom and y == 0:
                        m = 0.0

                    p = np.array(wp.quat_rotate(rot, v)) + pos

                    self.add_particle(p, vel, m)

        # dict of open faces
        faces = {}

        def add_face(i: int, j: int, k: int):
            key = tuple(sorted((i, j, k)))

            if key not in faces:
                faces[key] = (i, j, k)
            else:
                del faces[key]

        def add_tet(i: int, j: int, k: int, l: int):
            self.add_tetrahedron(i, j, k, l, k_mu, k_lambda, k_damp)

            add_face(i, k, j)
            add_face(j, k, l)
            add_face(i, j, l)
            add_face(i, l, k)

        def grid_index(x, y, z):
            return (dim_x + 1) * (dim_y + 1) * z + (dim_x + 1) * y + x

        for z in range(dim_z):
            for y in range(dim_y):
                for x in range(dim_x):

                    v0 = grid_index(x, y, z) + start_vertex
                    v1 = grid_index(x + 1, y, z) + start_vertex
                    v2 = grid_index(x + 1, y, z + 1) + start_vertex
                    v3 = grid_index(x, y, z + 1) + start_vertex
                    v4 = grid_index(x, y + 1, z) + start_vertex
                    v5 = grid_index(x + 1, y + 1, z) + start_vertex
                    v6 = grid_index(x + 1, y + 1, z + 1) + start_vertex
                    v7 = grid_index(x, y + 1, z + 1) + start_vertex

                    if (x & 1) ^ (y & 1) ^ (z & 1):

                        add_tet(v0, v1, v4, v3)
                        add_tet(v2, v3, v6, v1)
                        add_tet(v5, v4, v1, v6)
                        add_tet(v7, v6, v3, v4)
                        add_tet(v4, v1, v6, v3)

                    else:

                        add_tet(v1, v2, v5, v0)
                        add_tet(v3, v0, v7, v2)
                        add_tet(v4, v7, v0, v5)
                        add_tet(v6, v5, v2, v7)
                        add_tet(v5, v2, v7, v0)

        # add triangles
        for k, v in faces.items():
            self.add_triangle(
                v[0], v[1], v[2], tri_ke, tri_ka, tri_kd, tri_drag, tri_lift
            )

    def add_soft_mesh(
        self,
        pos: Vec3,
        rot: Quat,
        scale: float,
        vel: Vec3,
        vertices: List[Vec3],
        indices: List[int],
        density: float,
        k_mu: float,
        k_lambda: float,
        k_damp: float,
        tri_ke: float = default_tri_ke,
        tri_ka: float = default_tri_ka,
        tri_kd: float = default_tri_kd,
        tri_drag: float = default_tri_drag,
        tri_lift: float = default_tri_lift,
    ):
        """Helper to create a tetrahedral model from an input tetrahedral mesh

        Args:
            pos: The position of the solid in world space
            rot: The orientation of the solid in world space
            vel: The velocity of the solid in world space
            vertices: A list of vertex positions
            indices: A list of tetrahedron indices, 4 entries per-element
            density: The density per-area of the mesh
            k_mu: The first elastic Lame parameter
            k_lambda: The second elastic Lame parameter
            k_damp: The damping stiffness
        """
        num_tets = int(len(indices) / 4)

        start_vertex = len(self.particle_q)
        start_tri = len(self.tri_indices)

        # dict of open faces
        faces = {}

        def add_face(i, j, k):
            key = tuple(sorted((i, j, k)))

            if key not in faces:
                faces[key] = (i, j, k)
            else:
                del faces[key]

        # add particles
        for v in vertices:

            p = wp.quat_rotate(rot, v * scale) + np.array(pos)

            self.add_particle(p, vel, 0.0)

        # add tetrahedra
        for t in range(num_tets):

            v0 = start_vertex + indices[t * 4 + 0]
            v1 = start_vertex + indices[t * 4 + 1]
            v2 = start_vertex + indices[t * 4 + 2]
            v3 = start_vertex + indices[t * 4 + 3]

            volume = self.add_tetrahedron(v0, v1, v2, v3, k_mu, k_lambda, k_damp)

            # distribute volume fraction to particles
            if volume > 0.0:

                self.particle_mass[v0] += density * volume / 4.0
                self.particle_mass[v1] += density * volume / 4.0
                self.particle_mass[v2] += density * volume / 4.0
                self.particle_mass[v3] += density * volume / 4.0

                # build open faces
                add_face(v0, v2, v1)
                add_face(v1, v2, v3)
                add_face(v0, v1, v3)
                add_face(v0, v3, v2)

        # add triangles
        for k, v in faces.items():
            try:
                self.add_triangle(
                    v[0], v[1], v[2], tri_ke, tri_ka, tri_kd, tri_drag, tri_lift
                )
            except np.linalg.LinAlgError:
                continue

    def compute_sphere_inertia(self, density: float, r: float) -> tuple:
        """Helper to compute mass and inertia of a sphere

        Args:
            density: The sphere density
            r: The sphere radius

        Returns:

            A tuple of (mass, inertia) with inertia specified around the origin
        """

        v = 4.0 / 3.0 * math.pi * r * r * r

        m = density * v
        Ia = 2.0 / 5.0 * m * r * r

        I = np.array([[Ia, 0.0, 0.0], [0.0, Ia, 0.0], [0.0, 0.0, Ia]])

        return (m, I)

    def compute_capsule_inertia(self, density: float, r: float, l: float) -> tuple:
        """Helper to compute mass and inertia of a capsule

        Args:
            density: The capsule density
            r: The capsule radius
            l: The capsule length (full width of the interior cylinder)

        Returns:

            A tuple of (mass, inertia) with inertia specified around the origin
        """

        ms = density * (4.0 / 3.0) * math.pi * r * r * r
        mc = density * math.pi * r * r * l

        # total mass
        m = ms + mc

        # adapted from ODE
        Ia = mc * (0.25 * r * r + (1.0 / 12.0) * l * l) + ms * (
            0.4 * r * r + 0.375 * r * l + 0.25 * l * l
        )
        Ib = (mc * 0.5 + ms * 0.4) * r * r

        I = np.array([[Ib, 0.0, 0.0], [0.0, Ia, 0.0], [0.0, 0.0, Ia]])

        return (m, I)

    def compute_box_inertia(
        self, density: float, w: float, h: float, d: float
    ) -> tuple:
        """Helper to compute mass and inertia of a box

        Args:
            density: The box density
            w: The box width along the x-axis
            h: The box height along the y-axis
            d: The box depth along the z-axis

        Returns:

            A tuple of (mass, inertia) with inertia specified around the origin
        """

        v = w * h * d
        m = density * v

        Ia = 1.0 / 12.0 * m * (h * h + d * d)
        Ib = 1.0 / 12.0 * m * (w * w + d * d)
        Ic = 1.0 / 12.0 * m * (w * w + h * h)

        I = np.array([[Ia, 0.0, 0.0], [0.0, Ib, 0.0], [0.0, 0.0, Ic]])

        return (m, I)

    def compute_mesh_inertia(self, density: float, vertices: list, indices: list) -> tuple:
        com = np.mean(vertices, 0)

        num_tris = len(indices) // 3

        # compute signed inertia for each tetrahedron
        # formed with the interior point, using an order-2
        # quadrature: https://www.sciencedirect.com/science/article/pii/S0377042712001604#br000040

        weight = 0.25
        alpha = math.sqrt(5.0) / 5.0

        I = np.zeros((3, 3))
        mass = 0.0

        for i in range(num_tris):

            p = np.array(vertices[indices[i * 3 + 0]])
            q = np.array(vertices[indices[i * 3 + 1]])
            r = np.array(vertices[indices[i * 3 + 2]])

            mid = (com + p + q + r) / 4.0

            pcom = p - com
            qcom = q - com
            rcom = r - com

            Dm = np.matrix((pcom, qcom, rcom)).T
            volume = np.linalg.det(Dm) / 6.0
            if volume == 0.0:
                continue

            # quadrature points lie on the line between the
            # centroid and each vertex of the tetrahedron
            quads = (mid + (p - mid) * alpha, mid + (q - mid) * alpha, mid + (r - mid) * alpha, mid + (com - mid) * alpha)

            for j in range(4):

                # displacement of quadrature point from COM
                d = quads[j] - com

                I += weight * volume * (np.dot(d, d) * np.eye(3, 3) - np.outer(d, d))
                mass += weight * volume

        return (mass * density, I * density)

    def _compute_shape_mass(self, type, scale, src, density):

        if density == 0:  # zero density means fixed
            return 0, np.zeros((3, 3))

        if type == GEO_SPHERE:
            return self.compute_sphere_inertia(density, scale[0])
        elif type == GEO_BOX:
            return self.compute_box_inertia(
                density, scale[0] * 2.0, scale[1] * 2.0, scale[2] * 2.0
            )
        elif type == GEO_CAPSULE:
            return self.compute_capsule_inertia(density, scale[0], scale[1] * 2.0)
        elif (type == GEO_MESH):
            #todo: non-uniform scale of inertia tensor
            if src.mass > 0.0:
                s = scale[0]
                return (density * src.mass * s * s * s, density * src.I * s * s * s * s * s)
            else:
                # fall back to computing inertia from mesh geometry
                return self.compute_mesh_inertia(density, src.vertices, src.indices)

    def _transform_inertia(self, m, I, p, q):
        R = np.array(wp.quat_to_matrix(q)).reshape(3, 3)

        # Steiner's theorem
        return R @ I @ R.T + m * (np.dot(p, p) * np.eye(3) - np.outer(p, p))

    # incrementally updates rigid body mass with additional mass and inertia expressed at a local to the body
    def _update_body_mass(self, i, m, I, p, q):

        if i == -1:
            return

        # find new COM
        new_mass = self.body_mass[i] + m

        if new_mass == 0.0:  # no mass
            return

        new_com = (self.body_com[i] * self.body_mass[i] + p * m) / new_mass

        # shift inertia to new COM
        com_offset = new_com - self.body_com[i]
        shape_offset = new_com - p

        new_inertia = self._transform_inertia(
            self.body_mass[i], self.body_inertia[i], com_offset, wp.quat_identity()
        ) + self._transform_inertia(m, I, shape_offset, q)

        self.body_mass[i] = new_mass
        self.body_inertia[i] = new_inertia
        self.body_com[i] = new_com

        if (new_mass > 0.0):
            self.body_inv_mass[i] = 1.0/new_mass
        else:
            self.body_inv_mass[i] = 0.0
            
        if new_inertia.any():
            self.body_inv_inertia[i] = np.linalg.inv(new_inertia)
        else:
            self.body_inv_inertia[i] = new_inertia

    def set_ground_plane(self,
                         normal=None,
                         ke: float=default_shape_ke,
                         kd: float=default_shape_kd,
                         kf: float=default_shape_kf,
                         mu: float=default_shape_mu,
                         restitution: float=default_shape_restitution):
        """
        Creates a ground plane for the world. If the normal is not specified,
        the upvector of the ModelBuilder is used.
        """
        if normal is None:
            normal = self.upvector
        self.add_shape_plane(
            plane=(*normal, 0.0),
            width=0.0,
            length=0.0,
            ke=ke,
            kd=kd,
            kf=kf,
            mu=mu,
            restitution=restitution)
        self.ground = True
        self._ground_created = True


    def finalize(self, device=None, requires_grad=False) -> Model:
        """Convert this builder object to a concrete model for simulation.

        After building simulation elements this method should be called to transfer
        all data to device memory ready for simulation.

        Args:
            device: The simulation device to use, e.g.: 'cpu', 'cuda'
            requires_grad: Whether to enable gradient computation for the model

        Returns:

            A model object.
        """

        # ensure the env count is set correctly
        self.num_envs = max(1, self.num_envs)

        # add ground plane if not already created
        if self.ground and not self._ground_created:
            self.set_ground_plane()

        # construct particle inv masses
        particle_inv_mass = []

        for m in self.particle_mass:
            if m > 0.0:
                particle_inv_mass.append(1.0 / m)
            else:
                particle_inv_mass.append(0.0)

        with wp.ScopedDevice(device):

            # -------------------------------------
            # construct Model (non-time varying) data

            m = Model(device)
            m.requires_grad = requires_grad

            # ---------------------
            # particles

            # state (initial)
            m.particle_q = wp.array(self.particle_q, dtype=wp.vec3, requires_grad=requires_grad)
            m.particle_qd = wp.array(self.particle_qd, dtype=wp.vec3, requires_grad=requires_grad)
            m.particle_mass = wp.array(self.particle_mass, dtype=wp.float32, requires_grad=requires_grad)
            m.particle_inv_mass = wp.array(particle_inv_mass, dtype=wp.float32, requires_grad=requires_grad)

            # ---------------------
            # collision geometry

            m.shape_transform = wp.array(self.shape_transform, dtype=wp.transform, requires_grad=requires_grad)
            m.shape_body = wp.array(self.shape_body, dtype=wp.int32)
            m.shape_geo_type = wp.array(self.shape_geo_type, dtype=wp.int32)
            m.shape_geo_src = self.shape_geo_src

            # build list of ids for geometry sources (meshes, sdfs)
            shape_geo_id = []
            # number of mesh vertices per geo (0 if geo is not a mesh)
            mesh_num_points = []
            for geo in self.shape_geo_src:
                if geo:
                    shape_geo_id.append(geo.finalize(device=device))
                    mesh_num_points.append(len(geo.vertices))
                else:
                    shape_geo_id.append(-1)
                    mesh_num_points.append(0)

            m.shape_geo_id = wp.array(shape_geo_id, dtype=wp.uint64)
            m.mesh_num_points = wp.array(mesh_num_points, dtype=wp.int32)
            m.shape_geo_scale = wp.array(self.shape_geo_scale, dtype=wp.vec3, requires_grad=requires_grad)
            m.shape_materials = ShapeContactMaterial()
            m.shape_materials.ke = wp.array(self.shape_material_ke, dtype=wp.float32, requires_grad=requires_grad)
            m.shape_materials.kd = wp.array(self.shape_material_kd, dtype=wp.float32, requires_grad=requires_grad)
            m.shape_materials.kf = wp.array(self.shape_material_kf, dtype=wp.float32, requires_grad=requires_grad)
            m.shape_materials.mu = wp.array(self.shape_material_mu, dtype=wp.float32, requires_grad=requires_grad)
            m.shape_materials.restitution = wp.array(self.shape_material_restitution, dtype=wp.float32, requires_grad=requires_grad)
            m.shape_contact_thickness = wp.array(self.shape_contact_thickness, dtype=wp.float32, requires_grad=requires_grad)

            m.shape_collision_filter_pairs = self.shape_collision_filter_pairs
            m.shape_collision_group = self.shape_collision_group
            m.shape_collision_group_map = self.shape_collision_group_map
            m.shape_collision_radius = wp.array(self.shape_collision_radius, dtype=wp.float32, requires_grad=requires_grad)

            #---------------------
            # springs

            m.spring_indices = wp.array(self.spring_indices, dtype=wp.int32)
            m.spring_rest_length = wp.array(self.spring_rest_length, dtype=wp.float32, requires_grad=requires_grad)
            m.spring_stiffness = wp.array(self.spring_stiffness, dtype=wp.float32, requires_grad=requires_grad)
            m.spring_damping = wp.array(self.spring_damping, dtype=wp.float32, requires_grad=requires_grad)
            m.spring_control = wp.array(self.spring_control, dtype=wp.float32, requires_grad=requires_grad)

            # ---------------------
            # triangles

            m.tri_indices = wp.array(self.tri_indices, dtype=wp.int32)
            m.tri_poses = wp.array(self.tri_poses, dtype=wp.mat22, requires_grad=requires_grad)
            m.tri_activations = wp.array(self.tri_activations, dtype=wp.float32, requires_grad=requires_grad)
            m.tri_materials = wp.array(self.tri_materials, dtype=wp.float32, requires_grad=requires_grad)

            # ---------------------
            # edges

            m.edge_indices = wp.array(self.edge_indices, dtype=wp.int32)
            m.edge_rest_angle = wp.array(self.edge_rest_angle, dtype=wp.float32, requires_grad=requires_grad)
            m.edge_bending_properties = wp.array(self.edge_bending_properties, dtype=wp.float32, requires_grad=requires_grad)

            # ---------------------
            # tetrahedra

            m.tet_indices = wp.array(self.tet_indices, dtype=wp.int32)
            m.tet_poses = wp.array(self.tet_poses, dtype=wp.mat33, requires_grad=requires_grad)
            m.tet_activations = wp.array(self.tet_activations, dtype=wp.float32, requires_grad=requires_grad)
            m.tet_materials = wp.array(self.tet_materials, dtype=wp.float32, requires_grad=requires_grad)

            # -----------------------
            # muscles

            # close the muscle waypoint indices
            muscle_start = copy.copy(self.muscle_start)
            muscle_start.append(len(self.muscle_bodies))

            m.muscle_start = wp.array(muscle_start, dtype=wp.int32)
            m.muscle_params = wp.array(self.muscle_params, dtype=wp.float32, requires_grad=requires_grad)
            m.muscle_bodies = wp.array(self.muscle_bodies, dtype=wp.int32)
            m.muscle_points = wp.array(self.muscle_points, dtype=wp.vec3, requires_grad=requires_grad)
            m.muscle_activation = wp.array(self.muscle_activation, dtype=wp.float32, requires_grad=requires_grad)

            # --------------------------------------
            # rigid bodies
            m.body_q = wp.array(self.body_q, dtype=wp.transform, requires_grad=requires_grad)
            m.body_qd = wp.array(self.body_qd, dtype=wp.spatial_vector, requires_grad=requires_grad)
            m.body_inertia = wp.array(self.body_inertia, dtype=wp.mat33, requires_grad=requires_grad)
            m.body_inv_inertia = wp.array(self.body_inv_inertia, dtype=wp.mat33, requires_grad=requires_grad)
            m.body_mass = wp.array(self.body_mass, dtype=wp.float32, requires_grad=requires_grad)
            m.body_inv_mass = wp.array(self.body_inv_mass, dtype=wp.float32, requires_grad=requires_grad)
            m.body_com = wp.array(self.body_com, dtype=wp.vec3, requires_grad=requires_grad)
            m.body_name = self.body_name

            # model
            m.joint_count = self.joint_count
            m.joint_type = wp.array(self.joint_type, dtype=wp.int32)
            m.joint_parent = wp.array(self.joint_parent, dtype=wp.int32)
            m.joint_child = wp.array(self.joint_child, dtype=wp.int32)
            m.joint_X_p = wp.array(self.joint_X_p, dtype=wp.transform, requires_grad=requires_grad)
            m.joint_X_c = wp.array(self.joint_X_c, dtype=wp.transform, requires_grad=requires_grad)
            m.joint_axis = wp.array(self.joint_axis, dtype=wp.vec3, requires_grad=requires_grad)
            m.joint_q = wp.array(self.joint_q, dtype=wp.float32, requires_grad=requires_grad)
            m.joint_qd = wp.array(self.joint_qd, dtype=wp.float32, requires_grad=requires_grad)
            m.joint_name = self.joint_name

            # dynamics properties
            m.joint_armature = wp.array(self.joint_armature, dtype=wp.float32, requires_grad=requires_grad)
            m.joint_target = wp.array(self.joint_target, dtype=wp.float32, requires_grad=requires_grad)
            m.joint_target_ke = wp.array(self.joint_target_ke, dtype=wp.float32, requires_grad=requires_grad)
            m.joint_target_kd = wp.array(self.joint_target_kd, dtype=wp.float32, requires_grad=requires_grad)
            m.joint_act = wp.array(self.joint_act, dtype=wp.float32, requires_grad=requires_grad)

            m.joint_limit_lower = wp.array(self.joint_limit_lower, dtype=wp.float32, requires_grad=requires_grad)
            m.joint_limit_upper = wp.array(self.joint_limit_upper, dtype=wp.float32, requires_grad=requires_grad)
            m.joint_limit_ke = wp.array(self.joint_limit_ke, dtype=wp.float32, requires_grad=requires_grad)
            m.joint_limit_kd = wp.array(self.joint_limit_kd, dtype=wp.float32, requires_grad=requires_grad)
            m.joint_linear_compliance = wp.array(self.joint_linear_compliance, dtype=wp.float32, requires_grad=requires_grad)
            m.joint_angular_compliance = wp.array(self.joint_angular_compliance, dtype=wp.float32, requires_grad=requires_grad)

            # 'close' the start index arrays with a sentinel value
            joint_q_start = copy.copy(self.joint_q_start)
            joint_q_start.append(self.joint_coord_count)
            joint_qd_start = copy.copy(self.joint_qd_start)
            joint_qd_start.append(self.joint_dof_count)
            articulation_start = copy.copy(self.articulation_start)
            articulation_start.append(self.joint_count)

            m.joint_q_start = wp.array(joint_q_start, dtype=wp.int32)
            m.joint_qd_start = wp.array(joint_qd_start, dtype=wp.int32)
            m.articulation_start = wp.array(articulation_start, dtype=wp.int32)

            # counts
            m.particle_count = len(self.particle_q)
            m.body_count = len(self.body_q)
            m.shape_count = len(self.shape_geo_type)
            m.tri_count = len(self.tri_poses)
            m.tet_count = len(self.tet_poses)
            m.edge_count = len(self.edge_rest_angle)
            m.spring_count = len(self.spring_rest_length)
            m.muscle_count = len(self.muscle_start)
            m.articulation_count = len(self.articulation_start)

            # contacts
            m.allocate_soft_contacts(1*1024, requires_grad=requires_grad)
            m.find_shape_contact_pairs()
            if self.num_rigid_contacts_per_env is None:
                contact_count = m.count_contact_points()
            else:
                contact_count = self.num_rigid_contacts_per_env*self.num_envs
            print(f"Allocating {contact_count} rigid contacts.")
            m.allocate_rigid_contacts(contact_count, requires_grad=requires_grad)
            m.rigid_contact_margin = self.rigid_contact_margin            
            m.rigid_contact_torsional_friction = self.rigid_contact_torsional_friction
            m.rigid_contact_rolling_friction = self.rigid_contact_rolling_friction
            
            m.joint_dof_count = self.joint_dof_count
            m.joint_coord_count = self.joint_coord_count

            # hash-grid for particle interactions
            m.particle_grid = wp.HashGrid(128, 128, 128)

            # store refs to geometry
            m.geo_meshes = self.geo_meshes
            m.geo_sdfs = self.geo_sdfs

            # enable ground plane
            m._ground = self.ground
            m.ground_plane = wp.array([*self.upvector, 0.0], dtype=wp.float32, requires_grad=requires_grad)
            # m.gravity = np.array(self.upvector) * self.gravity
            m.gravity = wp.array([*(np.array(self.upvector) * self.gravity)], dtype=wp.float32, requires_grad=requires_grad)

            m.enable_tri_collisions = False

            return m<|MERGE_RESOLUTION|>--- conflicted
+++ resolved
@@ -716,145 +716,6 @@
         return tensors
 
     def collide(self, state: State):
-<<<<<<< HEAD
-        """Constructs a set of contacts between rigid bodies and ground
-
-        This method performs collision detection between rigid body vertices in the scene and updates
-        the model's set of contacts stored as the following attributes:
-
-            * **contact_body0**: Tensor of ints with first rigid body index
-            * **contact_body1**: Tensor of ints with second rigid body index (currently always -1 to indicate ground)
-            * **contact_point0**: Tensor of Vec3 representing contact point in local frame of body0
-            * **contact_dist**: Tensor of float values representing the distance to maintain
-            * **contact_material**: Tensor contact material indices
-
-        Args:
-            state: The state of the simulation at which to perform collision detection
-
-        Note:
-            Currently this method uses an 'all pairs' approach to contact generation that is
-            state independent. In the future this will change and will create a node in
-            the computational graph to propagate gradients as a function of state.
-
-        Todo:
-
-            Only ground-plane collision is currently implemented. Since the ground is static
-            it is acceptable to call this method once at initialization time.
-        """
-
-        body0 = []
-        body1 = []
-        point = []
-        dist = []
-        shape0 = []
-        shape1 = []
-        normal = []
-        margin = []
-
-        ground_plane = self.ground_plane.numpy()
-
-        def add_contact(b0, b1, t, p0, d, s0, s1):
-            body0.append(b0)
-            body1.append(b1)
-            point.append(p0)
-            dist.append(0.0)
-            shape0.append(s0)
-            shape1.append(s1)
-            normal.append(ground_plane[:3])
-            margin.append(d)
-
-        # pull shape data back to CPU
-        shape_transform = self.shape_transform.to("cpu").numpy()
-        shape_body = self.shape_body.to("cpu").numpy()
-        shape_geo_type = self.shape_geo_type.to("cpu").numpy()
-        shape_geo_scale = self.shape_geo_scale.to("cpu").numpy()
-        shape_geo_src = self.shape_geo_src  # already numpy
-
-        for i in range(self.shape_count):
-
-            # transform from shape to body
-            X_bs = wp.transform_expand(shape_transform[i].tolist())
-
-            geo_type = shape_geo_type[i].item()
-
-            if geo_type == GEO_SPHERE:
-
-                radius = shape_geo_scale[i][0].item()
-
-                add_contact(shape_body[i], -1, X_bs, (0.0, 0.0, 0.0), radius, i, -1)
-
-            elif geo_type == GEO_CAPSULE:
-
-                radius = shape_geo_scale[i][0].item()
-                half_width = shape_geo_scale[i][1].item()
-
-                add_contact(
-                    shape_body[i], -1, X_bs, (-half_width, 0.0, 0.0), radius, i, -1
-                )
-                add_contact(
-                    shape_body[i], -1, X_bs, (half_width, 0.0, 0.0), radius, i, -1
-                )
-
-            elif geo_type == GEO_BOX:
-
-                edges = shape_geo_scale[i].tolist()
-
-                add_contact(
-                    shape_body[i],
-                    -1,
-                    X_bs,
-                    (-edges[0], -edges[1], -edges[2]),
-                    0.0,
-                    i,
-                    -1,
-                )
-                add_contact(
-                    shape_body[i],
-                    -1,
-                    X_bs,
-                    (edges[0], -edges[1], -edges[2]),
-                    0.0,
-                    i,
-                    -1,
-                )
-                add_contact(
-                    shape_body[i],
-                    -1,
-                    X_bs,
-                    (-edges[0], edges[1], -edges[2]),
-                    0.0,
-                    i,
-                    -1,
-                )
-                add_contact(
-                    shape_body[i], -1, X_bs, (edges[0], edges[1], -edges[2]), 0.0, i, -1
-                )
-                add_contact(
-                    shape_body[i],
-                    -1,
-                    X_bs,
-                    (-edges[0], -edges[1], edges[2]),
-                    0.0,
-                    i,
-                    -1,
-                )
-                add_contact(
-                    shape_body[i], -1, X_bs, (edges[0], -edges[1], edges[2]), 0.0, i, -1
-                )
-                add_contact(
-                    shape_body[i], -1, X_bs, (-edges[0], edges[1], edges[2]), 0.0, i, -1
-                )
-                add_contact(
-                    shape_body[i], -1, X_bs, (edges[0], edges[1], edges[2]), 0.0, i, -1
-                )
-
-            elif geo_type == GEO_MESH:
-
-                mesh = shape_geo_src[i]
-                scale = shape_geo_scale[i]
-
-                for v in mesh.vertices:
-=======
         import warnings
         warnings.warn("Model.collide is not needed anymore and will be removed in a future Warp version.", DeprecationWarning, stacklevel=2)
 
@@ -889,7 +750,6 @@
                 self.shape_count = ground_shape_id
                 self._ground = False
             return
->>>>>>> cba0a754
 
         super().__setattr__(name, value)
 
@@ -1092,12 +952,6 @@
         self.rigid_contact_torsional_friction = 0.5
         # rolling friction coefficient (only considered by XPBD so far)
         self.rigid_contact_rolling_friction = 0.001
-<<<<<<< HEAD
-        # treat collisions with relative velocity below this (multiplied by dt) as inelastic
-        # jitter threshold from
-        self.rigid_contact_jitter_threshold = 2.0 * np.linalg.norm(gravity)
-=======
->>>>>>> cba0a754
 
         # number of rigid contact points to allocate in the model during self.finalize() per environment
         # if setting is None, the number of worst-case number of contacts will be calculated in self.finalize()
@@ -1235,33 +1089,6 @@
 
     # register a rigid body and return its index.
     def add_body(
-<<<<<<< HEAD
-        self,
-        origin: Transform,
-        parent: int = -1,
-        joint_xform: Transform = wp.transform(),  # transform of joint in parent space
-        joint_xform_child: Transform = wp.transform(),
-        joint_axis: Vec3 = (0.0, 0.0, 0.0),
-        joint_type: wp.constant = JOINT_FREE,
-        joint_target_ke: float = 0.0,
-        joint_target_kd: float = 0.0,
-        joint_target: float = None,
-        joint_limit_ke: float = 100.0,
-        joint_limit_kd: float = 10.0,
-        joint_limit_lower: float = -1.0e3,
-        joint_limit_upper: float = 1.0e3,
-        joint_armature: float = 0.0,
-        joint_twist_lower: float = -1.0e3,
-        joint_twist_upper: float = 1.0e3,
-        joint_linear_compliance: float = 0.0,
-        joint_angular_compliance: float = 0.0,
-        com: Vec3 = np.zeros(3),
-        I_m: Mat33 = np.zeros((3, 3)),
-        m: float = 0.0,
-        body_name: str = None,
-        joint_name: str = None,
-    ) -> int:
-=======
         self, 
         origin: Transform,
         parent: int=-1,
@@ -1286,7 +1113,6 @@
         m: float=0.0,
         body_name: str=None,
         joint_name: str=None) -> int:
->>>>>>> cba0a754
 
         """Adds a rigid body to the model.
 
@@ -1465,20 +1291,6 @@
         return len(self.muscle_start) - 1
 
     # shapes
-<<<<<<< HEAD
-    def add_shape_plane(
-        self,
-        plane: Vec4 = (0.0, 1.0, 0.0, 0.0),
-        width: float = 10.0,
-        length: float = 10.0,
-        ke: float = default_shape_ke,
-        kd: float = default_shape_kd,
-        kf: float = default_shape_kf,
-        mu: float = default_shape_mu,
-        restitution: float = default_shape_restitution,
-    ):
-        """Adds a plane collision shape
-=======
     def add_shape_plane(self,
                         plane: Vec4=(0.0, 1.0, 0.0, 0.0),
                         pos: Vec3=None,
@@ -1495,7 +1307,6 @@
         Adds a plane collision shape.
         If pos and rot are defined, the plane is assumed to have its normal as (0, 1, 0).
         Otherwise, the plane equation is used.
->>>>>>> cba0a754
 
         Args:
             plane: The plane equation in form a*x + b*y + c*z + d = 0
@@ -1511,39 +1322,6 @@
             restitution: The coefficient of restitution
 
         """
-<<<<<<< HEAD
-
-        # TODO find transform so that normal is (0, 1, 0) and origin is (0, 0, 0), and use (width, length, 0) as scale
-        self._add_shape(
-            -1,
-            (0.0, 0.0, 0.0),
-            (0.0, 0.0, 0.0),
-            GEO_PLANE,
-            plane,
-            None,
-            0.0,
-            ke,
-            kd,
-            kf,
-            mu,
-            restitution,
-        )
-
-    def add_shape_sphere(
-        self,
-        body,
-        pos: Vec3 = (0.0, 0.0, 0.0),
-        rot: Quat = (0.0, 0.0, 0.0, 1.0),
-        radius: float = 1.0,
-        density: float = default_shape_density,
-        ke: float = default_shape_ke,
-        kd: float = default_shape_kd,
-        kf: float = default_shape_kf,
-        mu: float = default_shape_mu,
-        restitution: float = default_shape_restitution,
-        collision_group: int = -1,
-    ):
-=======
         if pos is None or rot is None:
             # compute position and rotation from plane equation
             normal = np.array(plane[:3])
@@ -1571,7 +1349,6 @@
                          kf: float=default_shape_kf,
                          mu: float=default_shape_mu,
                          restitution: float=default_shape_restitution):
->>>>>>> cba0a754
         """Adds a sphere collision shape to a body.
 
         Args:
@@ -1588,41 +1365,6 @@
 
         """
 
-<<<<<<< HEAD
-        self._add_shape(
-            body,
-            pos,
-            rot,
-            GEO_SPHERE,
-            (radius, 0.0, 0.0, 0.0),
-            None,
-            density,
-            ke,
-            kd,
-            kf,
-            mu,
-            restitution,
-            thickness=radius,
-            collision_group=collision_group,
-        )
-
-    def add_shape_box(
-        self,
-        body: int,
-        pos: Vec3 = (0.0, 0.0, 0.0),
-        rot: Quat = (0.0, 0.0, 0.0, 1.0),
-        hx: float = 0.5,
-        hy: float = 0.5,
-        hz: float = 0.5,
-        density: float = default_shape_density,
-        ke: float = default_shape_ke,
-        kd: float = default_shape_kd,
-        kf: float = default_shape_kf,
-        mu: float = default_shape_mu,
-        restitution: float = default_shape_restitution,
-        contact_thickness: float = 0.0,
-    ):
-=======
         self._add_shape(body, pos, rot, GEO_SPHERE, (radius, 0.0, 0.0, 0.0), None, density, ke, kd, kf, mu, restitution, thickness=radius)
 
     def add_shape_box(self,
@@ -1639,7 +1381,6 @@
                       mu: float=default_shape_mu,
                       restitution: float=default_shape_restitution,
                       contact_thickness: float=0.0):
->>>>>>> cba0a754
         """Adds a box collision shape to a body.
 
         Args:
@@ -1706,41 +1447,6 @@
 
         """
 
-<<<<<<< HEAD
-        self._add_shape(
-            body,
-            pos,
-            rot,
-            GEO_CAPSULE,
-            (radius, half_width, 0.0, 0.0),
-            None,
-            density,
-            ke,
-            kd,
-            kf,
-            mu,
-            restitution,
-            thickness=radius,
-        )
-
-    def add_shape_mesh(
-        self,
-        body: int,
-        pos: Vec3 = (0.0, 0.0, 0.0),
-        rot: Quat = (0.0, 0.0, 0.0, 1.0),
-        mesh: Mesh = None,
-        volume: Volume = None,
-        scale: Vec3 = (1.0, 1.0, 1.0),
-        density: float = default_shape_density,
-        ke: float = default_shape_ke,
-        kd: float = default_shape_kd,
-        kf: float = default_shape_kf,
-        mu: float = default_shape_mu,
-        restitution: float = default_shape_restitution,
-        contact_thickness: float = 0.0,
-        collision_group: int = -1,
-    ):
-=======
         self._add_shape(body, pos, rot, GEO_CAPSULE, (radius, half_width, 0.0, 0.0), None, density, ke, kd, kf, mu, restitution, thickness=radius)
 
     def add_shape_mesh(self,
@@ -1756,7 +1462,6 @@
                        mu: float=default_shape_mu,
                        restitution: float=default_shape_restitution,
                        contact_thickness: float=0.0):
->>>>>>> cba0a754
         """Adds a triangle mesh collision shape to a body.
 
         Args:
@@ -1775,27 +1480,7 @@
 
         """
 
-<<<<<<< HEAD
-        self._add_shape(
-            body,
-            pos,
-            rot,
-            GEO_MESH,
-            (scale[0], scale[1], scale[2], 0.0),
-            mesh,
-            density,
-            ke,
-            kd,
-            kf,
-            mu,
-            restitution,
-            thickness=contact_thickness,
-            volume=volume,
-            collision_group=collision_group,
-        )
-=======
         self._add_shape(body, pos, rot, GEO_MESH, (scale[0], scale[1], scale[2], 0.0), mesh, density, ke, kd, kf, mu, restitution, thickness=contact_thickness)
->>>>>>> cba0a754
 
     def _shape_radius(self, type, scale, src):
         """
@@ -1818,31 +1503,8 @@
                 return 1.0e6
         else:
             return 10.0
-<<<<<<< HEAD
-
-    def _add_shape(
-        self,
-        body,
-        pos,
-        rot,
-        type,
-        scale,
-        src,
-        density,
-        ke,
-        kd,
-        kf,
-        mu,
-        restitution,
-        thickness=0.0,
-        volume=None,
-        collision_group=-1,
-        collision_filter_parent=True,
-    ):
-=======
     
     def _add_shape(self, body, pos, rot, type, scale, src, density, ke, kd, kf, mu, restitution, thickness=0.0, collision_group=-1, collision_filter_parent=True):
->>>>>>> cba0a754
         self.shape_body.append(body)
         shape = len(self.shape_geo_type)
         if body in self.body_shapes:
