--- conflicted
+++ resolved
@@ -700,14 +700,9 @@
         self.device = wp.get_device(device)
         self.integrator = integrator
 
-<<<<<<< HEAD
-        # list of functions to call to augment the state
-        self.state_augment_fns: List[Callable[[State]]] = []
-=======
         # list of functions to call to augment the state and model
         self.augment_state_fns: List[Callable[[State]]] = []
         self.augment_model_fns: List[Callable[[Model]]] = []
->>>>>>> cd30cb28
 
     def state(self, requires_grad=None) -> State:
         """Returns a state object for the model
@@ -765,11 +760,7 @@
 
         if self.integrator is not None and hasattr(self.integrator, "augment_state"):
             self.integrator.augment_state(self, s)
-<<<<<<< HEAD
-        for state_augment_fn in self.state_augment_fns:
-=======
         for state_augment_fn in self.augment_state_fns:
->>>>>>> cd30cb28
             state_augment_fn(self, s)
 
         return s
@@ -781,10 +772,7 @@
         target.soft_contact_body_pos = wp.zeros(count, dtype=wp.vec3, device=self.device, requires_grad=requires_grad)
         target.soft_contact_body_vel = wp.zeros(count, dtype=wp.vec3, device=self.device, requires_grad=requires_grad)
         target.soft_contact_normal = wp.zeros(count, dtype=wp.vec3, device=self.device, requires_grad=requires_grad)
-<<<<<<< HEAD
-=======
         target.soft_contact_tids = wp.zeros(count, dtype=int, device=self.device)
->>>>>>> cd30cb28
 
     def allocate_soft_contacts(self, count, requires_grad=False):
         self._allocate_soft_contacts(self, count, requires_grad)
