# Copyright (c) 2022 NVIDIA CORPORATION.  All rights reserved.
# NVIDIA CORPORATION and its licensors retain all intellectual property
# and proprietary rights in and to this software, related documentation
# and any modifications thereto.  Any use, reproduction, disclosure or
# distribution of this software and related documentation without an express
# license agreement from NVIDIA CORPORATION is strictly prohibited.

"""A module for building simulation models and state.
"""

import copy
import math
from typing import List
from typing import Tuple

import numpy as np
import warp as wp
from warp.types import Volume

Vec3 = List[float]
Vec4 = List[float]
Quat = List[float]
Mat33 = List[float]
Transform = Tuple[Vec3, Quat]
from typing import Optional

from warp.sim.collide import count_contact_points


# shape geometry types
GEO_SPHERE = wp.constant(0)
GEO_BOX = wp.constant(1)
GEO_CAPSULE = wp.constant(2)
GEO_CYLINDER = wp.constant(3)
GEO_CONE = wp.constant(4)
GEO_MESH = wp.constant(5)
GEO_SDF = wp.constant(6)
GEO_PLANE = wp.constant(7)
GEO_NONE = wp.constant(8)

# body joint types
JOINT_PRISMATIC = wp.constant(0)
JOINT_REVOLUTE = wp.constant(1)
JOINT_BALL = wp.constant(2)
JOINT_FIXED = wp.constant(3)
JOINT_FREE = wp.constant(4)
JOINT_COMPOUND = wp.constant(5)
JOINT_UNIVERSAL = wp.constant(6)
JOINT_DISTANCE = wp.constant(7)
JOINT_D6 = wp.constant(8)
JOINT_REVOLUTE_SPRING = wp.constant(9)
JOINT_REVOLUTE_TIGHT = wp.constant(10)

# joint mode types
JOINT_MODE_LIMIT = wp.constant(0)
JOINT_MODE_TARGET_POSITION = wp.constant(1)
JOINT_MODE_TARGET_VELOCITY = wp.constant(2)

# Material properties pertaining to rigid shape contact dynamics
@wp.struct
class ShapeContactMaterial:
    ke: wp.array(dtype=float)  # The contact elastic stiffness (only used by Euler integrator)
    kd: wp.array(dtype=float)  # The contact damping stiffness (only used by Euler integrator)
    kf: wp.array(dtype=float)  # The contact friction stiffness (only used by Euler integrator)
    mu: wp.array(dtype=float)  # The coefficient of friction
    restitution: wp.array(dtype=float)  # The coefficient of restitution (only used by XPBD integrator)

# Axis (linear or angular) of a joint that can have bounds and be driven towards a target
class JointAxis:
    def __init__(
        self,
        axis,
        limit_lower=-np.inf,
        limit_upper=np.inf,
        limit_ke=100.0,
        limit_kd=10.0,
        target=None,
        target_ke=0.0,
        target_kd=0.0,
        mode=JOINT_MODE_LIMIT,
    ):
        self.axis = np.array(wp.normalize(np.array(axis, dtype=np.float32)))
        self.limit_lower = limit_lower
        self.limit_upper = limit_upper
        self.limit_ke = limit_ke
        self.limit_kd = limit_kd
        if target is not None:
            self.target = target
        elif limit_lower > 0.0 or limit_upper < 0.0:
            self.target = 0.5 * (limit_lower + limit_upper)
        else:
            self.target = 0.0
        self.target_ke = target_ke
        self.target_kd = target_kd
        self.mode = mode

# Calculates the mass and inertia of a body given mesh data.
@wp.kernel
def compute_mass_inertia(
    #inputs
    com: wp.vec3,
    alpha: float,
    weight: float,
    indices: wp.array(dtype=int, ndim=1),
    vertices: wp.array(dtype=wp.vec3, ndim=1),
    quads: wp.array(dtype=wp.vec3, ndim=2),
    #outputs
    mass: wp.array(dtype=float, ndim=1),
    inertia: wp.array(dtype=wp.mat33, ndim=1)):

    i = wp.tid()

    p = vertices[indices[i * 3 + 0]]
    q = vertices[indices[i * 3 + 1]]
    r = vertices[indices[i * 3 + 2]]

    mid = (com + p + q + r) / 4.

    pcom = p - com
    qcom = q - com
    rcom = r - com

    Dm = wp.mat33(pcom[0], qcom[0], rcom[0],
                  pcom[1], qcom[1], rcom[1],
                  pcom[2], qcom[2], rcom[2])

    volume = wp.determinant(Dm) / 6.0

    # quadrature points lie on the line between the
    # centroid and each vertex of the tetrahedron
    quads[i, 0] = alpha * (p - mid) + mid
    quads[i, 1] = alpha * (q - mid) + mid
    quads[i, 2] = alpha * (r - mid) + mid
    quads[i, 3] = alpha * (com - mid) + mid
    
    for j in range(4):
        # displacement of quadrature point from COM
        d = quads[i,j] - com

        # accumulate mass
        wp.atomic_add(mass, 0, weight * volume)

        # accumulate inertia
        identity = wp.mat33(1., 0., 0., 0., 1., 0., 0., 0., 1.)
        I = weight * volume * (wp.dot(d, d) * identity - wp.outer(d, d))
        wp.atomic_add(inertia, 0, I)


class Mesh:
    """Describes a triangle collision mesh for simulation

    Attributes:

        vertices (List[Vec3]): Mesh vertices
        indices (List[int]): Mesh indices
        I (Mat33): Inertia tensor of the mesh assuming density of 1.0 (around the center of mass)
        mass (float): The total mass of the body assuming density of 1.0
        com (Vec3): The center of mass of the body
    """

    def __init__(self, vertices: List[Vec3], indices: List[int], compute_inertia=True):
        """Construct a Mesh object from a triangle mesh

        The mesh center of mass and inertia tensor will automatically be
        calculated using a density of 1.0. This computation is only valid
        if the mesh is closed (two-manifold).

        Args:
            vertices: List of vertices in the mesh
            indices: List of triangle indices, 3 per-element
        """

        self.vertices = vertices
        self.indices = indices

        if compute_inertia:
            # compute com and inertia (using density=1.0)
            com = np.mean(vertices, 0)
            com_warp = wp.vec3(com[0], com[1], com[2])

            num_tris = int(len(indices) / 3)

            # compute signed inertia for each tetrahedron
            # formed with the interior point, using an order-2
            # quadrature: https://www.sciencedirect.com/science/article/pii/S0377042712001604#br000040

            weight = 0.25
            alpha = math.sqrt(5.0) / 5.0

            # Allocating for mass and inertia.
            I_warp = wp.zeros(1, dtype=wp.mat33)
            mass_warp = wp.zeros(1, dtype=float)

            # Quadrature points
            quads_warp = wp.zeros(shape=(num_tris, 4), dtype=wp.vec3)

            # Launch warp kernel for calculating mass and inertia of body given mesh data.
            wp.launch(kernel=compute_mass_inertia,
                      dim=num_tris,
                      inputs=[
                          com_warp,
                          alpha,
                          weight,
                          wp.array(indices, dtype=int),
                          wp.array(vertices, dtype=wp.vec3),
                          quads_warp
                          ],
                      outputs=[
                          mass_warp,
                          I_warp])

            # Extract mass and inertia and save to class attributes.
            mass = mass_warp.numpy()[0]
            I = I_warp.numpy()[0]

            self.I = I
            self.mass = mass
            self.com = com

        else:

            self.I = np.eye(3, dtype=np.float32)
            self.mass = 1.0
            self.com = np.array((0.0, 0.0, 0.0))

    # construct simulation ready buffers from points
    def finalize(self, device=None):

        with wp.ScopedDevice(device):

            pos = wp.array(self.vertices, dtype=wp.vec3)
            vel = wp.zeros_like(pos)
            indices = wp.array(self.indices, dtype=wp.int32)

            self.mesh = wp.Mesh(points=pos, velocities=vel, indices=indices)
            return self.mesh.id

    def __hash__(self):
        return hash((tuple(np.array(self.vertices).flatten()), tuple(np.array(self.indices).flatten())))


class State:
    """The State object holds all *time-varying* data for a model.

    Time-varying data includes particle positions, velocities, rigid body states, and
    anything that is output from the integrator as derived data, e.g.: forces.

    The exact attributes depend on the contents of the model. State objects should
    generally be created using the :func:`Model.state()` function.

    Attributes:

        particle_q (wp.array): Tensor of particle positions
        particle_qd (wp.array): Tensor of particle velocities

        body_q (wp.array): Tensor of body coordinates
        body_qd (wp.array): Tensor of body velocities

    """

    def __init__(self):

        self.particle_count = 0
        self.body_count = 0

    def clear_forces(self):

        if self.particle_count:
            self.particle_f.zero_()

        if self.body_count:
            self.body_f.zero_()

    def flatten(self):
        """Returns a list of Tensors stored by the state

        This function is intended to be used internal-only but can be used to obtain
        a set of all tensors owned by the state.
        """

        tensors = []

        # build a list of all tensor attributes
        for attr, value in self.__dict__.items():
            if wp.is_tensor(value):
                tensors.append(value)

        return tensors


class Model:
    """Holds the definition of the simulation model

    This class holds the non-time varying description of the system, i.e.:
    all geometry, constraints, and parameters used to describe the simulation.

    Attributes:
        particle_q (wp.array): Particle positions, shape [particle_count, 3], float
        particle_qd (wp.array): Particle velocities, shape [particle_count, 3], float
        particle_mass (wp.array): Particle mass, shape [particle_count], float
        particle_inv_mass (wp.array): Particle inverse mass, shape [particle_count], float

        shape_transform (wp.array): Rigid shape transforms, shape [shape_count, 7], float
        shape_body (wp.array): Rigid shape body index, shape [shape_count], int
        shape_geo_type (wp.array): Rigid shape geometry type, [shape_count], int
        shape_geo_src (wp.array): Rigid shape geometry source, shape [shape_count], int
        shape_geo_scale (wp.array): Rigid shape geometry scale, shape [shape_count, 3], float
        shape_materials (wp.array): Rigid shape contact materials, shape [shape_count, 4], float

        spring_indices (wp.array): Particle spring indices, shape [spring_count*2], int
        spring_rest_length (wp.array): Particle spring rest length, shape [spring_count], float
        spring_stiffness (wp.array): Particle spring stiffness, shape [spring_count], float
        spring_damping (wp.array): Particle spring damping, shape [spring_count], float
        spring_control (wp.array): Particle spring activation, shape [spring_count], float

        tri_indices (wp.array): Triangle element indices, shape [tri_count*3], int
        tri_poses (wp.array): Triangle element rest pose, shape [tri_count, 2, 2], float
        tri_activations (wp.array): Triangle element activations, shape [tri_count], float

        edge_indices (wp.array): Bending edge indices, shape [edge_count*2], int
        edge_rest_angle (wp.array): Bending edge rest angle, shape [edge_count], float

        tet_indices (wp.array): Tetrahedral element indices, shape [tet_count*4], int
        tet_poses (wp.array): Tetrahedral rest poses, shape [tet_count, 3, 3], float
        tet_activations (wp.array): Tetrahedral volumetric activations, shape [tet_count], float
        tet_materials (wp.array): Tetrahedral elastic parameters in form :math:`k_{mu}, k_{lambda}, k_{damp}`, shape [tet_count, 3]

        body_com (wp.array): Rigid body center of mass (in local frame), shape [body_count, 7], float
        body_inertia (wp.array): Rigid body inertia tensor (relative to COM), shape [body_count, 3, 3], float

        TODO: update this
        joint_type (wp.array): Joint type, shape [joint_count], int
        joint_parent (wp.array): Joint parent, shape [joint_count], int
        joint_X_pj (wp.array): Joint transform in parent frame, shape [joint_count, 7], float
        joint_X_cm (wp.array): Joint mass frame in child frame, shape [joint_count, 7], float
        joint_axis (wp.array): Joint axis in child frame, shape [joint_count, 3], float
        joint_armature (wp.array): Armature for each joint, shape [joint_count], float
        joint_target_ke (wp.array): Joint stiffness, shape [joint_count], float
        joint_target_kd (wp.array): Joint damping, shape [joint_count], float
        joint_target (wp.array): Joint target, shape [joint_count], float
        joint_linear_compliance (wp.array): Joint linear compliance, shape [joint_count], float
        joint_angular_compliance (wp.array): Joint linear compliance, shape [joint_count], float
        joint_enabled (wp.array): Joint enabled, shape [joint_count], int
        joint_limit_lower (wp.array): Joint lower position limits, shape [joint_count], float
        joint_limit_upper (wp.array): Joint upper position limits, shape [joint_count], float
        joint_twist_lower (wp.array): Joint lower twist limit, shape [joint_count], float
        joint_twist_upper (wp.array): Joint upper twist limit, shape [joint_count], float

        particle_count (int): Total number of particles in the system
        body_count (int): Total number of bodies in the system
        shape_count (int): Total number of shapes in the system
        tri_count (int): Total number of triangles in the system
        tet_count (int): Total number of tetrahedra in the system
        edge_count (int): Total number of edges in the system
        spring_count (int): Total number of springs in the system
        contact_count (int): Total number of contacts in the system

    Note:
        It is strongly recommended to use the ModelBuilder to construct a simulation rather
        than creating your own Model object directly, however it is possible to do so if
        desired.
    """

    def __init__(self, device=None):

        self.requires_grad = False

        self.particle_q = None
        self.particle_qd = None
        self.particle_mass = None
        self.particle_inv_mass = None

        self.shape_transform = None
        self.shape_body = None
        self.shape_geo_type = None
        self.shape_geo_src = None
        self.shape_geo_scale = None
        self.shape_geo_id = None
        self.shape_materials = None
        self.shape_contact_thickness = None
        self.body_shapes = {}

        self.spring_indices = None
        self.spring_rest_length = None
        self.spring_stiffness = None
        self.spring_damping = None
        self.spring_control = None

        self.tri_indices = None
        self.tri_poses = None
        self.tri_activations = None
        self.tri_materials = None

        self.edge_indices = None
        self.edge_rest_angle = None
        self.edge_bending_properties = None

        self.tet_indices = None
        self.tet_poses = None
        self.tet_activations = None
        self.tet_materials = None

        self.body_com = None
        self.body_inertia = None

        self.shape_collision_group = None
        self.shape_collision_group_map = None
        self.shape_collision_filter_pairs = None
        self.shape_collision_radius = None
        self.shape_ground_collision = None
        self.shape_contact_pairs = None
        self.shape_ground_contact_pairs = None

        self.joint_type = None
        self.joint_parent = None
        self.joint_child = None
        self.joint_X_p = None
        self.joint_X_c = None
        self.joint_axis = None
        self.joint_armature = None
        self.joint_target = None
        self.joint_target_ke = None
        self.joint_target_kd = None
        self.joint_axis_mode = None
        self.joint_linear_compliance = None
        self.joint_angular_compliance = None
        self.joint_enabled = None
        self.joint_limit_lower = None
        self.joint_limit_upper = None
        self.joint_twist_lower = None
        self.joint_twist_upper = None

        # todo: per-joint values?
        self.joint_attach_ke = 1.0e3
        self.joint_attach_kd = 1.0e2

        self.particle_count = 0
        self.body_count = 0
        self.shape_count = 0
        self.tri_count = 0
        self.tet_count = 0
        self.edge_count = 0
        self.spring_count = 0

        self.soft_contact_distance = 0.1
        self.soft_contact_margin = 0.2
        self.soft_contact_ke = 1.0e3
        self.soft_contact_kd = 10.0
        self.soft_contact_kf = 1.0e3
        self.soft_contact_mu = 0.5

        self.edge_bending_properties = None

        self.particle_radius = 0.0
        self.particle_ke = 1.0e3
        self.particle_kd = 1.0e2
        self.particle_kf = 1.0e2
        self.particle_mu = 0.5
        self.particle_cohesion = 0.0
        self.particle_adhesion = 0.0
        self.particle_grid = None

        self.device = wp.get_device(device)

        # toggles ground contact for all shapes
        self.ground = True

        # maximum number of contact points to generate per mesh shape
        self.rigid_mesh_contact_max = 10000

    def state(self, requires_grad=False) -> State:
        """Returns a state object for the model

        The returned state will be initialized with the initial configuration given in
        the model description.
        """

        s = State()

        s.particle_count = self.particle_count
        s.body_count = self.body_count

        # --------------------------------
        # dynamic state (input, output)

        s.particle_q = None
        s.particle_qd = None
        s.particle_f = None

        s.body_q = None
        s.body_q_prev = None
        s.body_qd = None
        s.body_qd_prev = None
        s.body_f = None
        s.body_deltas = None

        # particles
        if self.particle_count:
            s.particle_q = wp.clone(self.particle_q)
            s.particle_qd = wp.clone(self.particle_qd)
            s.particle_f = wp.zeros_like(self.particle_qd)

            s.particle_q.requires_grad = requires_grad
            s.particle_qd.requires_grad = requires_grad
            s.particle_f.requires_grad = requires_grad

        # articulations
        if self.body_count:
            s.body_q = wp.clone(self.body_q)
            s.body_q_prev = wp.clone(self.body_q)
            s.body_qd = wp.clone(self.body_qd)
            s.body_qd_prev = wp.clone(self.body_qd)
            s.body_f = wp.zeros_like(self.body_qd)

            s.body_deltas = wp.zeros(
                self.body_count,
                dtype=wp.spatial_vector,
                device=s.body_q.device,
                requires_grad=requires_grad,
            )

            s.body_q.requires_grad = requires_grad
            s.body_q_prev.requires_grad = requires_grad
            s.body_qd.requires_grad = requires_grad
            s.body_qd_prev.requires_grad = requires_grad
            s.body_f.requires_grad = requires_grad

        return s

    def allocate_soft_contacts(self, count=None, requires_grad=False):
        if count is not None:
            self.soft_contact_max = count
        self.soft_contact_count = wp.zeros(1, dtype=wp.int32, device=self.device)
        self.soft_contact_particle = wp.zeros(
            self.soft_contact_max, dtype=int, device=self.device
        )
        self.soft_contact_body = wp.zeros(
            self.soft_contact_max, dtype=int, device=self.device
        )
        self.soft_contact_body_pos = wp.zeros(
            self.soft_contact_max,
            dtype=wp.vec3,
            device=self.device,
            requires_grad=requires_grad,
        )
        self.soft_contact_body_vel = wp.zeros(
            self.soft_contact_max,
            dtype=wp.vec3,
            device=self.device,
            requires_grad=requires_grad,
        )
        self.soft_contact_normal = wp.zeros(
            self.soft_contact_max,
            dtype=wp.vec3,
            device=self.device,
            requires_grad=requires_grad,
        )

    def find_shape_contact_pairs(self):
        # find potential contact pairs based on collision groups and collision mask (pairwise filtering)
        import itertools, copy
        filters = copy.copy(self.shape_collision_filter_pairs)
        for a, b in self.shape_collision_filter_pairs:
            filters.add((b, a))
        contact_pairs = []
        # iterate over collision groups (islands)
        for group, shapes in self.shape_collision_group_map.items():
            for shape_a, shape_b in itertools.product(shapes, shapes):
                if shape_a < shape_b and (shape_a, shape_b) not in filters:
                    contact_pairs.append((shape_a, shape_b))
            if group != -1 and -1 in self.shape_collision_group_map:
                # shapes with collision group -1 collide with all other shapes
                for shape_a, shape_b in itertools.product(shapes, self.shape_collision_group_map[-1]):
                    if shape_a < shape_b and (shape_a, shape_b) not in filters:
                        contact_pairs.append((shape_a, shape_b))
        self.shape_contact_pairs = wp.array(np.array(contact_pairs), dtype=wp.int32, device=self.device)
        self.shape_contact_pair_count = len(contact_pairs)
        # find ground contact pairs
        ground_contact_pairs = []
        ground_id = self.shape_count-1
        for i in range(ground_id):
            if self.shape_ground_collision[i]:
                ground_contact_pairs.append((i, ground_id))
        self.shape_ground_contact_pairs = wp.array(np.array(ground_contact_pairs), dtype=wp.int32, device=self.device)
        self.shape_ground_contact_pair_count = len(ground_contact_pairs)

    def count_contact_points(self):
        """
        Counts the maximum number of contact points that need to be allocated.
        """
        # calculate the potential number of shape pair contact points
        contact_count = wp.zeros(2, dtype=wp.int32, device=self.device)
        wp.launch(
            kernel=count_contact_points,
            dim=self.shape_contact_pair_count,
            inputs=[
                self.shape_contact_pairs,
                self.shape_geo_type,
                self.shape_geo_scale,
                self.shape_geo_id,
                self.rigid_mesh_contact_max,
            ],
            outputs=[
                contact_count
            ],
            device=self.device,
            record_tape=False)
        # count ground contacts
        wp.launch(
            kernel=count_contact_points,
            dim=self.shape_ground_contact_pair_count,
            inputs=[
                self.shape_ground_contact_pairs,
                self.shape_geo_type,
                self.shape_geo_scale,
                self.shape_geo_id,
                self.rigid_mesh_contact_max,
            ],
            outputs=[
                contact_count
            ],
            device=self.device,
            record_tape=False)
        counts = contact_count.numpy()
        potential_count = int(counts[0])
        actual_count = int(counts[1])
        return potential_count, actual_count

    def allocate_rigid_contacts(self, potential_contact_count=None, actual_contact_count=None, requires_grad=False):
        if potential_contact_count is not None:
            self.rigid_contact_max = potential_contact_count
            self.rigid_contact_max_actual = actual_contact_count
            print(f"Allocating {actual_contact_count} out of {potential_contact_count} potential rigid contacts")
        # serves as counter of the number of active contact points
        # first entry is the number of potential contacts, the second entry is the number of actual contacts that can be allocated
        self.rigid_contact_count = wp.zeros(1, dtype=wp.int32, device=self.device)
        # contact point ID within the (shape_a, shape_b) contact pair
        self.rigid_contact_point_id = wp.zeros(
            self.rigid_contact_max, dtype=wp.int32, device=self.device
        )
        # ID of first rigid body
<<<<<<< HEAD
        self.rigid_contact_body0 = wp.zeros(
            self.rigid_contact_max, dtype=wp.int32, device=self.device
        )
        # ID of second rigid body
        self.rigid_contact_body1 = wp.zeros(
            self.rigid_contact_max, dtype=wp.int32, device=self.device
        )
        # position of contact point in body 0's frame before the integration step
        self.rigid_contact_point0 = wp.zeros(
            self.rigid_contact_max,
            dtype=wp.vec3,
            device=self.device,
            requires_grad=requires_grad,
        )
        # position of contact point in body 1's frame before the integration step
        self.rigid_contact_point1 = wp.zeros(
            self.rigid_contact_max,
            dtype=wp.vec3,
            device=self.device,
            requires_grad=requires_grad,
        )
        # moment arm before the integration step resulting from thickness displacement added to contact point 0 in body 0's frame (used in XPBD contact friction handling)
        self.rigid_contact_offset0 = wp.zeros(
            self.rigid_contact_max,
            dtype=wp.vec3,
            device=self.device,
            requires_grad=requires_grad,
        )
        # moment arm before the integration step resulting from thickness displacement added to contact point 1 in body 1's frame (used in XPBD contact friction handling)
        self.rigid_contact_offset1 = wp.zeros(
            self.rigid_contact_max,
            dtype=wp.vec3,
            device=self.device,
            requires_grad=requires_grad,
        )
        # contact normal in world frame
        self.rigid_contact_normal = wp.zeros(
            self.rigid_contact_max,
            dtype=wp.vec3,
            device=self.device,
            requires_grad=requires_grad,
        )
        # combined thickness of both shapes
        self.rigid_contact_thickness = wp.zeros(
            self.rigid_contact_max,
            dtype=wp.float32,
            device=self.device,
            requires_grad=requires_grad,
        )
        # ID of the first shape in the contact pair
        self.rigid_contact_shape0 = wp.zeros(
            self.rigid_contact_max, dtype=wp.int32, device=self.device
        )
        # ID of the second shape in the contact pair
        self.rigid_contact_shape1 = wp.zeros(
            self.rigid_contact_max, dtype=wp.int32, device=self.device
        )

        # temporary variables used during the XPBD solver iterations:
        # world space position of contact point resulting from applying current body 0 transform to its point0
        self.rigid_active_contact_point0 = wp.zeros(
            self.rigid_contact_max,
            dtype=wp.vec3,
            device=self.device,
            requires_grad=requires_grad,
        )
        # world space position of contact point resulting from applying current body 1 transform to its point1
        self.rigid_active_contact_point1 = wp.zeros(
            self.rigid_contact_max,
            dtype=wp.vec3,
            device=self.device,
            requires_grad=requires_grad,
        )
        # current contact distance (negative penetration depth)
        self.rigid_active_contact_distance = wp.zeros(
            self.rigid_contact_max,
            dtype=wp.float32,
            device=self.device,
            requires_grad=requires_grad,
        )
        # contact distance before the solver iterations
        self.rigid_active_contact_distance_prev = wp.zeros(
            self.rigid_contact_max,
            dtype=wp.float32,
            device=self.device,
            requires_grad=requires_grad,
        )
        # world space position of point0 before the solver iterations
        self.rigid_active_contact_point0_prev = wp.zeros(
            self.rigid_contact_max,
            dtype=wp.vec3,
            device=self.device,
            requires_grad=requires_grad,
        )
        # world space position of point1 before the solver iterations
        self.rigid_active_contact_point1_prev = wp.zeros(
            self.rigid_contact_max,
            dtype=wp.vec3,
            device=self.device,
            requires_grad=requires_grad,
        )
=======
        self.rigid_contact_body0 = wp.zeros(self.rigid_contact_max_actual, dtype=wp.int32, device=self.device)
        # ID of second rigid body
        self.rigid_contact_body1 = wp.zeros(self.rigid_contact_max_actual, dtype=wp.int32, device=self.device)
        # position of contact point in body 0's frame before the integration step
        self.rigid_contact_point0 = wp.zeros(self.rigid_contact_max_actual, dtype=wp.vec3, device=self.device, requires_grad=requires_grad)
        # position of contact point in body 1's frame before the integration step
        self.rigid_contact_point1 = wp.zeros(self.rigid_contact_max_actual, dtype=wp.vec3, device=self.device, requires_grad=requires_grad)
        # moment arm before the integration step resulting from thickness displacement added to contact point 0 in body 0's frame (used in XPBD contact friction handling)
        self.rigid_contact_offset0 = wp.zeros(self.rigid_contact_max_actual, dtype=wp.vec3, device=self.device, requires_grad=requires_grad)
        # moment arm before the integration step resulting from thickness displacement added to contact point 1 in body 1's frame (used in XPBD contact friction handling)
        self.rigid_contact_offset1 = wp.zeros(self.rigid_contact_max_actual, dtype=wp.vec3, device=self.device, requires_grad=requires_grad)
        # contact normal in world frame
        self.rigid_contact_normal = wp.zeros(self.rigid_contact_max_actual, dtype=wp.vec3, device=self.device, requires_grad=requires_grad)
        # combined thickness of both shapes
        self.rigid_contact_thickness = wp.zeros(self.rigid_contact_max_actual, dtype=wp.float32, device=self.device, requires_grad=requires_grad)
        # ID of the first shape in the contact pair
        self.rigid_contact_shape0 = wp.zeros(self.rigid_contact_max_actual, dtype=wp.int32, device=self.device)
        # ID of the second shape in the contact pair
        self.rigid_contact_shape1 = wp.zeros(self.rigid_contact_max_actual, dtype=wp.int32, device=self.device)
        
        # shape IDs of potential contact pairs found during broadphase
        self.rigid_contact_broad_shape0 = wp.zeros(self.rigid_contact_max, dtype=wp.int32, device=self.device)
        self.rigid_contact_broad_shape1 = wp.zeros(self.rigid_contact_max, dtype=wp.int32, device=self.device)

        max_pair_count = self.shape_count * self.shape_count
        # maximum number of contact points per contact pair
        self.rigid_contact_point_limit = wp.zeros(max_pair_count, dtype=wp.int32, device=self.device)
        # currently found contacts per contact pair
        self.rigid_contact_pairwise_counter = wp.zeros(max_pair_count, dtype=wp.int32, device=self.device)

        self.rigid_contact_tids = wp.zeros(self.rigid_contact_max, dtype=wp.int32, device=self.device)

        # temporary variables used during the XPBD solver iterations:
        # world space position of contact point resulting from applying current body 0 transform to its point0
        self.rigid_active_contact_point0 = wp.zeros(self.rigid_contact_max_actual, dtype=wp.vec3, device=self.device, requires_grad=requires_grad)
        # world space position of contact point resulting from applying current body 1 transform to its point1
        self.rigid_active_contact_point1 = wp.zeros(self.rigid_contact_max_actual, dtype=wp.vec3, device=self.device, requires_grad=requires_grad)
        # current contact distance (negative penetration depth)
        self.rigid_active_contact_distance = wp.zeros(self.rigid_contact_max_actual, dtype=wp.float32, device=self.device, requires_grad=requires_grad)
        # contact distance before the solver iterations
        self.rigid_active_contact_distance_prev = wp.zeros(self.rigid_contact_max_actual, dtype=wp.float32, device=self.device, requires_grad=requires_grad)
        # world space position of point0 before the solver iterations
        self.rigid_active_contact_point0_prev = wp.zeros(self.rigid_contact_max_actual, dtype=wp.vec3, device=self.device, requires_grad=requires_grad)
        # world space position of point1 before the solver iterations
        self.rigid_active_contact_point1_prev = wp.zeros(self.rigid_contact_max_actual, dtype=wp.vec3, device=self.device, requires_grad=requires_grad)
>>>>>>> 8a643d49
        # number of contact constraints per rigid body (used for scaling the constraint contributions, a basic version of mass splitting)
        self.rigid_contact_inv_weight = wp.zeros(
            len(self.body_q),
            dtype=wp.float32,
            device=self.device,
            requires_grad=requires_grad,
        )
        # number of contact constraints before the solver iterations
        self.rigid_contact_inv_weight_prev = wp.zeros(
            len(self.body_q),
            dtype=wp.float32,
            device=self.device,
            requires_grad=requires_grad,
        )

    def flatten(self):
        """Returns a list of Tensors stored by the model

        This function is intended to be used internal-only but can be used to obtain
        a set of all tensors owned by the model.
        """

        tensors = []

        # build a list of all tensor attributes
        for attr, value in self.__dict__.items():
            if wp.is_tensor(value):
                tensors.append(value)

        return tensors

    def collide(self, state: State):
        import warnings
        warnings.warn("Model.collide() is not needed anymore and will be removed in a future Warp version.", DeprecationWarning, stacklevel=2)


class ModelBuilder:
    """A helper class for building simulation models at runtime.

    Use the ModelBuilder to construct a simulation scene. The ModelBuilder
    and builds the scene representation using standard Python data structures (lists),
    this means it is not differentiable. Once :func:`finalize()`
    has been called the ModelBuilder transfers all data to Warp tensors and returns
    an object that may be used for simulation.

    Example:

        >>> import warp as wp
        >>> import warp.sim
        >>>
        >>> builder = wp.sim.ModelBuilder()
        >>>
        >>> # anchor point (zero mass)
        >>> builder.add_particle((0, 1.0, 0.0), (0.0, 0.0, 0.0), 0.0)
        >>>
        >>> # build chain
        >>> for i in range(1,10):
        >>>     builder.add_particle((i, 1.0, 0.0), (0.0, 0.0, 0.0), 1.0)
        >>>     builder.add_spring(i-1, i, 1.e+3, 0.0, 0)
        >>>
        >>> # create model
        >>> model = builder.finalize("cuda")
        >>> 
        >>> state = model.state()
        >>> integrator = wp.sim.SemiImplicitIntegrator()
        >>>
        >>> for i in range(100):
        >>>
        >>>    state.clear_forces()
        >>>    integrator.simulate(model, state, state, dt=1.0/60.0)

    Note:
        It is strongly recommended to use the ModelBuilder to construct a simulation rather
        than creating your own Model object directly, however it is possible to do so if
        desired.
    """

    default_tri_ke = 100.0
    default_tri_ka = 100.0
    default_tri_kd = 10.0
    default_tri_drag = 0.0
    default_tri_lift = 0.0

    # Default edge bending properties
    default_edge_ke = 100.0
    default_edge_kd = 0.0

    # Default shape contact material properties
    default_shape_ke = 1.0e5
    default_shape_kd = 1000.0
    default_shape_kf = 1000.0
    default_shape_mu = 0.5
    default_shape_restitution = 0.0
    default_shape_density = 1000.0

    # Default joint settings
    default_joint_limit_ke = 100.0
    default_joint_limit_kd = 1.0
    
    def __init__(self, upvector=(0.0, 1.0, 0.0), gravity=-9.80665):
        self.num_envs = 0

        # particles
        self.particle_q = []
        self.particle_qd = []
        self.particle_mass = []

        # shapes (each shape has an entry in these arrays)
        # transform from shape to body
        self.shape_transform = []
        # maps from shape index to body index
        self.shape_body = []
        self.shape_geo_type = []
        self.shape_geo_scale = []
        self.shape_geo_src = []
        self.shape_material_ke = []
        self.shape_material_kd = []
        self.shape_material_kf = []
        self.shape_material_mu = []
        self.shape_material_restitution = []
        self.shape_contact_thickness = []
        # collision groups within collisions are handled
        self.shape_collision_group = []
        self.shape_collision_group_map = {}
        self.last_collision_group = 0
        # radius to use for broadphase collision checking
        self.shape_collision_radius = []
        # whether the shape collides with the ground
        self.shape_ground_collision = []

        # filtering to ignore certain collision pairs
        self.shape_collision_filter_pairs = set()

        # geometry
        self.geo_meshes = []
        self.geo_sdfs = []

        # springs
        self.spring_indices = []
        self.spring_rest_length = []
        self.spring_stiffness = []
        self.spring_damping = []
        self.spring_control = []

        # triangles
        self.tri_indices = []
        self.tri_poses = []
        self.tri_activations = []
        self.tri_materials = []

        # edges (bending)
        self.edge_indices = []
        self.edge_rest_angle = []
        self.edge_bending_properties = []

        # tetrahedra
        self.tet_indices = []
        self.tet_poses = []
        self.tet_activations = []
        self.tet_materials = []

        # muscles
        self.muscle_start = []
        self.muscle_params = []
        self.muscle_activation = []
        self.muscle_bodies = []
        self.muscle_points = []

        # rigid bodies
        self.body_mass = []
        self.body_inertia = []
        self.body_inv_mass = []
        self.body_inv_inertia = []
        self.body_com = []
        self.body_q = []
        self.body_qd = []
        self.body_name = []
        self.body_shapes = {}  # mapping from body to shapes

        # rigid joints
        self.joint = {}
        self.joint_parent = []         # index of the parent body                      (constant)
        self.joint_parents = {}        # mapping from joint to parent bodies
        self.joint_child = []          # index of the child body                       (constant)
        self.joint_axis = []           # joint axis in child joint frame               (constant)
        self.joint_X_p = []            # frame of joint in parent                      (constant)
        self.joint_X_c = []            # frame of child com (in child coordinates)     (constant)
        self.joint_q = []
        self.joint_qd = []

        self.joint_type = []
        self.joint_name = []
        self.joint_armature = []
        self.joint_target = []
        self.joint_target_ke = []
        self.joint_target_kd = []
        self.joint_axis_mode = []
        self.joint_limit_lower = []
        self.joint_limit_upper = []
        self.joint_limit_ke = []
        self.joint_limit_kd = []
        self.joint_act = []
        self.joint_lower_pos_limits = []
        self.joint_upper_pos_limits = []
        self.joint_lower_ang_limits = []
        self.joint_upper_ang_limits = []

        self.joint_twist_lower = []
        self.joint_twist_upper = []

        self.joint_linear_compliance = []
        self.joint_angular_compliance = []
        self.joint_enabled = []

        self.joint_q_start = []
        self.joint_qd_start = []
        self.joint_axis_start = []
        self.joint_axis_dim = []
        self.articulation_start = []

        self.joint_dof_count = 0
        self.joint_coord_count = 0
        self.joint_axis_total_count = 0

        self.upvector = upvector
        self.gravity = gravity
        # indicates whether a ground plane has been created
        self._ground_created = False
        # constructor parameters for ground plane shape
        self._ground_params = dict(
            plane=(*upvector, 0.0),
            width=0.0,
            length=0.0,
            ke=self.default_shape_ke,
            kd=self.default_shape_kd,
            kf=self.default_shape_kf,
            mu=self.default_shape_mu,
            restitution=self.default_shape_restitution)

        # contacts to be generated within the given distance margin to be generated at
        # every simulation substep (can be 0 if only one PBD solver iteration is used)
        self.rigid_contact_margin = 0.1
        # torsional friction coefficient (only considered by XPBD so far)
        self.rigid_contact_torsional_friction = 0.5
        # rolling friction coefficient (only considered by XPBD so far)
        self.rigid_contact_rolling_friction = 0.001

        # number of rigid contact points to allocate in the model during self.finalize() per environment
        # if setting is None, the number of worst-case number of contacts will be calculated in self.finalize()
        self.num_rigid_contacts_per_env = None

    @property
    def shape_count(self):
        return len(self.shape_geo_type)

    @property
    def body_count(self):
        return len(self.body_q)

    @property
    def joint_count(self):
        return len(self.joint_type)

    @property
    def joint_axis_count(self):
        return len(self.joint_axis)

    @property
    def particle_count(self):
        return len(self.particle_q)

    @property
    def tri_count(self):
        return len(self.tri_poses)

    @property
    def tet_count(self):
        return len(self.tet_poses)

    @property
    def edge_count(self):
        return len(self.edge_rest_angle)

    @property
    def spring_count(self):
        return len(self.spring_rest_length)
    
    @property
    def muscle_count(self):
        return len(self.muscle_start)

    @property
    def articulation_count(self):
        return len(self.articulation_start)

    # an articulation is a set of contiguous bodies bodies from articulation_start[i] to articulation_start[i+1]
    # these are used for computing forward kinematics e.g.:
    #
    # model.eval_articulation_fk()
    # model.eval_articulation_j()
    # model.eval_articulation_m()
    #
    # articulations are automatically 'closed' when calling finalize

    def add_articulation(self):
        self.articulation_start.append(self.joint_count)
    
    def add_rigid_articulation(self, articulation, xform=None, update_num_env_count=True, separate_collision_group=True):
        """Copies a rigid articulation from `articulation`, another `ModelBuilder`.

        Args:
            articulation: a model builder to add rigid articulation from.
            xform: offset transform applied to root bodies.
            update_num_env_count: if True, the number of environments is incremented by 1.
            separate_collision_group: if True, the shapes from the articulation will all be put into a single new collision group, otherwise, only the shapes in collision group > -1 will be moved to a new group.
        """

        joint_X_p = copy.deepcopy(articulation.joint_X_p)
        joint_q = copy.deepcopy(articulation.joint_q)
        if xform is not None:
            for i in range(len(joint_X_p)):
                if articulation.joint_type[i] == wp.sim.JOINT_FREE:
                    qi = articulation.joint_q_start[i]
                    xform_prev = wp.transform(joint_q[qi:qi+3], joint_q[qi+3:qi+7])
                    tf = xform * xform_prev
                    joint_q[qi:qi+3] = tf.p
                    joint_q[qi+3:qi+7] = tf.q
                elif articulation.joint_parent[i] == -1:
                    joint_X_p[i] = xform * joint_X_p[i]
        self.joint_X_p.extend(joint_X_p)
        self.joint_q.extend(joint_q)

        self.add_articulation()

        start_body_idx = len(self.body_mass)
        start_shape_idx = len(self.shape_geo_type)

        # offset the indices
        self.joint_parent.extend(
            [p + self.joint_count if p != -1 else -1 for p in articulation.joint_parent]
        )
        self.joint_child.extend(
            [c + self.joint_count for c in articulation.joint_child]
        )

        self.joint_q_start.extend(
            [c + self.joint_coord_count for c in articulation.joint_q_start]
        )
        self.joint_qd_start.extend(
            [c + self.joint_dof_count for c in articulation.joint_qd_start]
        )

        self.shape_body.extend([b + start_body_idx for b in articulation.shape_body])
        for b, shapes in articulation.body_shapes.items():
            self.body_shapes[b + start_body_idx] = [s + start_shape_idx for s in shapes]

        self.joint_axis_start.extend([a + self.joint_axis_total_count for a in articulation.joint_axis_start])

        # apply collision group
        if separate_collision_group:
            self.shape_collision_group.extend([self.last_collision_group + 1 for _ in articulation.shape_collision_group])
        else:
            self.shape_collision_group.extend([(g + self.last_collision_group if g > -1 else -1) for g in articulation.shape_collision_group])
        shape_count = len(self.shape_geo_type)
        for i, j in articulation.shape_collision_filter_pairs:
            self.shape_collision_filter_pairs.add((i + shape_count, j + shape_count))
        for group, shapes in articulation.shape_collision_group_map.items():
            if separate_collision_group:
                group = self.last_collision_group + 1
            else:
                group = (group + self.last_collision_group if group > -1 else -1)
            if group not in self.shape_collision_group_map:
                self.shape_collision_group_map[group] = []
            self.shape_collision_group_map[group].extend([s + shape_count for s in shapes])

        # update last collision group counter
        if separate_collision_group:
            self.last_collision_group += 1
        elif articulation.last_collision_group > -1:
            self.last_collision_group += articulation.last_collision_group

        rigid_articulation_attrs = [
            "body_inertia",
            "body_mass",
            "body_inv_inertia",
            "body_inv_mass",
            "body_com",
            "body_q",
            "body_qd",
            "body_name",
            "joint_type",
            "joint_enabled",
            "joint_X_c",
            "joint_armature",
            "joint_axis",
            "joint_axis_dim",
            "joint_axis_mode",
            "joint_name",
            "joint_qd",
            "joint_act",
            "joint_limit_lower",
            "joint_limit_upper",
            "joint_limit_ke",
            "joint_limit_kd",
            "joint_upper_pos_limits",
            "joint_lower_pos_limits",
            "joint_upper_ang_limits",
            "joint_lower_ang_limits",
            "joint_target",
            "joint_target_ke",
            "joint_target_kd",
            "joint_axis_mode",
            "joint_linear_compliance",
            "joint_angular_compliance",
            "shape_transform",
            "shape_geo_type",
            "shape_geo_scale",
            "shape_geo_src",
            "shape_material_ke",
            "shape_material_kd",
            "shape_material_kf",
            "shape_material_mu",
            "shape_material_restitution",
            "shape_contact_thickness",
            "shape_collision_radius",
            "shape_ground_collision",
        ]

        for attr in rigid_articulation_attrs:
            getattr(self, attr).extend(getattr(articulation, attr))
       
        # self.joint_count += articulation.joint_count
        self.joint_dof_count += articulation.joint_dof_count
        self.joint_coord_count += articulation.joint_coord_count
        self.joint_axis_total_count += articulation.joint_axis_total_count

        if update_num_env_count:
            self.num_envs += 1

        self.upvector = articulation.upvector
        self.gravity = articulation.gravity


    # register a rigid body and return its index.
    def add_body(
        self, 
        origin: Transform,
        armature: float=0.0,
        com: Vec3=np.zeros(3),
        I_m: Mat33=np.zeros((3, 3)), 
        m: float=0.0,
        name: str=None) -> int:

        """Adds a rigid body to the model.

        Args:
            origin: The location of the body in the world frame
            armature: Artificial inertia added to the body
            com: The center of mass of the body w.r.t its origin
            I_m: The 3x3 inertia tensor of the body (specified relative to the center of mass)
            m: Mass of the body
            name: Name of the body (optional)

        Returns:
            The index of the body in the model

        Note:
            If the mass (m) is zero then the body is treated as kinematic with no dynamics

        """

        body_id = len(self.body_mass)

        # body data
        inertia = I_m + np.eye(3)*armature
        self.body_inertia.append(inertia)
        self.body_mass.append(m)
        self.body_com.append(com)
        
        if (m > 0.0):
            self.body_inv_mass.append(1.0/m)
        else:
            self.body_inv_mass.append(0.0)
    
        if inertia.any():
            self.body_inv_inertia.append(np.linalg.inv(inertia))
        else:
            self.body_inv_inertia.append(inertia)
        
        self.body_q.append(origin)
        self.body_qd.append(wp.spatial_vector())

        self.body_name.append(name or f"body {body_id}")
        self.body_shapes[body_id] = []
        return body_id

    def add_joint(
        self,
        joint_type: wp.constant,
        parent: int,
        child: int,
        linear_axes: List[JointAxis] = [],
        angular_axes: List[JointAxis] = [],
        name: str = None,
        parent_xform: wp.transform = wp.transform(),
        child_xform: wp.transform = wp.transform(),
        linear_compliance: float = 0.0,
        angular_compliance: float = 0.0,
        collision_filter_parent: bool = True,
        enabled: bool = True,
    ) -> int:
        def quat_dof_limit(limit: float) -> float:
            # axis-angle space
            return limit
            # # quaternion space
            # if wp.abs(limit) > 2*np.pi:
            #     return limit
            # else:
            #     return wp.sin(0.5 * limit)

        self.joint_type.append(joint_type.val)
        self.joint_parent.append(parent)
        if child not in self.joint_parents:
            self.joint_parents[child] = [parent]
        else:
            self.joint_parents[child].append(parent)
        self.joint_child.append(child)
        self.joint_X_p.append([*parent_xform])
        self.joint_X_c.append([*child_xform])
        self.joint_name.append(name or f"joint {self.joint_count}")
        self.joint_axis_start.append(len(self.joint_axis))
        self.joint_axis_dim.append((len(linear_axes), len(angular_axes)))
        self.joint_axis_total_count += len(linear_axes) + len(angular_axes)
            
        self.joint_linear_compliance.append(linear_compliance)
        self.joint_angular_compliance.append(angular_compliance)
        self.joint_enabled.append(enabled)

        if len(linear_axes) == 0:
            joint_lower_pos_limits = np.zeros(3)
            joint_upper_pos_limits = np.zeros(3)
        else:
            joint_lower_pos_limits = np.ones(3) * 1e4
            joint_upper_pos_limits = np.ones(3) * -1e4
            for dim in linear_axes:
                lo = dim.axis * dim.limit_lower
                up = dim.axis * dim.limit_upper
                lo, up = np.minimum(lo, up), np.maximum(lo, up)
                joint_lower_pos_limits = np.minimum(joint_lower_pos_limits, lo)
                joint_upper_pos_limits = np.maximum(joint_upper_pos_limits, up)
                self.joint_axis.append(dim.axis)
                self.joint_axis_mode.append(dim.mode.val)
                self.joint_target.append(dim.target)
                self.joint_target_ke.append(dim.target_ke)
                self.joint_target_kd.append(dim.target_kd)
                self.joint_limit_ke.append(dim.limit_ke)
                self.joint_limit_kd.append(dim.limit_kd)
                self.joint_limit_lower.append(dim.limit_lower)
                self.joint_limit_upper.append(dim.limit_upper)
        if len(angular_axes) == 0:
            joint_lower_ang_limits = np.zeros(3)
            joint_upper_ang_limits = np.zeros(3)
        else:
            joint_lower_ang_limits = np.ones(3) * 2*np.pi
            joint_upper_ang_limits = np.ones(3) * -2*np.pi
            for dim in angular_axes:
                lo = dim.axis * quat_dof_limit(dim.limit_lower)
                up = dim.axis * quat_dof_limit(dim.limit_upper)
                lo, up = np.minimum(lo, up), np.maximum(lo, up)
                joint_lower_ang_limits = np.minimum(joint_lower_ang_limits, lo)
                joint_upper_ang_limits = np.maximum(joint_upper_ang_limits, up)
                self.joint_axis.append(dim.axis)
                self.joint_axis_mode.append(dim.mode.val)
                self.joint_target.append(dim.target)
                self.joint_target_ke.append(dim.target_ke)
                self.joint_target_kd.append(dim.target_kd)
                self.joint_limit_ke.append(dim.limit_ke)
                self.joint_limit_kd.append(dim.limit_kd)
                self.joint_limit_lower.append(dim.limit_lower)
                self.joint_limit_upper.append(dim.limit_upper)
        self.joint_lower_pos_limits.append(joint_lower_pos_limits)
        self.joint_upper_pos_limits.append(joint_upper_pos_limits)
        self.joint_lower_ang_limits.append(joint_lower_ang_limits)
        self.joint_upper_ang_limits.append(joint_upper_ang_limits)

        if joint_type == JOINT_PRISMATIC:
            dof_count = 1
            coord_count = 1
        elif (joint_type == JOINT_REVOLUTE
                or joint_type == JOINT_REVOLUTE_SPRING
                or joint_type == JOINT_REVOLUTE_TIGHT):
            dof_count = 1
            coord_count = 1
        elif joint_type == JOINT_BALL:
            dof_count = 3
            coord_count = 4
        elif joint_type == JOINT_FREE:
            dof_count = 6
            coord_count = 7
        elif joint_type == JOINT_FIXED:
            dof_count = 0
            coord_count = 0
        elif (joint_type == JOINT_UNIVERSAL):
            dof_count = 2
            coord_count = 2
        elif (joint_type == JOINT_COMPOUND):
            dof_count = 3
            coord_count = 3
        elif (joint_type == JOINT_DISTANCE):
            # todo use free joint dofs?
            dof_count = 0
            coord_count = 0
        elif (joint_type == JOINT_D6):
            dof_count = coord_count = len(linear_axes) + len(angular_axes)
       
        for i in range(coord_count):
            self.joint_q.append(0.0)
        
        for i in range(dof_count):
            self.joint_qd.append(0.0)
            self.joint_act.append(0.0)
        
        if (joint_type == JOINT_FREE or joint_type == JOINT_BALL):
            # ensure that a valid quaternion is used for the angular dofs
            self.joint_q[-1] = 1.0

        self.joint_q_start.append(self.joint_coord_count)
        self.joint_qd_start.append(self.joint_dof_count)

        self.joint_dof_count += dof_count
        self.joint_coord_count += coord_count

        if collision_filter_parent and parent > -1:
            for child_shape in self.body_shapes[child]:
                for parent_shape in self.body_shapes[parent]:
                        self.shape_collision_filter_pairs.add((parent_shape, child_shape))

        return self.joint_count - 1

    def add_joint_revolute(
        self,
        parent: int,
        child: int,
        parent_xform: wp.transform,
        child_xform: wp.transform,
        axis: Vec3,
        target: float = 0.0,
        target_ke: float = 0.0,
        target_kd: float = 0.0,
        mode: int = JOINT_MODE_LIMIT,
        limit_lower: float = -2*math.pi,
        limit_upper: float = 2*math.pi,
        limit_ke: float = default_joint_limit_ke,
        limit_kd: float = default_joint_limit_kd,
        linear_compliance: float = 0.0,
        angular_compliance: float = 0.0,
        name: str = None,
        collision_filter_parent: bool = True,
        enabled: bool = True) -> int:
        """Adds a revolute joint to the model

        Args:
            parent: The index of the parent body
            child: The index of the child body
            parent_xform: The transform of the joint in the parent body's local frame
            child_xform: The transform of the joint in the child body's local frame
            axis: The axis of rotation in the parent body's local frame
            target: The target angle (in radians) of the joint
            target_ke: The stiffness of the joint target
            target_kd: The damping of the joint target
            limit_lower: The lower limit of the joint
            limit_upper: The upper limit of the joint
            limit_ke: The stiffness of the joint limit
            limit_kd: The damping of the joint limit
            linear_compliance: The linear compliance of the joint
            angular_compliance: The angular compliance of the joint
            name: The name of the joint
            collision_filter_parent: Whether to filter collisions between shapes of the parent and child bodies
            enabled: Whether the joint is enabled

        Returns:
            The index of the child body

        """
        ax = JointAxis(
            axis=axis,
            limit_lower=limit_lower, limit_upper=limit_upper,
            target=target, target_ke=target_ke, target_kd=target_kd, mode=mode,
            limit_ke=limit_ke, limit_kd=limit_kd
        )
        return self.add_joint(
            JOINT_REVOLUTE, parent, child,
            parent_xform=parent_xform, child_xform=child_xform,
            angular_axes=[ax],
            linear_compliance=linear_compliance, angular_compliance=angular_compliance,
            name=name,
            collision_filter_parent=collision_filter_parent,
            enabled=enabled)
    
    def add_joint_prismatic(
        self,
        parent: int,
        child: int,
        parent_xform: wp.transform,
        child_xform: wp.transform,
        axis: Vec3,
        target: float = 0.0,
        target_ke: float = 0.0,
        target_kd: float = 0.0,
        mode: int = JOINT_MODE_LIMIT,
        limit_lower: float = -1e4,
        limit_upper: float = 1e4,
        limit_ke: float = default_joint_limit_ke,
        limit_kd: float = default_joint_limit_kd,
        linear_compliance: float = 0.0,
        angular_compliance: float = 0.0,
        name: str = None,
        collision_filter_parent: bool = True,
        enabled: bool = True) -> int:
        """Adds a prismatic joint to the model

        Args:
            parent: The index of the parent body
            child: The index of the child body
            parent_xform: The transform of the joint in the parent body's local frame
            child_xform: The transform of the joint in the child body's local frame
            axis: The axis of rotation in the parent body's local frame
            target: The target position of the joint
            target_ke: The stiffness of the joint target
            target_kd: The damping of the joint target
            limit_lower: The lower limit of the joint
            limit_upper: The upper limit of the joint
            limit_ke: The stiffness of the joint limit
            limit_kd: The damping of the joint limit
            linear_compliance: The linear compliance of the joint
            angular_compliance: The angular compliance of the joint
            name: The name of the joint
            collision_filter_parent: Whether to filter collisions between shapes of the parent and child bodies
            enabled: Whether the joint is enabled

        Returns:
            The index of the child body

        """
        ax = JointAxis(
            axis=axis,
            limit_lower=limit_lower, limit_upper=limit_upper,
            target=target, target_ke=target_ke, target_kd=target_kd, mode=mode,
            limit_ke=limit_ke, limit_kd=limit_kd
        )
        return self.add_joint(
            JOINT_PRISMATIC, parent, child,
            parent_xform=parent_xform, child_xform=child_xform,
            linear_axes=[ax],
            linear_compliance=linear_compliance, angular_compliance=angular_compliance,
            name=name,
            collision_filter_parent=collision_filter_parent,
            enabled=enabled)

    def add_joint_ball(
        self,
        parent: int,
        child: int,
        parent_xform: wp.transform = wp.transform(),
        child_xform: wp.transform = wp.transform(),
        linear_compliance: float = 0.0,
        angular_compliance: float = 0.0,
        name: str = None,
        collision_filter_parent: bool = True,
        enabled: bool = True) -> int:
        """Adds a ball joint to the model

        Args:
            parent: The index of the parent body
            child: The index of the child body
            parent_xform: The transform of the joint in the parent body's local frame
            xform: The transform of the joint in the child body's local frame
            linear_compliance: The linear compliance of the joint
            angular_compliance: The angular compliance of the joint
            name: The name of the joint
            collision_filter_parent: Whether to filter collisions between shapes of the parent and child bodies
            enabled: Whether the joint is enabled

        Returns:
            The index of the child body

        """
        return self.add_joint(
            JOINT_BALL, parent, child,
            parent_xform=parent_xform, child_xform=child_xform,
            linear_compliance=linear_compliance, angular_compliance=angular_compliance,
            name=name,
            collision_filter_parent=collision_filter_parent,
            enabled=enabled)

    def add_joint_fixed(
        self,
        parent: int,
        child: int,
        parent_xform: wp.transform = wp.transform(),
        child_xform: wp.transform = wp.transform(),
        linear_compliance: float = 0.0,
        angular_compliance: float = 0.0,
        name: str = None,
        collision_filter_parent: bool = True,
        enabled: bool = True) -> int:
        """Adds a fixed joint to the model

        Args:
            parent: The index of the parent body
            child: The index of the child body
            parent_xform: The transform of the joint in the parent body's local frame
            xform: The transform of the joint in the child body's local frame
            linear_compliance: The linear compliance of the joint
            angular_compliance: The angular compliance of the joint
            name: The name of the joint
            collision_filter_parent: Whether to filter collisions between shapes of the parent and child bodies
            enabled: Whether the joint is enabled

        Returns:
            The index of the child body

        """
        return self.add_joint(
            JOINT_FIXED, parent, child,
            parent_xform=parent_xform, child_xform=child_xform,
            linear_compliance=linear_compliance, angular_compliance=angular_compliance,
            name=name,
            collision_filter_parent=collision_filter_parent,
            enabled=enabled)

    def add_joint_free(
        self,
        child: int,
        parent_xform: wp.transform = wp.transform(),
        child_xform: wp.transform = wp.transform(),
        parent: int = -1,
        name: str = None,
        collision_filter_parent: bool = True,
        enabled: bool = True) -> int:
        """Adds a free joint to the model

        Args:
            parent: The index of the parent body
            child: The index of the child body
            parent_xform: The transform of the joint in the parent body's local frame
            xform: The transform of the joint in the child body's local frame
            name: The name of the joint
            collision_filter_parent: Whether to filter collisions between shapes of the parent and child bodies
            enabled: Whether the joint is enabled

        Returns:
            The index of the child body

        """
        return self.add_joint(
            JOINT_FREE, parent, child,
            parent_xform=parent_xform, child_xform=child_xform,
            name=name,
            collision_filter_parent=collision_filter_parent,
            enabled=enabled)
    
    def add_joint_distance(
        self,
        parent: int,
        child: int,
        parent_xform: wp.transform = wp.transform(),
        child_xform: wp.transform = wp.transform(),
        min_distance: float = -1.0,
        max_distance: float = 1.0,
        compliance: float = 0.0,
        collision_filter_parent: bool = True,
        enabled: bool = True) -> int:
        """Adds a distance joint to the model

        Args:
            parent: The index of the parent body
            child: The index of the child body
            parent_xform: The transform of the joint in the parent body's local frame
            xform: The transform of the joint in the child body's local frame
            min_distance: The minimum distance between the bodies (no limit if negative)
            max_distance: The maximum distance between the bodies (no limit if negative)
            compliance: The compliance of the joint
            collision_filter_parent: Whether to filter collisions between shapes of the parent and child bodies
            enabled: Whether the joint is enabled

        Returns:
            The index of the child body

        """
        ax = JointAxis(
            axis=(1.0, 0.0, 0.0),
            limit_lower=min_distance, limit_upper=max_distance,
        )
        return self.add_joint(
            JOINT_DISTANCE, parent, child,
            parent_xform=parent_xform, child_xform=child_xform,
            linear_axes=[ax],
            linear_compliance=compliance,
            collision_filter_parent=collision_filter_parent,
            enabled=enabled)

    def add_joint_universal(
        self,
        parent: int,
        child: int,
        axis_0: JointAxis,
        axis_1: JointAxis,
        parent_xform: wp.transform = wp.transform(),
        child_xform: wp.transform = wp.transform(),
        linear_compliance: float = 0.0,
        angular_compliance: float = 0.0,
        name: str = None,
        collision_filter_parent: bool = True,
        enabled: bool = True) -> int:
        """Adds a universal joint to the model

        Args:
            parent: The index of the parent body
            child: The index of the child body
            axis_0: The first axis of the joint
            axis_1: The second axis of the joint
            parent_xform: The transform of the joint in the parent body's local frame
            xform: The transform of the joint in the child body's local frame
            linear_compliance: The linear compliance of the joint
            angular_compliance: The angular compliance of the joint
            name: The name of the joint
            collision_filter_parent: Whether to filter collisions between shapes of the parent and child bodies
            enabled: Whether the joint is enabled

        Returns:
            The index of the child body

        """
        return self.add_joint(
            JOINT_UNIVERSAL, parent, child,
            angular_axes=[axis_0, axis_1],
            parent_xform=parent_xform, child_xform=child_xform,
            linear_compliance=linear_compliance, angular_compliance=angular_compliance,
            name=name,
            collision_filter_parent=collision_filter_parent,
            enabled=enabled)

    def add_joint_compound(
        self,
        parent: int,
        child: int,
        axis_0: JointAxis,
        axis_1: JointAxis,
        axis_2: JointAxis,
        parent_xform: wp.transform = wp.transform(),
        child_xform: wp.transform = wp.transform(),
        name: str = None,
        collision_filter_parent: bool = True,
        enabled: bool = True) -> int:
        """Adds a compound joint to the model

        Args:
            parent: The index of the parent body
            child: The index of the child body
            axis_0: The first axis of the joint
            axis_1: The second axis of the joint
            axis_2: The third axis of the joint
            parent_xform: The transform of the joint in the parent body's local frame
            xform: The transform of the joint in the child body's local frame
            name: The name of the joint
            collision_filter_parent: Whether to filter collisions between shapes of the parent and child bodies
            enabled: Whether the joint is enabled

        Returns:
            The index of the child body

        """
        return self.add_joint(
            JOINT_COMPOUND, parent, child,
            angular_axes=[axis_0, axis_1, axis_2],
            parent_xform=parent_xform, child_xform=child_xform,
            name=name,
            collision_filter_parent=collision_filter_parent,
            enabled=enabled)

    def add_joint_d6(
        self,
        parent: int,
        child: int,
        linear_axes: List[JointAxis] = [],
        angular_axes: List[JointAxis] = [],
        name: str = None,
        parent_xform: wp.transform = wp.transform(),
        child_xform: wp.transform = wp.transform(),
        linear_compliance: float = 0.0,
        angular_compliance: float = 0.0,
        collision_filter_parent: bool = True,
        enabled: bool = True
    ):
        """Adds a generic joint with custom linear and angular axes.

        Args:
            parent: The index of the parent body
            child: The index of the child body
            linear_axes: A list of linear axes
            angular_axes: A list of angular axes
            name: The name of the joint
            parent_xform: The transform of the joint in the parent body's local frame
            xform: The transform of the joint in the child body's local frame
            linear_compliance: The linear compliance of the joint
            angular_compliance: The angular compliance of the joint
            collision_filter_parent: Whether to filter collisions between shapes of the parent and child bodies
            enabled: Whether the joint is enabled

        Returns:
            The index of the child body

        """
        return self.add_joint(
            JOINT_D6, parent, child,
            parent_xform=parent_xform, child_xform=child_xform,
            linear_axes=linear_axes, angular_axes=angular_axes,
            linear_compliance=linear_compliance, angular_compliance=angular_compliance,
            name=name,
            collision_filter_parent=collision_filter_parent,
            enabled=enabled)

    # muscles
    def add_muscle(
        self,
        bodies: List[int],
        positions: List[Vec3],
        f0: float,
        lm: float,
        lt: float,
        lmax: float,
        pen: float,
    ) -> float:
        """Adds a muscle-tendon activation unit

        Args:
            bodies: A list of body indices for each waypoint
            positions: A list of positions of each waypoint in the body's local frame
            f0: Force scaling
            lm: Muscle length
            lt: Tendon length
            lmax: Maximally efficient muscle length

        Returns:
            The index of the muscle in the model

        """

        n = len(bodies)

        self.muscle_start.append(len(self.muscle_bodies))
        self.muscle_params.append((f0, lm, lt, lmax, pen))
        self.muscle_activation.append(0.0)

        for i in range(n):

            self.muscle_bodies.append(bodies[i])
            self.muscle_points.append(positions[i])

        # return the index of the muscle
        return len(self.muscle_start) - 1

    # shapes
    def add_shape_plane(self,
                        plane: Vec4=(0.0, 1.0, 0.0, 0.0),
                        pos: Vec3=None,
                        rot: Quat=None,
                        width: float=10.0,
                        length: float=10.0,
                        body: int = -1,
                        ke: float=default_shape_ke,
                        kd: float=default_shape_kd,
                        kf: float=default_shape_kf,
                        mu: float=default_shape_mu,
                        restitution: float=default_shape_restitution,
                        contact_thickness: float=0.0):
        """
        Adds a plane collision shape.
        If pos and rot are defined, the plane is assumed to have its normal as (0, 1, 0).
        Otherwise, the plane equation is used.

        Args:
            plane: The plane equation in form a*x + b*y + c*z + d = 0
            pos: The position of the plane in world coordinates
            rot: The rotation of the plane in world coordinates
            width: The extent along x of the plane (infinite if 0)
            length: The extent along z of the plane (infinite if 0)
            body: The body index to attach the shape to (-1 by default to keep the plane static)
            ke: The contact elastic stiffness
            kd: The contact damping stiffness
            kf: The contact friction stiffness
            mu: The coefficient of friction
            restitution: The coefficient of restitution

        """
        if pos is None or rot is None:
            # compute position and rotation from plane equation
            normal = np.array(plane[:3])
            normal /= np.linalg.norm(normal)
            pos = plane[3] * normal
            if np.allclose(normal, (0.0, 1.0, 0.0)):
                # no rotation necessary
                rot = (0.0, 0.0, 0.0, 1.0)
            else:
                c = np.cross(normal, (0.0, 1.0, 0.0))
                angle = np.arcsin(np.linalg.norm(c))
                axis = c / np.linalg.norm(c)
                rot = wp.quat_from_axis_angle(axis, angle)
        scale = (width, length, 0.0)
        return self._add_shape(body, pos, rot, GEO_PLANE, scale, None, 0.0, ke, kd, kf, mu, restitution, contact_thickness)

    def add_shape_sphere(self,
                         body,
                         pos: Vec3=(0.0, 0.0, 0.0),
                         rot: Quat=(0.0, 0.0, 0.0, 1.0),
                         radius: float=1.0,
                         density: float=default_shape_density,
                         ke: float=default_shape_ke,
                         kd: float=default_shape_kd,
                         kf: float=default_shape_kf,
                         mu: float=default_shape_mu,
                         restitution: float=default_shape_restitution):
        """Adds a sphere collision shape to a body.

        Args:
            body: The index of the parent body this shape belongs to
            pos: The location of the shape with respect to the parent frame
            rot: The rotation of the shape with respect to the parent frame
            radius: The radius of the sphere
            density: The density of the shape
            ke: The contact elastic stiffness
            kd: The contact damping stiffness
            kf: The contact friction stiffness
            mu: The coefficient of friction
            restitution: The coefficient of restitution

        """

        return self._add_shape(body, pos, rot, GEO_SPHERE, (radius, 0.0, 0.0, 0.0), None, density, ke, kd, kf, mu, restitution, thickness=radius)

    def add_shape_box(self,
                      body: int,
                      pos: Vec3=(0.0, 0.0, 0.0),
                      rot: Quat=(0.0, 0.0, 0.0, 1.0),
                      hx: float=0.5,
                      hy: float=0.5,
                      hz: float=0.5,
                      density: float=default_shape_density,
                      ke: float=default_shape_ke,
                      kd: float=default_shape_kd,
                      kf: float=default_shape_kf,
                      mu: float=default_shape_mu,
                      restitution: float=default_shape_restitution,
                      contact_thickness: float=0.0):
        """Adds a box collision shape to a body.

        Args:
            body: The index of the parent body this shape belongs to
            pos: The location of the shape with respect to the parent frame
            rot: The rotation of the shape with respect to the parent frame
            hx: The half-extents along the x-axis
            hy: The half-extents along the y-axis
            hz: The half-extents along the z-axis
            density: The density of the shape
            ke: The contact elastic stiffness
            kd: The contact damping stiffness
            kf: The contact friction stiffness
            mu: The coefficient of friction
            restitution: The coefficient of restitution
            contact_thickness: Radius around the box to be used for contact mechanics

        """

        return self._add_shape(body, pos, rot, GEO_BOX, (hx, hy, hz, 0.0), None, density, ke, kd, kf, mu, restitution, thickness=contact_thickness)

    def add_shape_capsule(self,
                          body: int,
                          pos: Vec3=(0.0, 0.0, 0.0),
                          rot: Quat=(0.0, 0.0, 0.0, 1.0),
                          radius: float=1.0,
                          half_width: float=0.5,
                          density: float=default_shape_density,
                          ke: float=default_shape_ke,
                          kd: float=default_shape_kd,
                          kf: float=default_shape_kf,
                          mu: float=default_shape_mu,
                          restitution: float=default_shape_restitution):
        """Adds a capsule collision shape to a body.

        Args:
            body: The index of the parent body this shape belongs to
            pos: The location of the shape with respect to the parent frame
            rot: The rotation of the shape with respect to the parent frame
            radius: The radius of the capsule
            half_width: The half length of the center cylinder along the x-axis
            density: The density of the shape
            ke: The contact elastic stiffness
            kd: The contact damping stiffness
            kf: The contact friction stiffness
            mu: The coefficient of friction
            restitution: The coefficient of restitution

        """

        return self._add_shape(body, pos, rot, GEO_CAPSULE, (radius, half_width, 0.0, 0.0), None, density, ke, kd, kf, mu, restitution, thickness=radius)

    def add_shape_mesh(self,
                       body: int,
                       pos: Vec3=(0.0, 0.0, 0.0),
                       rot: Quat=(0.0, 0.0, 0.0, 1.0),
                       mesh: Mesh=None,
                       scale: Vec3=(1.0, 1.0, 1.0),
                       density: float=default_shape_density,
                       ke: float=default_shape_ke,
                       kd: float=default_shape_kd,
                       kf: float=default_shape_kf,
                       mu: float=default_shape_mu,
                       restitution: float=default_shape_restitution,
                       contact_thickness: float=0.0,
                       collision_group: int=-1):
        """Adds a triangle mesh collision shape to a body.

        Args:
            body: The index of the parent body this shape belongs to
            pos: The location of the shape with respect to the parent frame
            rot: The rotation of the shape with respect to the parent frame
            mesh: The mesh object
            scale: Scale to use for the collider
            density: The density of the shape
            ke: The contact elastic stiffness
            kd: The contact damping stiffness
            kf: The contact friction stiffness
            mu: The coefficient of friction
            restitution: The coefficient of restitution
            contact_thickness: The thickness of the contact surface around the shape

        """

        return self._add_shape(body, pos, rot, GEO_MESH, (scale[0], scale[1], scale[2], 0.0), mesh, density, ke, kd, kf, mu, restitution, thickness=contact_thickness)

    def _shape_radius(self, type, scale, src):
        """
        Calculates the squared radius of a sphere that encloses the shape, used for broadphase collision detection.
        """
        if type == GEO_SPHERE:
            return scale[0]
        elif type == GEO_BOX:
            return np.linalg.norm(scale)
        elif type == GEO_CAPSULE:
            return scale[0] + scale[1]
        elif type == GEO_MESH:
            vmax = np.max(np.abs(src.vertices), axis=0) * scale[0]
            return np.linalg.norm(vmax)
        elif type == GEO_PLANE:
            if scale[0] > 0.0 and scale[1] > 0.0:
                # finite plane
                return np.linalg.norm(scale)
            else:
                return 1.0e6
        else:
            return 10.0
    
    def _add_shape(self, body, pos, rot, type, scale, src, density, ke, kd, kf, mu, restitution, thickness=0.0, collision_group=-1, collision_filter_parent=True, has_ground_collision=True):
        self.shape_body.append(body)
        shape = len(self.shape_geo_type)
        if body in self.body_shapes:
            # no contacts between shapes of the same body
            for same_body_shape in self.body_shapes[body]:
                self.shape_collision_filter_pairs.add((same_body_shape, shape))
            self.body_shapes[body].append(shape)
        else:
            self.body_shapes[body] = [shape]
        self.shape_transform.append(wp.transform(pos, rot))
        self.shape_geo_type.append(type.val)
        self.shape_geo_scale.append((scale[0], scale[1], scale[2]))
        self.shape_geo_src.append(src)
        self.shape_material_ke.append(ke)
        self.shape_material_kd.append(kd)
        self.shape_material_kf.append(kf)
        self.shape_material_mu.append(mu)
        self.shape_material_restitution.append(restitution)
        self.shape_contact_thickness.append(thickness)
        self.shape_collision_group.append(collision_group)
        if collision_group not in self.shape_collision_group_map:
            self.shape_collision_group_map[collision_group] = []
        self.last_collision_group = max(self.last_collision_group, collision_group)
        self.shape_collision_group_map[collision_group].append(shape)
        self.shape_collision_radius.append(self._shape_radius(type, scale, src))
        if collision_filter_parent and body > -1 and body in self.joint_parents:
            for parent_body in self.joint_parents[body]:
                if parent_body > -1:
                    for parent_shape in self.body_shapes[parent_body]:
                        self.shape_collision_filter_pairs.add((parent_shape, shape))
        if body == -1:
            has_ground_collision = False
        self.shape_ground_collision.append(has_ground_collision)

        (m, I) = self._compute_shape_mass(type, scale, src, density)

        self._update_body_mass(body, m, I, np.array(pos), np.array(rot))
        return shape

    # particles
    def add_particle(self, pos: Vec3, vel: Vec3, mass: float) -> int:
        """Adds a single particle to the model

        Args:
            pos: The initial position of the particle
            vel: The initial velocity of the particle
            mass: The mass of the particle

        Note:
            Set the mass equal to zero to create a 'kinematic' particle that does is not subject to dynamics.

        Returns:
            The index of the particle in the system
        """
        self.particle_q.append(pos)
        self.particle_qd.append(vel)
        self.particle_mass.append(mass)

        return len(self.particle_q) - 1

    def add_spring(self, i: int, j, ke: float, kd: float, control: float):
        """Adds a spring between two particles in the system

        Args:
            i: The index of the first particle
            j: The index of the second particle
            ke: The elastic stiffness of the spring
            kd: The damping stiffness of the spring
            control: The actuation level of the spring

        Note:
            The spring is created with a rest-length based on the distance
            between the particles in their initial configuration.

        """
        self.spring_indices.append(i)
        self.spring_indices.append(j)
        self.spring_stiffness.append(ke)
        self.spring_damping.append(kd)
        self.spring_control.append(control)

        # compute rest length
        p = self.particle_q[i]
        q = self.particle_q[j]

        delta = np.subtract(p, q)
        l = np.sqrt(np.dot(delta, delta))

        self.spring_rest_length.append(l)

    def add_triangle(
        self,
        i: int,
        j: int,
        k: int,
        tri_ke: float = default_tri_ke,
        tri_ka: float = default_tri_ka,
        tri_kd: float = default_tri_kd,
        tri_drag: float = default_tri_drag,
        tri_lift: float = default_tri_lift,
    ) -> float:

        """Adds a trianglular FEM element between three particles in the system.

        Triangles are modeled as viscoelastic elements with elastic stiffness and damping
        Parameters specfied on the model. See model.tri_ke, model.tri_kd.

        Args:
            i: The index of the first particle
            j: The index of the second particle
            k: The index of the third particle

        Return:
            The area of the triangle

        Note:
            The triangle is created with a rest-length based on the distance
            between the particles in their initial configuration.

        Todo:
            * Expose elastic paramters on a per-element basis

        """
        # compute basis for 2D rest pose
        p = np.array(self.particle_q[i])
        q = np.array(self.particle_q[j])
        r = np.array(self.particle_q[k])

        qp = q - p
        rp = r - p

        # construct basis aligned with the triangle
        n = wp.normalize(wp.cross(qp, rp))
        e1 = wp.normalize(qp)
        e2 = wp.normalize(wp.cross(n, e1))

        R = np.array((e1, e2))
        M = np.array((qp, rp))

        D = R @ M.T

        area = np.linalg.det(D) / 2.0

        if area <= 0.0:

            print("inverted or degenerate triangle element")
            return 0.0
        else:

            inv_D = np.linalg.inv(D)

            self.tri_indices.append((i, j, k))
            self.tri_poses.append(inv_D.tolist())
            self.tri_activations.append(0.0)
            self.tri_materials.append((tri_ke, tri_ka, tri_kd, tri_drag, tri_lift))
            return area

    def add_triangles(self, i:List[int], j:List[int], k:List[int], tri_ke : Optional[List[float]] = None, tri_ka : Optional[List[float]] = None, tri_kd :Optional[List[float]] = None, tri_drag :Optional[List[float]] = None, tri_lift :Optional[List[float]] = None) -> List[float]:

        """Adds trianglular FEM elements between groups of three particles in the system. 

        Triangles are modeled as viscoelastic elements with elastic stiffness and damping
        Parameters specfied on the model. See model.tri_ke, model.tri_kd.

        Args:
            i: The indices of the first particle
            j: The indices of the second particle
            k: The indices of the third particle

        Return:
            The areas of the triangles

        Note:
            A triangle is created with a rest-length based on the distance
            between the particles in their initial configuration.

        """      
        # compute basis for 2D rest pose
        p = np.array(self.particle_q)[i]
        q = np.array(self.particle_q)[j]
        r = np.array(self.particle_q)[k]

        qp = q - p
        rp = r - p

        def normalized(a):
            l = np.linalg.norm(a,axis=-1,keepdims=True)
            l[l==0] = 1.0
            return a / l

        n = normalized(np.cross(qp,rp))
        e1 = normalized(qp)
        e2 = normalized(np.cross(n,e1))

        R = np.concatenate((e1[...,None],e2[...,None]),axis=-1)
        M = np.concatenate((qp[...,None],rp[...,None]),axis=-1)

        D = np.matmul(R.transpose(0,2,1),M)
        
        areas = np.linalg.det(D) / 2.0
        areas[areas < 0.0] = 0.0
        valid_inds = (areas>0.0).nonzero()[0]
        if len(valid_inds) < len(areas):
            print("inverted or degenerate triangle elements")
        
        D[areas == 0.0] = np.eye(2)[None,...]
        inv_D = np.linalg.inv(D)

        inds = np.concatenate( (i[valid_inds,None],j[valid_inds,None],k[valid_inds,None]), axis=-1 )

        self.tri_indices.extend(inds.tolist())
        self.tri_poses.extend(inv_D[valid_inds].tolist())
        self.tri_activations.extend([0.0] * len(valid_inds))

        def init_if_none( arr, defaultValue ):
            if arr is None:
                return [defaultValue] * len(areas)
            return arr
        
        tri_ke = init_if_none( tri_ke, self.default_tri_ke )
        tri_ka = init_if_none( tri_ka, self.default_tri_ka )
        tri_kd = init_if_none( tri_kd, self.default_tri_kd )
        tri_drag = init_if_none( tri_drag, self.default_tri_drag )
        tri_lift = init_if_none( tri_lift, self.default_tri_lift )

        self.tri_materials.extend( zip(
            np.array(tri_ke)[valid_inds],
            np.array(tri_ka)[valid_inds],
            np.array(tri_kd)[valid_inds],
            np.array(tri_drag)[valid_inds],
            np.array(tri_lift)[valid_inds]
        ) )
        return areas.tolist()

    def add_tetrahedron(self, i: int, j: int, k: int, l: int, k_mu: float=1.e+3, k_lambda: float=1.e+3, k_damp: float=0.0) -> float:
        """Adds a tetrahedral FEM element between four particles in the system. 

        Tetrahdera are modeled as viscoelastic elements with a NeoHookean energy
        density based on [Smith et al. 2018].

        Args:
            i: The index of the first particle
            j: The index of the second particle
            k: The index of the third particle
            l: The index of the fourth particle
            k_mu: The first elastic Lame parameter
            k_lambda: The second elastic Lame parameter
            k_damp: The element's damping stiffness

        Return:
            The volume of the tetrahedron

        Note:
            The tetrahedron is created with a rest-pose based on the particle's initial configruation

        """
        # compute basis for 2D rest pose
        p = np.array(self.particle_q[i])
        q = np.array(self.particle_q[j])
        r = np.array(self.particle_q[k])
        s = np.array(self.particle_q[l])

        qp = q - p
        rp = r - p
        sp = s - p

        Dm = np.array((qp, rp, sp)).T
        volume = np.linalg.det(Dm) / 6.0

        if volume <= 0.0:
            print("inverted tetrahedral element")
        else:

            inv_Dm = np.linalg.inv(Dm)

            self.tet_indices.append((i, j, k, l))
            self.tet_poses.append(inv_Dm.tolist())
            self.tet_activations.append(0.0)
            self.tet_materials.append((k_mu, k_lambda, k_damp))

        return volume

    def add_edge(
        self,
        i: int,
        j: int,
        k: int,
        l: int,
        rest: float = None,
        edge_ke: float = default_edge_ke,
        edge_kd: float = default_edge_kd,
    ):
        """Adds a bending edge element between four particles in the system.

        Bending elements are designed to be between two connected triangles. Then
        bending energy is based of [Bridson et al. 2002]. Bending stiffness is controlled
        by the `model.tri_kb` parameter.

        Args:
            i: The index of the first particle
            j: The index of the second particle
            k: The index of the third particle
            l: The index of the fourth particle
            rest: The rest angle across the edge in radians, if not specified it will be computed

        Note:
            The edge lies between the particles indexed by 'k' and 'l' parameters with the opposing
            vertices indexed by 'i' and 'j'. This defines two connected triangles with counter clockwise
            winding: (i, k, l), (j, l, k).

        """
        # compute rest angle
        if rest == None:

            x1 = np.array(self.particle_q[i])
            x2 = np.array(self.particle_q[j])
            x3 = np.array(self.particle_q[k])
            x4 = np.array(self.particle_q[l])

            n1 = wp.normalize(np.cross(x3 - x1, x4 - x1))
            n2 = wp.normalize(np.cross(x4 - x2, x3 - x2))
            e = wp.normalize(x4 - x3)

            d = np.clip(np.dot(n2, n1), -1.0, 1.0)

            angle = math.acos(d)
            sign = np.sign(np.dot(np.cross(n2, n1), e))

            rest = angle * sign

        self.edge_indices.append((i, j, k, l))
        self.edge_rest_angle.append(rest)
        self.edge_bending_properties.append((edge_ke, edge_kd))

    def add_edges(self, i, j, k, l, rest: Optional[List[float]] = None, edge_ke: Optional[List[float]] = None, edge_kd: Optional[List[float]] = None):
        """Adds bending edge elements between groups of four particles in the system. 

        Bending elements are designed to be between two connected triangles. Then
        bending energy is based of [Bridson et al. 2002]. Bending stiffness is controlled
        by the `model.tri_kb` parameter.

        Args:
            i: The indices of the first particle
            j: The indices of the second particle
            k: The indices of the third particle
            l: The indices of the fourth particle
            rest: The rest angles across the edges in radians, if not specified they will be computed

        Note:
            The edge lies between the particles indexed by 'k' and 'l' parameters with the opposing
            vertices indexed by 'i' and 'j'. This defines two connected triangles with counter clockwise
            winding: (i, k, l), (j, l, k).

        """
        if rest is None:
            
            # compute rest angle
            x1 = np.array(self.particle_q)[i]
            x2 = np.array(self.particle_q)[j]
            x3 = np.array(self.particle_q)[k]
            x4 = np.array(self.particle_q)[l]

            def normalized(a):
                l = np.linalg.norm(a,axis=-1,keepdims=True)
                l[l==0] = 1.0
                return a / l

            n1 = normalized(np.cross(x3 - x1, x4 - x1))
            n2 = normalized(np.cross(x4 - x2, x3 - x2))
            e = normalized(x4 - x3)

            def dot(a,b):
                return (a * b).sum(axis=-1)

            d = np.clip(dot(n2, n1), -1.0, 1.0)

            angle = np.arccos(d)
            sign = np.sign(dot(np.cross(n2, n1), e))

            rest = angle * sign

        inds = np.concatenate( (i[:,None],j[:,None],k[:,None],l[:,None]), axis=-1 )

        self.edge_indices.extend(inds.tolist())
        self.edge_rest_angle.extend(rest.tolist())
        
        def init_if_none( arr, defaultValue ):
            if arr is None:
                return [defaultValue] * len(i)
            return arr
        
        edge_ke = init_if_none( edge_ke, self.default_edge_ke )
        edge_kd = init_if_none( edge_kd, self.default_edge_kd )

        self.edge_bending_properties.extend(zip(edge_ke, edge_kd))

    def add_cloth_grid(self,
                       pos: Vec3,
                       rot: Quat,
                       vel: Vec3,
                       dim_x: int,
                       dim_y: int,
                       cell_x: float,
                       cell_y: float,
                       mass: float,
                       reverse_winding: bool=False,
                       fix_left: bool=False,
                       fix_right: bool=False,
                       fix_top: bool=False,
                       fix_bottom: bool=False,
                       tri_ke: float=default_tri_ke,
                       tri_ka: float=default_tri_ka,
                       tri_kd: float=default_tri_kd,
                       tri_drag: float=default_tri_drag,
                       tri_lift: float=default_tri_lift, 
                       edge_ke: float=default_edge_ke,
                       edge_kd: float=default_edge_kd):

        """Helper to create a regular planar cloth grid

        Creates a rectangular grid of particles with FEM triangles and bending elements
        automatically.

        Args:
            pos: The position of the cloth in world space
            rot: The orientation of the cloth in world space
            vel: The velocity of the cloth in world space
            dim_x_: The number of rectangular cells along the x-axis
            dim_y: The number of rectangular cells along the y-axis
            cell_x: The width of each cell in the x-direction
            cell_y: The width of each cell in the y-direction
            mass: The mass of each particle
            reverse_winding: Flip the winding of the mesh
            fix_left: Make the left-most edge of particles kinematic (fixed in place)
            fix_right: Make the right-most edge of particles kinematic
            fix_top: Make the top-most edge of particles kinematic
            fix_bottom: Make the bottom-most edge of particles kinematic

        """

        def grid_index(x, y, dim_x):
            return y * dim_x + x

        start_vertex = len(self.particle_q)
        start_tri = len(self.tri_indices)

        for y in range(0, dim_y + 1):
            for x in range(0, dim_x + 1):

                g = np.array((x * cell_x, y * cell_y, 0.0))
                p = np.array(wp.quat_rotate(rot, g)) + pos
                m = mass

                if x == 0 and fix_left:
                    m = 0.0
                elif x == dim_x and fix_right:
                    m = 0.0
                elif y == 0 and fix_bottom:
                    m = 0.0
                elif y == dim_y and fix_top:
                    m = 0.0

                self.add_particle(p, vel, m)

                if x > 0 and y > 0:

                    if reverse_winding:
                        tri1 = (
                            start_vertex + grid_index(x - 1, y - 1, dim_x + 1),
                            start_vertex + grid_index(x, y - 1, dim_x + 1),
                            start_vertex + grid_index(x, y, dim_x + 1),
                        )

                        tri2 = (
                            start_vertex + grid_index(x - 1, y - 1, dim_x + 1),
                            start_vertex + grid_index(x, y, dim_x + 1),
                            start_vertex + grid_index(x - 1, y, dim_x + 1),
                        )

                        self.add_triangle(
                            *tri1, tri_ke, tri_ka, tri_kd, tri_drag, tri_lift
                        )
                        self.add_triangle(
                            *tri2, tri_ke, tri_ka, tri_kd, tri_drag, tri_lift
                        )

                    else:

                        tri1 = (
                            start_vertex + grid_index(x - 1, y - 1, dim_x + 1),
                            start_vertex + grid_index(x, y - 1, dim_x + 1),
                            start_vertex + grid_index(x - 1, y, dim_x + 1),
                        )

                        tri2 = (
                            start_vertex + grid_index(x, y - 1, dim_x + 1),
                            start_vertex + grid_index(x, y, dim_x + 1),
                            start_vertex + grid_index(x - 1, y, dim_x + 1),
                        )

                        self.add_triangle(
                            *tri1, tri_ke, tri_ka, tri_kd, tri_drag, tri_lift
                        )
                        self.add_triangle(
                            *tri2, tri_ke, tri_ka, tri_kd, tri_drag, tri_lift
                        )

        end_vertex = len(self.particle_q)
        end_tri = len(self.tri_indices)

        # bending constraints, could create these explicitly for a grid but this
        # is a good test of the adjacency structure
        adj = wp.utils.MeshAdjacency(
            self.tri_indices[start_tri:end_tri], end_tri - start_tri
        )

        for k, e in adj.edges.items():

            # skip open edges
            if e.f0 == -1 or e.f1 == -1:
                continue

            self.add_edge(
                e.o0, e.o1, e.v0, e.v1, edge_ke=edge_ke, edge_kd=edge_kd
            )  # opposite 0, opposite 1, vertex 0, vertex 1

    def add_cloth_mesh(
        self,
        pos: Vec3,
        rot: Quat,
        scale: float,
        vel: Vec3,
        vertices: List[Vec3],
        indices: List[int],
        density: float,
        edge_callback=None,
        face_callback=None,
        tri_ke: float = default_tri_ke,
        tri_ka: float = default_tri_ka,
        tri_kd: float = default_tri_kd,
        tri_drag: float = default_tri_drag,
        tri_lift: float = default_tri_lift,
        edge_ke: float = default_edge_ke,
        edge_kd: float = default_edge_kd,
    ):
        """Helper to create a cloth model from a regular triangle mesh

        Creates one FEM triangle element and one bending element for every face
        and edge in the input triangle mesh

        Args:
            pos: The position of the cloth in world space
            rot: The orientation of the cloth in world space
            vel: The velocity of the cloth in world space
            vertices: A list of vertex positions
            indices: A list of triangle indices, 3 entries per-face
            density: The density per-area of the mesh
            edge_callback: A user callback when an edge is created
            face_callback: A user callback when a face is created

        Note:

            The mesh should be two manifold.
        """
        num_tris = int(len(indices) / 3)

        start_vertex = len(self.particle_q)
        start_tri = len(self.tri_indices)

        # particles
        for v in vertices:

            p = np.array(wp.quat_rotate(rot, v * scale)) + pos

            self.add_particle(p, vel, 0.0)

        # triangles
        inds = start_vertex + np.array(indices)
        inds = inds.reshape(-1,3)
        areas = self.add_triangles(
            inds[:,0],inds[:,1],inds[:,2],
            [tri_ke] * num_tris,
            [tri_ka] * num_tris,
            [tri_kd] * num_tris,
            [tri_drag] * num_tris,
            [tri_lift] * num_tris
        )
        
        for t in range(num_tris):
            area = areas[t]

            self.particle_mass[inds[t,0]] += density * area / 3.0
            self.particle_mass[inds[t,1]] += density * area / 3.0
            self.particle_mass[inds[t,2]] += density * area / 3.0

        end_tri = len(self.tri_indices)

        adj = wp.utils.MeshAdjacency(
            self.tri_indices[start_tri:end_tri], end_tri - start_tri
        )

        edgeinds = np.array([[e.o0,e.o1,e.v0,e.v1] for k,e in adj.edges.items()])
        self.add_edges(
            edgeinds[:,0], edgeinds[:,1], edgeinds[:,2], edgeinds[:,0],
            edge_ke=[edge_ke] * len(edgeinds),
            edge_kd=[edge_kd] * len(edgeinds)
        )

    def add_particle_grid(
        self,
        pos: Vec3,
        rot: Quat,
        vel: Vec3,
        dim_x: int,
        dim_y: int,
        dim_z: int,
        cell_x: float,
        cell_y: float,
        cell_z: float,
        mass: float,
        jitter: float,
    ):

        for z in range(dim_z):
            for y in range(dim_y):
                for x in range(dim_x):

                    v = np.array((x * cell_x, y * cell_y, z * cell_z))
                    m = mass

                    p = (
                        np.array(wp.quat_rotate(rot, v))
                        + pos
                        + np.random.rand(3) * jitter
                    )

                    self.add_particle(p, vel, m)

    def add_soft_grid(
        self,
        pos: Vec3,
        rot: Quat,
        vel: Vec3,
        dim_x: int,
        dim_y: int,
        dim_z: int,
        cell_x: float,
        cell_y: float,
        cell_z: float,
        density: float,
        k_mu: float,
        k_lambda: float,
        k_damp: float,
        fix_left: bool = False,
        fix_right: bool = False,
        fix_top: bool = False,
        fix_bottom: bool = False,
        tri_ke: float = default_tri_ke,
        tri_ka: float = default_tri_ka,
        tri_kd: float = default_tri_kd,
        tri_drag: float = default_tri_drag,
        tri_lift: float = default_tri_lift,
    ):
        """Helper to create a rectangular tetrahedral FEM grid

        Creates a regular grid of FEM tetrhedra and surface triangles. Useful for example
        to create beams and sheets. Each hexahedral cell is decomposed into 5
        tetrahedral elements.

        Args:
            pos: The position of the solid in world space
            rot: The orientation of the solid in world space
            vel: The velocity of the solid in world space
            dim_x_: The number of rectangular cells along the x-axis
            dim_y: The number of rectangular cells along the y-axis
            dim_z: The number of rectangular cells along the z-axis
            cell_x: The width of each cell in the x-direction
            cell_y: The width of each cell in the y-direction
            cell_z: The width of each cell in the z-direction
            density: The density of each particle
            k_mu: The first elastic Lame parameter
            k_lambda: The second elastic Lame parameter
            k_damp: The damping stiffness
            fix_left: Make the left-most edge of particles kinematic (fixed in place)
            fix_right: Make the right-most edge of particles kinematic
            fix_top: Make the top-most edge of particles kinematic
            fix_bottom: Make the bottom-most edge of particles kinematic
        """

        start_vertex = len(self.particle_q)

        mass = cell_x * cell_y * cell_z * density

        for z in range(dim_z + 1):
            for y in range(dim_y + 1):
                for x in range(dim_x + 1):

                    v = np.array((x * cell_x, y * cell_y, z * cell_z))
                    m = mass

                    if fix_left and x == 0:
                        m = 0.0

                    if fix_right and x == dim_x:
                        m = 0.0

                    if fix_top and y == dim_y:
                        m = 0.0

                    if fix_bottom and y == 0:
                        m = 0.0

                    p = np.array(wp.quat_rotate(rot, v)) + pos

                    self.add_particle(p, vel, m)

        # dict of open faces
        faces = {}

        def add_face(i: int, j: int, k: int):
            key = tuple(sorted((i, j, k)))

            if key not in faces:
                faces[key] = (i, j, k)
            else:
                del faces[key]

        def add_tet(i: int, j: int, k: int, l: int):
            self.add_tetrahedron(i, j, k, l, k_mu, k_lambda, k_damp)

            add_face(i, k, j)
            add_face(j, k, l)
            add_face(i, j, l)
            add_face(i, l, k)

        def grid_index(x, y, z):
            return (dim_x + 1) * (dim_y + 1) * z + (dim_x + 1) * y + x

        for z in range(dim_z):
            for y in range(dim_y):
                for x in range(dim_x):

                    v0 = grid_index(x, y, z) + start_vertex
                    v1 = grid_index(x + 1, y, z) + start_vertex
                    v2 = grid_index(x + 1, y, z + 1) + start_vertex
                    v3 = grid_index(x, y, z + 1) + start_vertex
                    v4 = grid_index(x, y + 1, z) + start_vertex
                    v5 = grid_index(x + 1, y + 1, z) + start_vertex
                    v6 = grid_index(x + 1, y + 1, z + 1) + start_vertex
                    v7 = grid_index(x, y + 1, z + 1) + start_vertex

                    if (x & 1) ^ (y & 1) ^ (z & 1):

                        add_tet(v0, v1, v4, v3)
                        add_tet(v2, v3, v6, v1)
                        add_tet(v5, v4, v1, v6)
                        add_tet(v7, v6, v3, v4)
                        add_tet(v4, v1, v6, v3)

                    else:

                        add_tet(v1, v2, v5, v0)
                        add_tet(v3, v0, v7, v2)
                        add_tet(v4, v7, v0, v5)
                        add_tet(v6, v5, v2, v7)
                        add_tet(v5, v2, v7, v0)

        # add triangles
        for k, v in faces.items():
            self.add_triangle(
                v[0], v[1], v[2], tri_ke, tri_ka, tri_kd, tri_drag, tri_lift
            )

    def add_soft_mesh(
        self,
        pos: Vec3,
        rot: Quat,
        scale: float,
        vel: Vec3,
        vertices: List[Vec3],
        indices: List[int],
        density: float,
        k_mu: float,
        k_lambda: float,
        k_damp: float,
        tri_ke: float = default_tri_ke,
        tri_ka: float = default_tri_ka,
        tri_kd: float = default_tri_kd,
        tri_drag: float = default_tri_drag,
        tri_lift: float = default_tri_lift,
    ):
        """Helper to create a tetrahedral model from an input tetrahedral mesh

        Args:
            pos: The position of the solid in world space
            rot: The orientation of the solid in world space
            vel: The velocity of the solid in world space
            vertices: A list of vertex positions
            indices: A list of tetrahedron indices, 4 entries per-element
            density: The density per-area of the mesh
            k_mu: The first elastic Lame parameter
            k_lambda: The second elastic Lame parameter
            k_damp: The damping stiffness
        """
        num_tets = int(len(indices) / 4)

        start_vertex = len(self.particle_q)
        start_tri = len(self.tri_indices)

        # dict of open faces
        faces = {}

        def add_face(i, j, k):
            key = tuple(sorted((i, j, k)))

            if key not in faces:
                faces[key] = (i, j, k)
            else:
                del faces[key]

        # add particles
        for v in vertices:

            p = wp.quat_rotate(rot, v * scale) + np.array(pos)

            self.add_particle(p, vel, 0.0)

        # add tetrahedra
        for t in range(num_tets):

            v0 = start_vertex + indices[t * 4 + 0]
            v1 = start_vertex + indices[t * 4 + 1]
            v2 = start_vertex + indices[t * 4 + 2]
            v3 = start_vertex + indices[t * 4 + 3]

            volume = self.add_tetrahedron(v0, v1, v2, v3, k_mu, k_lambda, k_damp)

            # distribute volume fraction to particles
            if volume > 0.0:

                self.particle_mass[v0] += density * volume / 4.0
                self.particle_mass[v1] += density * volume / 4.0
                self.particle_mass[v2] += density * volume / 4.0
                self.particle_mass[v3] += density * volume / 4.0

                # build open faces
                add_face(v0, v2, v1)
                add_face(v1, v2, v3)
                add_face(v0, v1, v3)
                add_face(v0, v3, v2)

        # add triangles
        for k, v in faces.items():
            try:
                self.add_triangle(
                    v[0], v[1], v[2], tri_ke, tri_ka, tri_kd, tri_drag, tri_lift
                )
            except np.linalg.LinAlgError:
                continue

    def compute_sphere_inertia(self, density: float, r: float) -> tuple:
        """Helper to compute mass and inertia of a sphere

        Args:
            density: The sphere density
            r: The sphere radius

        Returns:

            A tuple of (mass, inertia) with inertia specified around the origin
        """

        v = 4.0 / 3.0 * math.pi * r * r * r

        m = density * v
        Ia = 2.0 / 5.0 * m * r * r

        I = np.array([[Ia, 0.0, 0.0], [0.0, Ia, 0.0], [0.0, 0.0, Ia]])

        return (m, I)

    def compute_capsule_inertia(self, density: float, r: float, l: float) -> tuple:
        """Helper to compute mass and inertia of a capsule

        Args:
            density: The capsule density
            r: The capsule radius
            l: The capsule length (full width of the interior cylinder)

        Returns:

            A tuple of (mass, inertia) with inertia specified around the origin
        """

        ms = density * (4.0 / 3.0) * math.pi * r * r * r
        mc = density * math.pi * r * r * l

        # total mass
        m = ms + mc

        # adapted from ODE
        Ia = mc * (0.25 * r * r + (1.0 / 12.0) * l * l) + ms * (
            0.4 * r * r + 0.375 * r * l + 0.25 * l * l
        )
        Ib = (mc * 0.5 + ms * 0.4) * r * r

        I = np.array([[Ib, 0.0, 0.0], [0.0, Ia, 0.0], [0.0, 0.0, Ia]])

        return (m, I)

    def compute_box_inertia(
        self, density: float, w: float, h: float, d: float
    ) -> tuple:
        """Helper to compute mass and inertia of a box

        Args:
            density: The box density
            w: The box width along the x-axis
            h: The box height along the y-axis
            d: The box depth along the z-axis

        Returns:

            A tuple of (mass, inertia) with inertia specified around the origin
        """

        v = w * h * d
        m = density * v

        Ia = 1.0 / 12.0 * m * (h * h + d * d)
        Ib = 1.0 / 12.0 * m * (w * w + d * d)
        Ic = 1.0 / 12.0 * m * (w * w + h * h)

        I = np.array([[Ia, 0.0, 0.0], [0.0, Ib, 0.0], [0.0, 0.0, Ic]])

        return (m, I)

    def compute_mesh_inertia(self, density: float, vertices: list, indices: list) -> tuple:
        com = np.mean(vertices, 0)

        num_tris = len(indices) // 3

        # compute signed inertia for each tetrahedron
        # formed with the interior point, using an order-2
        # quadrature: https://www.sciencedirect.com/science/article/pii/S0377042712001604#br000040

        weight = 0.25
        alpha = math.sqrt(5.0) / 5.0

        I = np.zeros((3, 3))
        mass = 0.0

        for i in range(num_tris):

            p = np.array(vertices[indices[i * 3 + 0]])
            q = np.array(vertices[indices[i * 3 + 1]])
            r = np.array(vertices[indices[i * 3 + 2]])

            mid = (com + p + q + r) / 4.0

            pcom = p - com
            qcom = q - com
            rcom = r - com

            Dm = np.matrix((pcom, qcom, rcom)).T
            volume = np.linalg.det(Dm) / 6.0
            if volume == 0.0:
                continue

            # quadrature points lie on the line between the
            # centroid and each vertex of the tetrahedron
            quads = (mid + (p - mid) * alpha, mid + (q - mid) * alpha, mid + (r - mid) * alpha, mid + (com - mid) * alpha)

            for j in range(4):

                # displacement of quadrature point from COM
                d = quads[j] - com

                I += weight * volume * (np.dot(d, d) * np.eye(3, 3) - np.outer(d, d))
                mass += weight * volume

        return (mass * density, I * density)

    def _compute_shape_mass(self, type, scale, src, density):

        if density == 0:  # zero density means fixed
            return 0, np.zeros((3, 3))

        if type == GEO_SPHERE:
            return self.compute_sphere_inertia(density, scale[0])
        elif type == GEO_BOX:
            return self.compute_box_inertia(
                density, scale[0] * 2.0, scale[1] * 2.0, scale[2] * 2.0
            )
        elif type == GEO_CAPSULE:
            return self.compute_capsule_inertia(density, scale[0], scale[1] * 2.0)
        elif (type == GEO_MESH):
            #todo: non-uniform scale of inertia tensor
            if src.mass > 0.0:
                s = scale[0]
                return (density * src.mass * s * s * s, density * src.I * s * s * s * s * s)
            else:
                # fall back to computing inertia from mesh geometry
                return self.compute_mesh_inertia(density, src.vertices, src.indices)

    def _transform_inertia(self, m, I, p, q):
        R = np.array(wp.quat_to_matrix(q)).reshape(3, 3)

        # Steiner's theorem
        return R @ I @ R.T + m * (np.dot(p, p) * np.eye(3) - np.outer(p, p))

    # incrementally updates rigid body mass with additional mass and inertia expressed at a local to the body
    def _update_body_mass(self, i, m, I, p, q):

        if i == -1:
            return

        # find new COM
        new_mass = self.body_mass[i] + m

        if new_mass == 0.0:  # no mass
            return

        new_com = (self.body_com[i] * self.body_mass[i] + p * m) / new_mass

        # shift inertia to new COM
        com_offset = new_com - self.body_com[i]
        shape_offset = new_com - p

        new_inertia = self._transform_inertia(
            self.body_mass[i], self.body_inertia[i], com_offset, wp.quat_identity()
        ) + self._transform_inertia(m, I, shape_offset, q)

        self.body_mass[i] = new_mass
        self.body_inertia[i] = new_inertia
        self.body_com[i] = new_com

        if (new_mass > 0.0):
            self.body_inv_mass[i] = 1.0/new_mass
        else:
            self.body_inv_mass[i] = 0.0
            
        if new_inertia.any():
            self.body_inv_inertia[i] = np.linalg.inv(new_inertia)
        else:
            self.body_inv_inertia[i] = new_inertia

    def set_ground_plane(self,
                         normal=None,
                         offset=0.0,
                         ke: float=default_shape_ke,
                         kd: float=default_shape_kd,
                         kf: float=default_shape_kf,
                         mu: float=default_shape_mu,
                         restitution: float=default_shape_restitution):
        """
        Creates a ground plane for the world. If the normal is not specified,
        the upvector of the ModelBuilder is used.
        """
        if normal is None:
            normal = self.upvector
        self._ground_params = dict(
            plane=(*normal, offset),
            width=0.0,
            length=0.0,
            ke=ke,
            kd=kd,
            kf=kf,
            mu=mu,
            restitution=restitution)

    def _create_ground_plane(self):
        ground_id = self.add_shape_plane(**self._ground_params)
        self._ground_created = True
        # disable ground collisions as they will be treated separately
        for i in range(len(self.shape_geo_type)-1):
            self.shape_collision_filter_pairs.add((i, ground_id))

    def finalize(self, device=None, requires_grad=False, rigid_mesh_contact_max=None) -> Model:
        """Convert this builder object to a concrete model for simulation.

        After building simulation elements this method should be called to transfer
        all data to device memory ready for simulation.

        Args:
            device: The simulation device to use, e.g.: 'cpu', 'cuda'
            requires_grad: Whether to enable gradient computation for the model

        Returns:

            A model object.
        """

        # ensure the env count is set correctly
        self.num_envs = max(1, self.num_envs)

        # add ground plane if not already created
        if not self._ground_created:
            self._create_ground_plane()

        # construct particle inv masses
        particle_inv_mass = []

        for m in self.particle_mass:
            if m > 0.0:
                particle_inv_mass.append(1.0 / m)
            else:
                particle_inv_mass.append(0.0)

        with wp.ScopedDevice(device):

            # -------------------------------------
            # construct Model (non-time varying) data

            m = Model(device)
            m.requires_grad = requires_grad

            if rigid_mesh_contact_max is not None:
                m.rigid_mesh_contact_max = rigid_mesh_contact_max

            m.num_envs = self.num_envs

            #---------------------        
            # particles

            # state (initial)
            m.particle_q = wp.array(self.particle_q, dtype=wp.vec3, requires_grad=requires_grad)
            m.particle_qd = wp.array(self.particle_qd, dtype=wp.vec3, requires_grad=requires_grad)
            m.particle_mass = wp.array(self.particle_mass, dtype=wp.float32, requires_grad=requires_grad)
            m.particle_inv_mass = wp.array(particle_inv_mass, dtype=wp.float32, requires_grad=requires_grad)

            # ---------------------
            # collision geometry

            m.shape_transform = wp.array(self.shape_transform, dtype=wp.transform, requires_grad=requires_grad)
            m.shape_body = wp.array(self.shape_body, dtype=wp.int32)
            m.shape_geo_type = wp.array(self.shape_geo_type, dtype=wp.int32)
            m.shape_geo_src = self.shape_geo_src

            m.body_shapes = self.body_shapes

            # build list of ids for geometry sources (meshes, sdfs)
            shape_geo_id = []
            finalized_meshes = {}  # do not duplicate meshes
            for geo in self.shape_geo_src:
                geo_hash = hash(geo)  # avoid repeated hash computations
                if (geo):
                    if geo_hash not in finalized_meshes:
                        finalized_meshes[geo_hash] = geo.finalize(device=device)
                    shape_geo_id.append(finalized_meshes[geo_hash])
                else:
                    shape_geo_id.append(-1)

            m.shape_geo_id = wp.array(shape_geo_id, dtype=wp.uint64)
            m.shape_geo_scale = wp.array(self.shape_geo_scale, dtype=wp.vec3, requires_grad=requires_grad)
            m.shape_materials = ShapeContactMaterial()
            m.shape_materials.ke = wp.array(self.shape_material_ke, dtype=wp.float32, requires_grad=requires_grad)
            m.shape_materials.kd = wp.array(self.shape_material_kd, dtype=wp.float32, requires_grad=requires_grad)
            m.shape_materials.kf = wp.array(self.shape_material_kf, dtype=wp.float32, requires_grad=requires_grad)
            m.shape_materials.mu = wp.array(self.shape_material_mu, dtype=wp.float32, requires_grad=requires_grad)
            m.shape_materials.restitution = wp.array(self.shape_material_restitution, dtype=wp.float32, requires_grad=requires_grad)
            m.shape_contact_thickness = wp.array(self.shape_contact_thickness, dtype=wp.float32, requires_grad=requires_grad)

            m.shape_collision_filter_pairs = self.shape_collision_filter_pairs
            m.shape_collision_group = self.shape_collision_group
            m.shape_collision_group_map = self.shape_collision_group_map
            m.shape_collision_radius = wp.array(self.shape_collision_radius, dtype=wp.float32, requires_grad=requires_grad)
            m.shape_ground_collision = self.shape_ground_collision

            #---------------------
            # springs

            m.spring_indices = wp.array(self.spring_indices, dtype=wp.int32)
            m.spring_rest_length = wp.array(self.spring_rest_length, dtype=wp.float32, requires_grad=requires_grad)
            m.spring_stiffness = wp.array(self.spring_stiffness, dtype=wp.float32, requires_grad=requires_grad)
            m.spring_damping = wp.array(self.spring_damping, dtype=wp.float32, requires_grad=requires_grad)
            m.spring_control = wp.array(self.spring_control, dtype=wp.float32, requires_grad=requires_grad)

            # ---------------------
            # triangles

            m.tri_indices = wp.array(self.tri_indices, dtype=wp.int32)
            m.tri_poses = wp.array(self.tri_poses, dtype=wp.mat22, requires_grad=requires_grad)
            m.tri_activations = wp.array(self.tri_activations, dtype=wp.float32, requires_grad=requires_grad)
            m.tri_materials = wp.array(self.tri_materials, dtype=wp.float32, requires_grad=requires_grad)

            # ---------------------
            # edges

            m.edge_indices = wp.array(self.edge_indices, dtype=wp.int32)
            m.edge_rest_angle = wp.array(self.edge_rest_angle, dtype=wp.float32, requires_grad=requires_grad)
            m.edge_bending_properties = wp.array(self.edge_bending_properties, dtype=wp.float32, requires_grad=requires_grad)

            # ---------------------
            # tetrahedra

            m.tet_indices = wp.array(self.tet_indices, dtype=wp.int32)
            m.tet_poses = wp.array(self.tet_poses, dtype=wp.mat33, requires_grad=requires_grad)
            m.tet_activations = wp.array(self.tet_activations, dtype=wp.float32, requires_grad=requires_grad)
            m.tet_materials = wp.array(self.tet_materials, dtype=wp.float32, requires_grad=requires_grad)

            # -----------------------
            # muscles

            # close the muscle waypoint indices
            muscle_start = copy.copy(self.muscle_start)
            muscle_start.append(len(self.muscle_bodies))

            m.muscle_start = wp.array(muscle_start, dtype=wp.int32)
            m.muscle_params = wp.array(self.muscle_params, dtype=wp.float32, requires_grad=requires_grad)
            m.muscle_bodies = wp.array(self.muscle_bodies, dtype=wp.int32)
            m.muscle_points = wp.array(self.muscle_points, dtype=wp.vec3, requires_grad=requires_grad)
            m.muscle_activation = wp.array(self.muscle_activation, dtype=wp.float32, requires_grad=requires_grad)
            
            #--------------------------------------
            # rigid bodies
            m.body_q = wp.array(self.body_q, dtype=wp.transform, requires_grad=requires_grad)
            m.body_qd = wp.array(self.body_qd, dtype=wp.spatial_vector, requires_grad=requires_grad)
            m.body_inertia = wp.array(self.body_inertia, dtype=wp.mat33, requires_grad=requires_grad)
            m.body_inv_inertia = wp.array(self.body_inv_inertia, dtype=wp.mat33, requires_grad=requires_grad)
            m.body_mass = wp.array(self.body_mass, dtype=wp.float32, requires_grad=requires_grad)
            m.body_inv_mass = wp.array(self.body_inv_mass, dtype=wp.float32, requires_grad=requires_grad)
            m.body_com = wp.array(self.body_com, dtype=wp.vec3, requires_grad=requires_grad)
            m.body_name = self.body_name

            # joints
            m.joint_count = self.joint_count
            m.joint_type = wp.array(self.joint_type, dtype=wp.int32)
            m.joint_parent = wp.array(self.joint_parent, dtype=wp.int32)
            m.joint_child = wp.array(self.joint_child, dtype=wp.int32)
            m.joint_X_p = wp.array(self.joint_X_p, dtype=wp.transform, requires_grad=requires_grad)
            m.joint_X_c = wp.array(self.joint_X_c, dtype=wp.transform, requires_grad=requires_grad)
            m.joint_axis_start = wp.array(self.joint_axis_start, dtype=wp.int32)
            m.joint_axis_dim = wp.array(np.array(self.joint_axis_dim), dtype=wp.int32, ndim=2)
            m.joint_axis = wp.array(self.joint_axis, dtype=wp.vec3, requires_grad=requires_grad)
            m.joint_q = wp.array(self.joint_q, dtype=wp.float32, requires_grad=requires_grad)
            m.joint_qd = wp.array(self.joint_qd, dtype=wp.float32, requires_grad=requires_grad)
            m.joint_name = self.joint_name

            # dynamics properties
            # TODO unused joint_armature
            m.joint_armature = wp.array(self.joint_armature, dtype=wp.float32, requires_grad=requires_grad)
            m.joint_target = wp.array(self.joint_target, dtype=wp.float32, requires_grad=requires_grad)
            m.joint_target_ke = wp.array(self.joint_target_ke, dtype=wp.float32, requires_grad=requires_grad)
            m.joint_target_kd = wp.array(self.joint_target_kd, dtype=wp.float32, requires_grad=requires_grad)
            m.joint_axis_mode = wp.array(self.joint_axis_mode, dtype=wp.int32)
            m.joint_act = wp.array(self.joint_act, dtype=wp.float32, requires_grad=requires_grad)

            m.joint_limit_lower = wp.array(self.joint_limit_lower, dtype=wp.float32, requires_grad=requires_grad)
            m.joint_limit_upper = wp.array(self.joint_limit_upper, dtype=wp.float32, requires_grad=requires_grad)
            m.joint_limit_ke = wp.array(self.joint_limit_ke, dtype=wp.float32, requires_grad=requires_grad)
            m.joint_limit_kd = wp.array(self.joint_limit_kd, dtype=wp.float32, requires_grad=requires_grad)
            m.joint_linear_compliance = wp.array(self.joint_linear_compliance, dtype=wp.float32, requires_grad=requires_grad)
            m.joint_angular_compliance = wp.array(self.joint_angular_compliance, dtype=wp.float32, requires_grad=requires_grad)
            m.joint_enabled = wp.array(self.joint_enabled, dtype=wp.int32)

            m.joint_pos_limit = wp.array(np.hstack((self.joint_upper_pos_limits, self.joint_lower_pos_limits)), dtype=wp.spatial_vector, requires_grad=requires_grad)
            m.joint_ang_limit = wp.array(np.hstack((self.joint_upper_ang_limits, self.joint_lower_ang_limits)), dtype=wp.spatial_vector, requires_grad=requires_grad)

            # 'close' the start index arrays with a sentinel value
            joint_q_start = copy.copy(self.joint_q_start)
            joint_q_start.append(self.joint_coord_count)
            joint_qd_start = copy.copy(self.joint_qd_start)
            joint_qd_start.append(self.joint_dof_count)
            articulation_start = copy.copy(self.articulation_start)
            articulation_start.append(self.joint_count)

            m.joint_q_start = wp.array(joint_q_start, dtype=wp.int32)
            m.joint_qd_start = wp.array(joint_qd_start, dtype=wp.int32)
            m.articulation_start = wp.array(articulation_start, dtype=wp.int32)

            # counts
            m.particle_count = len(self.particle_q)
            m.body_count = len(self.body_q)
            m.shape_count = len(self.shape_geo_type)
            m.tri_count = len(self.tri_poses)
            m.tet_count = len(self.tet_poses)
            m.edge_count = len(self.edge_rest_angle)
            m.spring_count = len(self.spring_rest_length)
            m.muscle_count = len(self.muscle_start)
            m.articulation_count = len(self.articulation_start)

            # contacts
            if (m.particle_count):
                m.allocate_soft_contacts(1*1024, requires_grad=requires_grad)
            m.find_shape_contact_pairs()
            if self.num_rigid_contacts_per_env is None:
                potential_contact_count, actual_contact_count = m.count_contact_points()
            else:
                potential_contact_count, actual_contact_count = self.num_rigid_contacts_per_env*self.num_envs
            if wp.config.verbose:
                print(f"Allocating {actual_contact_count} rigid contacts ({potential_contact_count} potential contacts).")
            m.allocate_rigid_contacts(potential_contact_count, actual_contact_count, requires_grad=requires_grad)
            m.rigid_contact_margin = self.rigid_contact_margin            
            m.rigid_contact_torsional_friction = self.rigid_contact_torsional_friction
            m.rigid_contact_rolling_friction = self.rigid_contact_rolling_friction
            
            m.joint_dof_count = self.joint_dof_count
            m.joint_coord_count = self.joint_coord_count

            # hash-grid for particle interactions
            m.particle_grid = wp.HashGrid(128, 128, 128)

            # store refs to geometry
            m.geo_meshes = self.geo_meshes
            m.geo_sdfs = self.geo_sdfs

            # enable ground plane
            m.ground_plane = wp.array(self._ground_params["plane"], dtype=wp.float32, requires_grad=requires_grad)
            m.gravity = np.array(self.upvector) * self.gravity

            m.enable_tri_collisions = False

            return m<|MERGE_RESOLUTION|>--- conflicted
+++ resolved
@@ -639,109 +639,6 @@
             self.rigid_contact_max, dtype=wp.int32, device=self.device
         )
         # ID of first rigid body
-<<<<<<< HEAD
-        self.rigid_contact_body0 = wp.zeros(
-            self.rigid_contact_max, dtype=wp.int32, device=self.device
-        )
-        # ID of second rigid body
-        self.rigid_contact_body1 = wp.zeros(
-            self.rigid_contact_max, dtype=wp.int32, device=self.device
-        )
-        # position of contact point in body 0's frame before the integration step
-        self.rigid_contact_point0 = wp.zeros(
-            self.rigid_contact_max,
-            dtype=wp.vec3,
-            device=self.device,
-            requires_grad=requires_grad,
-        )
-        # position of contact point in body 1's frame before the integration step
-        self.rigid_contact_point1 = wp.zeros(
-            self.rigid_contact_max,
-            dtype=wp.vec3,
-            device=self.device,
-            requires_grad=requires_grad,
-        )
-        # moment arm before the integration step resulting from thickness displacement added to contact point 0 in body 0's frame (used in XPBD contact friction handling)
-        self.rigid_contact_offset0 = wp.zeros(
-            self.rigid_contact_max,
-            dtype=wp.vec3,
-            device=self.device,
-            requires_grad=requires_grad,
-        )
-        # moment arm before the integration step resulting from thickness displacement added to contact point 1 in body 1's frame (used in XPBD contact friction handling)
-        self.rigid_contact_offset1 = wp.zeros(
-            self.rigid_contact_max,
-            dtype=wp.vec3,
-            device=self.device,
-            requires_grad=requires_grad,
-        )
-        # contact normal in world frame
-        self.rigid_contact_normal = wp.zeros(
-            self.rigid_contact_max,
-            dtype=wp.vec3,
-            device=self.device,
-            requires_grad=requires_grad,
-        )
-        # combined thickness of both shapes
-        self.rigid_contact_thickness = wp.zeros(
-            self.rigid_contact_max,
-            dtype=wp.float32,
-            device=self.device,
-            requires_grad=requires_grad,
-        )
-        # ID of the first shape in the contact pair
-        self.rigid_contact_shape0 = wp.zeros(
-            self.rigid_contact_max, dtype=wp.int32, device=self.device
-        )
-        # ID of the second shape in the contact pair
-        self.rigid_contact_shape1 = wp.zeros(
-            self.rigid_contact_max, dtype=wp.int32, device=self.device
-        )
-
-        # temporary variables used during the XPBD solver iterations:
-        # world space position of contact point resulting from applying current body 0 transform to its point0
-        self.rigid_active_contact_point0 = wp.zeros(
-            self.rigid_contact_max,
-            dtype=wp.vec3,
-            device=self.device,
-            requires_grad=requires_grad,
-        )
-        # world space position of contact point resulting from applying current body 1 transform to its point1
-        self.rigid_active_contact_point1 = wp.zeros(
-            self.rigid_contact_max,
-            dtype=wp.vec3,
-            device=self.device,
-            requires_grad=requires_grad,
-        )
-        # current contact distance (negative penetration depth)
-        self.rigid_active_contact_distance = wp.zeros(
-            self.rigid_contact_max,
-            dtype=wp.float32,
-            device=self.device,
-            requires_grad=requires_grad,
-        )
-        # contact distance before the solver iterations
-        self.rigid_active_contact_distance_prev = wp.zeros(
-            self.rigid_contact_max,
-            dtype=wp.float32,
-            device=self.device,
-            requires_grad=requires_grad,
-        )
-        # world space position of point0 before the solver iterations
-        self.rigid_active_contact_point0_prev = wp.zeros(
-            self.rigid_contact_max,
-            dtype=wp.vec3,
-            device=self.device,
-            requires_grad=requires_grad,
-        )
-        # world space position of point1 before the solver iterations
-        self.rigid_active_contact_point1_prev = wp.zeros(
-            self.rigid_contact_max,
-            dtype=wp.vec3,
-            device=self.device,
-            requires_grad=requires_grad,
-        )
-=======
         self.rigid_contact_body0 = wp.zeros(self.rigid_contact_max_actual, dtype=wp.int32, device=self.device)
         # ID of second rigid body
         self.rigid_contact_body1 = wp.zeros(self.rigid_contact_max_actual, dtype=wp.int32, device=self.device)
@@ -787,7 +684,6 @@
         self.rigid_active_contact_point0_prev = wp.zeros(self.rigid_contact_max_actual, dtype=wp.vec3, device=self.device, requires_grad=requires_grad)
         # world space position of point1 before the solver iterations
         self.rigid_active_contact_point1_prev = wp.zeros(self.rigid_contact_max_actual, dtype=wp.vec3, device=self.device, requires_grad=requires_grad)
->>>>>>> 8a643d49
         # number of contact constraints per rigid body (used for scaling the constraint contributions, a basic version of mass splitting)
         self.rigid_contact_inv_weight = wp.zeros(
             len(self.body_q),
