--- conflicted
+++ resolved
@@ -151,44 +151,6 @@
             weight = 0.25
             alpha = math.sqrt(5.0) / 5.0
 
-<<<<<<< HEAD
-            I = np.zeros((3, 3))
-            mass = 0.0
-
-            for i in range(num_tris):
-
-                p = np.array(vertices[indices[i * 3 + 0]])
-                q = np.array(vertices[indices[i * 3 + 1]])
-                r = np.array(vertices[indices[i * 3 + 2]])
-
-                mid = (com + p + q + r) / 4.0
-
-                pcom = p - com
-                qcom = q - com
-                rcom = r - com
-
-                Dm = np.matrix((pcom, qcom, rcom)).T
-                volume = np.linalg.det(Dm) / 6.0
-
-                # quadrature points lie on the line between the
-                # centroid and each vertex of the tetrahedron
-                quads = (
-                    mid + (p - mid) * alpha,
-                    mid + (q - mid) * alpha,
-                    mid + (r - mid) * alpha,
-                    mid + (com - mid) * alpha,
-                )
-
-                for j in range(4):
-
-                    # displacement of quadrature point from COM
-                    d = quads[j] - com
-
-                    I += (
-                        weight * volume * (wp.dot(d, d) * np.eye(3, 3) - np.outer(d, d))
-                    )
-                    mass += weight * volume
-=======
             # Allocating for mass and inertia.
             I_warp = wp.zeros(1, dtype=wp.mat33)
             mass_warp = wp.zeros(1, dtype=float)
@@ -214,7 +176,6 @@
             # Extract mass and inertia and save to class attributes.
             mass = mass_warp.numpy()[0]
             I = I_warp.numpy()[0]
->>>>>>> aa873207
 
             self.I = I
             self.mass = mass
@@ -1108,14 +1069,10 @@
         # treat collisions with relative velocity below this (multiplied by dt) as inelastic
         # jitter threshold from
         self.rigid_contact_jitter_threshold = 2.0 * np.linalg.norm(gravity)
-<<<<<<< HEAD
-=======
 
         # number of rigid contact points to allocate in the model during self.finalize() per environment
         self.num_rigid_contacts_per_env = 64
         
->>>>>>> aa873207
-
     # an articulation is a set of contiguous bodies bodies from articulation_start[i] to articulation_start[i+1]
     # these are used for computing forward kinematics e.g.:
     #
@@ -1127,15 +1084,8 @@
 
     def add_articulation(self):
         self.articulation_start.append(self.joint_count)
-<<<<<<< HEAD
-
-    def add_rigid_articulation(
-        self, articulation, xform=None, update_num_env_count=True
-    ):
-=======
     
     def add_rigid_articulation(self, articulation, xform=None, update_num_env_count=True, separate_collision_group=True):
->>>>>>> aa873207
         """Copies a rigid articulation from `articulation`, another `ModelBuilder`.
 
         Args:
@@ -1181,24 +1131,10 @@
 
         self.shape_body.extend([b + start_body_idx for b in articulation.shape_body])
 
-<<<<<<< HEAD
-        last_collision_group = (
-            np.max(self.shape_collision_group)
-            if len(self.shape_collision_group) > 0
-            else 0
-        )
-        self.shape_collision_group.extend(
-            [
-                (g + last_collision_group if g > -1 else -1)
-                for g in articulation.shape_collision_group
-            ]
-        )
-=======
         if separate_collision_group:
             self.shape_collision_group.extend([self.last_collision_group + 1 for _ in articulation.shape_collision_group])
         else:
             self.shape_collision_group.extend([(g + self.last_collision_group if g > -1 else -1) for g in articulation.shape_collision_group])
->>>>>>> aa873207
         shape_count = len(self.shape_geo_type)
         for i, j in articulation.shape_collision_filter_pairs:
             self.shape_collision_filter_pairs.add((i + shape_count, j + shape_count))
@@ -1326,12 +1262,6 @@
         child = len(self.body_mass)
 
         # body data
-<<<<<<< HEAD
-        self.body_inertia.append(I_m + np.eye(3) * joint_armature)
-        self.body_mass.append(m)
-        self.body_com.append(com)
-
-=======
         inertia = I_m + np.eye(3)*joint_armature
         self.body_inertia.append(inertia)
         self.body_mass.append(m)
@@ -1347,7 +1277,6 @@
         else:
             self.body_inv_inertia.append(inertia)
         
->>>>>>> aa873207
         self.body_q.append(origin)
         self.body_qd.append(wp.spatial_vector())
 
@@ -1902,20 +1831,6 @@
             self.tri_materials.append((tri_ke, tri_ka, tri_kd, tri_drag, tri_lift))
             return area
 
-<<<<<<< HEAD
-    def add_tetrahedron(
-        self,
-        i: int,
-        j: int,
-        k: int,
-        l: int,
-        k_mu: float = 1.0e3,
-        k_lambda: float = 1.0e3,
-        k_damp: float = 0.0,
-    ) -> float:
-        """Adds a tetrahedral FEM element between four particles in the system.
-=======
-
     def add_triangles(self, i:List[int], j:List[int], k:List[int], tri_ke : Optional[List[float]] = None, tri_ka : Optional[List[float]] = None, tri_kd :Optional[List[float]] = None, tri_drag :Optional[List[float]] = None, tri_lift :Optional[List[float]] = None) -> List[float]:
 
         """Adds trianglular FEM elements between groups of three particles in the system. 
@@ -1995,7 +1910,6 @@
 
     def add_tetrahedron(self, i: int, j: int, k: int, l: int, k_mu: float=1.e+3, k_lambda: float=1.e+3, k_damp: float=0.0) -> float:
         """Adds a tetrahedral FEM element between four particles in the system. 
->>>>>>> aa873207
 
         Tetrahdera are modeled as viscoelastic elements with a NeoHookean energy
         density based on [Smith et al. 2018].
@@ -2094,31 +2008,6 @@
         self.edge_rest_angle.append(rest)
         self.edge_bending_properties.append((edge_ke, edge_kd))
 
-<<<<<<< HEAD
-    def add_cloth_grid(
-        self,
-        pos: Vec3,
-        rot: Quat,
-        vel: Vec3,
-        dim_x: int,
-        dim_y: int,
-        cell_x: float,
-        cell_y: float,
-        mass: float,
-        reverse_winding: bool = False,
-        fix_left: bool = False,
-        fix_right: bool = False,
-        fix_top: bool = False,
-        fix_bottom: bool = False,
-        tri_ke: float = default_tri_ke,
-        tri_ka: float = default_tri_ka,
-        tri_kd: float = default_tri_kd,
-        tri_drag: float = default_tri_drag,
-        tri_lift: float = default_tri_lift,
-        edge_ke: float = default_edge_ke,
-        edge_kd: float = default_edge_kd,
-    ):
-=======
     def add_edges(self, i, j, k, l, rest: Optional[List[float]] = None, edge_ke: Optional[List[float]] = None, edge_kd: Optional[List[float]] = None):
         """Adds bending edge elements between groups of four particles in the system. 
 
@@ -2202,7 +2091,6 @@
                        tri_lift: float=default_tri_lift, 
                        edge_ke: float=default_edge_ke,
                        edge_kd: float=default_edge_kd):
->>>>>>> aa873207
 
         """Helper to create a regular planar cloth grid
 
@@ -2377,58 +2265,22 @@
         for t in range(num_tris):
             area = areas[t]
 
-<<<<<<< HEAD
-            i = start_vertex + indices[t * 3 + 0]
-            j = start_vertex + indices[t * 3 + 1]
-            k = start_vertex + indices[t * 3 + 2]
-
-            if face_callback:
-                face_callback(i, j, k)
-
-            area = self.add_triangle(
-                i, j, k, tri_ke, tri_ka, tri_kd, tri_drag, tri_lift
-            )
-
-            # add area fraction to particles
-            if area > 0.0:
-
-                self.particle_mass[i] += density * area / 3.0
-                self.particle_mass[j] += density * area / 3.0
-                self.particle_mass[k] += density * area / 3.0
-
-        end_vertex = len(self.particle_q)
-=======
             self.particle_mass[inds[t,0]] += density * area / 3.0
             self.particle_mass[inds[t,1]] += density * area / 3.0
             self.particle_mass[inds[t,2]] += density * area / 3.0
 
->>>>>>> aa873207
         end_tri = len(self.tri_indices)
 
         adj = wp.utils.MeshAdjacency(
             self.tri_indices[start_tri:end_tri], end_tri - start_tri
         )
 
-<<<<<<< HEAD
-        # bend constraints
-        for k, e in adj.edges.items():
-
-            # skip open edges
-            if e.f0 == -1 or e.f1 == -1:
-                continue
-
-            if edge_callback:
-                edge_callback(e.f0, e.f1)
-
-            self.add_edge(e.o0, e.o1, e.v0, e.v1, edge_ke=edge_ke, edge_kd=edge_kd)
-=======
         edgeinds = np.array([[e.o0,e.o1,e.v0,e.v1] for k,e in adj.edges.items()])
         self.add_edges(
             edgeinds[:,0], edgeinds[:,1], edgeinds[:,2], edgeinds[:,0],
             edge_ke=[edge_ke] * len(edgeinds),
             edge_kd=[edge_kd] * len(edgeinds)
         )
->>>>>>> aa873207
 
     def add_particle_grid(
         self,
@@ -2818,12 +2670,6 @@
             )
         elif type == GEO_CAPSULE:
             return self.compute_capsule_inertia(density, scale[0], scale[1] * 2.0)
-<<<<<<< HEAD
-        elif type == GEO_MESH:
-            # todo: non-uniform scale of inertia tensor
-            s = scale[0]
-            return (density * src.mass * s * s * s, density * src.I * s * s * s * s * s)
-=======
         elif (type == GEO_MESH):
             #todo: non-uniform scale of inertia tensor
             if src.mass > 0.0:
@@ -2832,7 +2678,6 @@
             else:
                 # fall back to computing inertia from mesh geometry
                 return self.compute_mesh_inertia(density, src.vertices, src.indices)
->>>>>>> aa873207
 
     def _transform_inertia(self, m, I, p, q):
         R = np.array(wp.quat_to_matrix(q)).reshape(3, 3)
@@ -2866,9 +2711,6 @@
         self.body_inertia[i] = new_inertia
         self.body_com[i] = new_com
 
-<<<<<<< HEAD
-    def finalize(self, device=None) -> Model:
-=======
         if (new_mass > 0.0):
             self.body_inv_mass[i] = 1.0/new_mass
         else:
@@ -2881,7 +2723,6 @@
 
 
     def finalize(self, device=None, requires_grad=False) -> Model:
->>>>>>> aa873207
         """Convert this builder object to a concrete model for simulation.
 
         After building simulation elements this method should be called to transfer
@@ -2906,25 +2747,6 @@
                 particle_inv_mass.append(1.0 / m)
             else:
                 particle_inv_mass.append(0.0)
-
-<<<<<<< HEAD
-        # construct rigid inv masses
-        body_inv_mass = []
-        body_inv_inertia = []
-
-        for m in self.body_mass:
-            if m > 0.0:
-                body_inv_mass.append(1.0 / m)
-            else:
-                body_inv_mass.append(0.0)
-
-        for i in self.body_inertia:
-            if i.any():
-                body_inv_inertia.append(np.linalg.inv(i))
-            else:
-                body_inv_inertia.append(i)
-=======
->>>>>>> aa873207
 
         with wp.ScopedDevice(device):
 
@@ -2947,19 +2769,9 @@
             # ---------------------
             # collision geometry
 
-<<<<<<< HEAD
-            m.shape_transform = wp.array(
-                self.shape_transform, dtype=wp.transform, device=device
-            )
-            m.shape_body = wp.array(self.shape_body, dtype=wp.int32, device=device)
-            m.shape_geo_type = wp.array(
-                self.shape_geo_type, dtype=wp.int32, device=device
-            )
-=======
             m.shape_transform = wp.array(self.shape_transform, dtype=wp.transform, requires_grad=requires_grad)
             m.shape_body = wp.array(self.shape_body, dtype=wp.int32)
             m.shape_geo_type = wp.array(self.shape_geo_type, dtype=wp.int32)
->>>>>>> aa873207
             m.shape_geo_src = self.shape_geo_src
 
             # build list of ids for geometry sources (meshes, sdfs)
@@ -2974,52 +2786,6 @@
                     shape_geo_id.append(-1)
                     mesh_num_points.append(0)
 
-<<<<<<< HEAD
-            m.shape_geo_id = wp.array(shape_geo_id, dtype=wp.uint64, device=device)
-            m.mesh_num_points = wp.array(mesh_num_points, dtype=wp.int32, device=device)
-            m.shape_geo_scale = wp.array(
-                self.shape_geo_scale, dtype=wp.vec3, device=device
-            )
-            m.shape_materials = ShapeContactMaterial()
-            m.shape_materials.ke = wp.array(
-                self.shape_material_ke, dtype=wp.float32, device=device
-            )
-            m.shape_materials.kd = wp.array(
-                self.shape_material_kd, dtype=wp.float32, device=device
-            )
-            m.shape_materials.kf = wp.array(
-                self.shape_material_kf, dtype=wp.float32, device=device
-            )
-            m.shape_materials.mu = wp.array(
-                self.shape_material_mu, dtype=wp.float32, device=device
-            )
-            m.shape_materials.restitution = wp.array(
-                self.shape_material_restitution, dtype=wp.float32, device=device
-            )
-            m.shape_contact_thickness = wp.array(
-                self.shape_contact_thickness, dtype=wp.float32, device=device
-            )
-
-            collision_mask = np.ones(
-                (len(self.shape_geo_type), len(self.shape_geo_type)), dtype=np.int32
-            )
-            np.fill_diagonal(collision_mask, 0)  # disable self-collision
-            # create mask out of the list of enabled collision pairs for faster lookup
-            for i, j in self.shape_collision_filter_pairs:
-                collision_mask[i, j] = 0
-                collision_mask[j, i] = 0
-            m.shape_collision_mask = wp.array(
-                collision_mask, ndim=2, dtype=wp.int32, device=device
-            )
-            m.shape_collision_group = wp.array(
-                self.shape_collision_group, dtype=wp.int32, device=device
-            )
-            m.shape_collision_radius = wp.array(
-                self.shape_collision_radius, dtype=wp.float32, device=device
-            )
-
-            # ---------------------
-=======
             m.shape_geo_id = wp.array(shape_geo_id, dtype=wp.uint64)
             m.mesh_num_points = wp.array(mesh_num_points, dtype=wp.int32)
             m.shape_geo_scale = wp.array(self.shape_geo_scale, dtype=wp.vec3, requires_grad=requires_grad)
@@ -3037,7 +2803,6 @@
             m.shape_collision_radius = wp.array(self.shape_collision_radius, dtype=wp.float32, requires_grad=requires_grad)
 
             #---------------------
->>>>>>> aa873207
             # springs
 
             m.spring_indices = wp.array(self.spring_indices, dtype=wp.int32)
@@ -3058,15 +2823,8 @@
             # edges
 
             m.edge_indices = wp.array(self.edge_indices, dtype=wp.int32)
-<<<<<<< HEAD
-            m.edge_rest_angle = wp.array(self.edge_rest_angle, dtype=wp.float32)
-            m.edge_bending_properties = wp.array(
-                self.edge_bending_properties, dtype=wp.float32
-            )
-=======
             m.edge_rest_angle = wp.array(self.edge_rest_angle, dtype=wp.float32, requires_grad=requires_grad)
             m.edge_bending_properties = wp.array(self.edge_bending_properties, dtype=wp.float32, requires_grad=requires_grad)
->>>>>>> aa873207
 
             # ---------------------
             # tetrahedra
@@ -3091,17 +2849,6 @@
 
             # --------------------------------------
             # rigid bodies
-<<<<<<< HEAD
-
-            m.body_q = wp.array(self.body_q, dtype=wp.transform)
-            m.body_qd = wp.array(self.body_qd, dtype=wp.spatial_vector)
-            m.body_inertia = wp.array(self.body_inertia, dtype=wp.mat33)
-            m.body_inv_inertia = wp.array(body_inv_inertia, dtype=wp.mat33)
-            m.body_mass = wp.array(self.body_mass, dtype=wp.float32)
-            m.body_inv_mass = wp.array(body_inv_mass, dtype=wp.float32)
-            m.body_com = wp.array(self.body_com, dtype=wp.vec3)
-=======
-            
             m.body_q = wp.array(self.body_q, dtype=wp.transform, requires_grad=requires_grad)
             m.body_qd = wp.array(self.body_qd, dtype=wp.spatial_vector, requires_grad=requires_grad)
             m.body_inertia = wp.array(self.body_inertia, dtype=wp.mat33, requires_grad=requires_grad)
@@ -3109,7 +2856,6 @@
             m.body_mass = wp.array(self.body_mass, dtype=wp.float32, requires_grad=requires_grad)
             m.body_inv_mass = wp.array(self.body_inv_mass, dtype=wp.float32, requires_grad=requires_grad)
             m.body_com = wp.array(self.body_com, dtype=wp.vec3, requires_grad=requires_grad)
->>>>>>> aa873207
             m.body_name = self.body_name
 
             # model
@@ -3125,24 +2871,6 @@
             m.joint_name = self.joint_name
 
             # dynamics properties
-<<<<<<< HEAD
-            m.joint_armature = wp.array(self.joint_armature, dtype=wp.float32)
-            m.joint_target = wp.array(self.joint_target, dtype=wp.float32)
-            m.joint_target_ke = wp.array(self.joint_target_ke, dtype=wp.float32)
-            m.joint_target_kd = wp.array(self.joint_target_kd, dtype=wp.float32)
-            m.joint_act = wp.array(self.joint_act, dtype=wp.float32)
-
-            m.joint_limit_lower = wp.array(self.joint_limit_lower, dtype=wp.float32)
-            m.joint_limit_upper = wp.array(self.joint_limit_upper, dtype=wp.float32)
-            m.joint_limit_ke = wp.array(self.joint_limit_ke, dtype=wp.float32)
-            m.joint_limit_kd = wp.array(self.joint_limit_kd, dtype=wp.float32)
-            m.joint_linear_compliance = wp.array(
-                self.joint_linear_compliance, dtype=wp.float32
-            )
-            m.joint_angular_compliance = wp.array(
-                self.joint_angular_compliance, dtype=wp.float32
-            )
-=======
             m.joint_armature = wp.array(self.joint_armature, dtype=wp.float32, requires_grad=requires_grad)
             m.joint_target = wp.array(self.joint_target, dtype=wp.float32, requires_grad=requires_grad)
             m.joint_target_ke = wp.array(self.joint_target_ke, dtype=wp.float32, requires_grad=requires_grad)
@@ -3155,7 +2883,6 @@
             m.joint_limit_kd = wp.array(self.joint_limit_kd, dtype=wp.float32, requires_grad=requires_grad)
             m.joint_linear_compliance = wp.array(self.joint_linear_compliance, dtype=wp.float32, requires_grad=requires_grad)
             m.joint_angular_compliance = wp.array(self.joint_angular_compliance, dtype=wp.float32, requires_grad=requires_grad)
->>>>>>> aa873207
 
             # 'close' the start index arrays with a sentinel value
             joint_q_start = copy.copy(self.joint_q_start)
@@ -3165,25 +2892,9 @@
             articulation_start = copy.copy(self.articulation_start)
             articulation_start.append(self.joint_count)
 
-<<<<<<< HEAD
-            m.joint_q_start = wp.array(joint_q_start, dtype=int)
-            m.joint_qd_start = wp.array(joint_qd_start, dtype=int)
-            m.articulation_start = wp.array(articulation_start, dtype=int)
-
-            # contacts
-            m.allocate_soft_contacts(64 * 1024)
-            # TODO reset
-            m.allocate_rigid_contacts(256 * self.num_envs)
-            m.rigid_contact_margin = self.rigid_contact_margin
-            m.rigid_contact_torsional_friction = self.rigid_contact_torsional_friction
-            m.rigid_contact_rolling_friction = self.rigid_contact_rolling_friction
-            # XXX this variable is not used at the moment
-            m.rigid_contact_jitter_threshold = self.rigid_contact_jitter_threshold
-=======
             m.joint_q_start = wp.array(joint_q_start, dtype=wp.int32)
             m.joint_qd_start = wp.array(joint_qd_start, dtype=wp.int32)
             m.articulation_start = wp.array(articulation_start, dtype=wp.int32)
->>>>>>> aa873207
 
             # counts
             m.particle_count = len(self.particle_q)
@@ -3196,8 +2907,6 @@
             m.muscle_count = len(self.muscle_start)
             m.articulation_count = len(self.articulation_start)
 
-<<<<<<< HEAD
-=======
             # contacts
             m.allocate_soft_contacts(1*1024, requires_grad=requires_grad)
             m.allocate_rigid_contacts(self.num_rigid_contacts_per_env*self.num_envs, requires_grad=requires_grad)
@@ -3207,7 +2916,6 @@
             # XXX this variable is not used at the moment
             m.rigid_contact_jitter_threshold = self.rigid_contact_jitter_threshold
             
->>>>>>> aa873207
             m.joint_dof_count = self.joint_dof_count
             m.joint_coord_count = self.joint_coord_count
 
@@ -3220,25 +2928,6 @@
 
             # store volumes in model to keep the references alive when ModelBuilder gets destroyed
             m.shape_volumes = self.shape_volumes
-<<<<<<< HEAD
-            m.shape_volume_id = wp.array(
-                [(v.id if v is not None else 0) for v in m.shape_volumes],
-                dtype=wp.uint64,
-                device=device,
-            )
-
-            # enable ground plane
-            m.ground = True
-            m.ground_plane = wp.array(
-                [*self.upvector, 0.0], dtype=wp.float32, device=device
-            )
-            # m.gravity = np.array(self.upvector) * self.gravity
-            m.gravity = wp.array(
-                [*(np.array(self.upvector) * self.gravity)],
-                dtype=wp.float32,
-                device=device,
-            )
-=======
             m.shape_volume_id = wp.array([(v.id if v is not None else 0) for v in m.shape_volumes], dtype=wp.uint64)
 
             # enable ground plane
@@ -3246,7 +2935,6 @@
             m.ground_plane = wp.array([*self.upvector, 0.0], dtype=wp.float32, requires_grad=requires_grad)
             # m.gravity = np.array(self.upvector) * self.gravity
             m.gravity = wp.array([*(np.array(self.upvector) * self.gravity)], dtype=wp.float32, requires_grad=requires_grad)
->>>>>>> aa873207
 
             m.enable_tri_collisions = False
 
