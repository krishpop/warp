# Copyright (c) 2022 NVIDIA CORPORATION.  All rights reserved.
# NVIDIA CORPORATION and its licensors retain all intellectual property
# and proprietary rights in and to this software, related documentation
# and any modifications thereto.  Any use, reproduction, disclosure or
# distribution of this software and related documentation without an express
# license agreement from NVIDIA CORPORATION is strictly prohibited.

"""A module for building simulation models and state.
"""

import copy
import math
from typing import List
from typing import Tuple

import numpy as np
import warp as wp
from warp.types import Volume

Vec3 = List[float]
Vec4 = List[float]
Quat = List[float]
Mat33 = List[float]
Transform = Tuple[Vec3, Quat]
from typing import Optional

from warp.sim.collide import count_contact_points


# shape geometry types
GEO_SPHERE = wp.constant(0)
GEO_BOX = wp.constant(1)
GEO_CAPSULE = wp.constant(2)
GEO_MESH = wp.constant(3)
GEO_SDF = wp.constant(4)
GEO_PLANE = wp.constant(5)
GEO_NONE = wp.constant(6)

# body joint types
JOINT_PRISMATIC = wp.constant(0)
JOINT_REVOLUTE = wp.constant(1)
JOINT_BALL = wp.constant(2)
JOINT_FIXED = wp.constant(3)
JOINT_FREE = wp.constant(4)
JOINT_COMPOUND = wp.constant(5)
JOINT_UNIVERSAL = wp.constant(6)
JOINT_REVOLUTE_SPRING = wp.constant(7)
JOINT_REVOLUTE_TIGHT = wp.constant(8)



# Material properties pertaining to rigid shape contact dynamics
@wp.struct
class ShapeContactMaterial:
    ke: wp.array(dtype=float)  # The contact elastic stiffness
    kd: wp.array(dtype=float)  # The contact damping stiffness
    kf: wp.array(dtype=float)  # The contact friction stiffness
    mu: wp.array(dtype=float)  # The coefficient of friction
    restitution: wp.array(dtype=float)  # The coefficient of restitution


# Calculates the mass and inertia of a body given mesh data.
@wp.kernel
def compute_mass_inertia(
    #inputs
    com: wp.vec3,
    alpha: float,
    weight: float,
    indices: wp.array(dtype=int, ndim=1),
    vertices: wp.array(dtype=wp.vec3, ndim=1),
    quads: wp.array(dtype=wp.vec3, ndim=2),
    #outputs
    mass: wp.array(dtype=float, ndim=1),
    inertia: wp.array(dtype=wp.mat33, ndim=1)):

    i = wp.tid()

    p = vertices[indices[i * 3 + 0]]
    q = vertices[indices[i * 3 + 1]]
    r = vertices[indices[i * 3 + 2]]

    mid = (com + p + q + r) / 4.

    pcom = p - com
    qcom = q - com
    rcom = r - com

    Dm = wp.mat33(pcom[0], qcom[0], rcom[0],
                  pcom[1], qcom[1], rcom[1],
                  pcom[2], qcom[2], rcom[2])

    volume = wp.determinant(Dm) / 6.0

    # quadrature points lie on the line between the
    # centroid and each vertex of the tetrahedron
    quads[i, 0] = alpha * (p - mid) + mid
    quads[i, 1] = alpha * (q - mid) + mid
    quads[i, 2] = alpha * (r - mid) + mid
    quads[i, 3] = alpha * (com - mid) + mid
    
    for j in range(4):
        # displacement of quadrature point from COM
        d = quads[i,j] - com

        # accumulate mass
        wp.atomic_add(mass, 0, weight * volume)

        # accumulate inertia
        identity = wp.mat33(1., 0., 0., 0., 1., 0., 0., 0., 1.)
        I = weight * volume * (wp.dot(d, d) * identity - wp.outer(d, d))
        wp.atomic_add(inertia, 0, I)


class Mesh:
    """Describes a triangle collision mesh for simulation

    Attributes:

        vertices (List[Vec3]): Mesh vertices
        indices (List[int]): Mesh indices
        I (Mat33): Inertia tensor of the mesh assuming density of 1.0 (around the center of mass)
        mass (float): The total mass of the body assuming density of 1.0
        com (Vec3): The center of mass of the body
    """

    def __init__(self, vertices: List[Vec3], indices: List[int], compute_inertia=True):
        """Construct a Mesh object from a triangle mesh

        The mesh center of mass and inertia tensor will automatically be
        calculated using a density of 1.0. This computation is only valid
        if the mesh is closed (two-manifold).

        Args:
            vertices: List of vertices in the mesh
            indices: List of triangle indices, 3 per-element
        """

        self.vertices = vertices
        self.indices = indices

        if compute_inertia:
            # compute com and inertia (using density=1.0)
            com = np.mean(vertices, 0)
            com_warp = wp.vec3(com[0], com[1], com[2])

            num_tris = int(len(indices) / 3)

            # compute signed inertia for each tetrahedron
            # formed with the interior point, using an order-2
            # quadrature: https://www.sciencedirect.com/science/article/pii/S0377042712001604#br000040

            weight = 0.25
            alpha = math.sqrt(5.0) / 5.0

            # Allocating for mass and inertia.
            I_warp = wp.zeros(1, dtype=wp.mat33)
            mass_warp = wp.zeros(1, dtype=float)

            # Quadrature points
            quads_warp = wp.zeros(shape=(num_tris, 4), dtype=wp.vec3)

            # Launch warp kernel for calculating mass and inertia of body given mesh data.
            wp.launch(kernel=compute_mass_inertia,
                      dim=num_tris,
                      inputs=[
                          com_warp,
                          alpha,
                          weight,
                          wp.array(indices, dtype=int),
                          wp.array(vertices, dtype=wp.vec3),
                          quads_warp
                          ],
                      outputs=[
                          mass_warp,
                          I_warp])

            # Extract mass and inertia and save to class attributes.
            mass = mass_warp.numpy()[0]
            I = I_warp.numpy()[0]

            self.I = I
            self.mass = mass
            self.com = com

        else:

            self.I = np.eye(3, dtype=np.float32)
            self.mass = 1.0
            self.com = np.array((0.0, 0.0, 0.0))

    # construct simulation ready buffers from points
    def finalize(self, device=None):

        with wp.ScopedDevice(device):

            pos = wp.array(self.vertices, dtype=wp.vec3)
            vel = wp.zeros_like(pos)
            indices = wp.array(self.indices, dtype=wp.int32)

            self.mesh = wp.Mesh(points=pos, velocities=vel, indices=indices)
            return self.mesh.id

    def __hash__(self):
        return hash((tuple(np.array(self.vertices).flatten()), tuple(np.array(self.indices).flatten())))


class State:
    """The State object holds all *time-varying* data for a model.

    Time-varying data includes particle positions, velocities, rigid body states, and
    anything that is output from the integrator as derived data, e.g.: forces.

    The exact attributes depend on the contents of the model. State objects should
    generally be created using the :func:`Model.state()` function.

    Attributes:

        particle_q (wp.array): Tensor of particle positions
        particle_qd (wp.array): Tensor of particle velocities

        body_q (wp.array): Tensor of body coordinates
        body_qd (wp.array): Tensor of body velocities

    """

    def __init__(self):

        self.particle_count = 0
        self.body_count = 0

    def clear_forces(self):

        if self.particle_count:
            self.particle_f.zero_()

        if self.body_count:
            self.body_f.zero_()

    def flatten(self):
        """Returns a list of Tensors stored by the state

        This function is intended to be used internal-only but can be used to obtain
        a set of all tensors owned by the state.
        """

        tensors = []

        # build a list of all tensor attributes
        for attr, value in self.__dict__.items():
            if wp.is_tensor(value):
                tensors.append(value)

        return tensors


class Model:
    """Holds the definition of the simulation model

    This class holds the non-time varying description of the system, i.e.:
    all geometry, constraints, and parameters used to describe the simulation.

    Attributes:
        particle_q (wp.array): Particle positions, shape [particle_count, 3], float
        particle_qd (wp.array): Particle velocities, shape [particle_count, 3], float
        particle_mass (wp.array): Particle mass, shape [particle_count], float
        particle_inv_mass (wp.array): Particle inverse mass, shape [particle_count], float

        shape_transform (wp.array): Rigid shape transforms, shape [shape_count, 7], float
        shape_body (wp.array): Rigid shape body index, shape [shape_count], int
        shape_geo_type (wp.array): Rigid shape geometry type, [shape_count], int
        shape_geo_src (wp.array): Rigid shape geometry source, shape [shape_count], int
        shape_geo_scale (wp.array): Rigid shape geometry scale, shape [shape_count, 3], float
        shape_materials (wp.array): Rigid shape contact materials, shape [shape_count, 4], float

        spring_indices (wp.array): Particle spring indices, shape [spring_count*2], int
        spring_rest_length (wp.array): Particle spring rest length, shape [spring_count], float
        spring_stiffness (wp.array): Particle spring stiffness, shape [spring_count], float
        spring_damping (wp.array): Particle spring damping, shape [spring_count], float
        spring_control (wp.array): Particle spring activation, shape [spring_count], float

        tri_indices (wp.array): Triangle element indices, shape [tri_count*3], int
        tri_poses (wp.array): Triangle element rest pose, shape [tri_count, 2, 2], float
        tri_activations (wp.array): Triangle element activations, shape [tri_count], float

        edge_indices (wp.array): Bending edge indices, shape [edge_count*2], int
        edge_rest_angle (wp.array): Bending edge rest angle, shape [edge_count], float

        tet_indices (wp.array): Tetrahedral element indices, shape [tet_count*4], int
        tet_poses (wp.array): Tetrahedral rest poses, shape [tet_count, 3, 3], float
        tet_activations (wp.array): Tetrahedral volumetric activations, shape [tet_count], float
        tet_materials (wp.array): Tetrahedral elastic parameters in form :math:`k_{mu}, k_{lambda}, k_{damp}`, shape [tet_count, 3]

        body_com (wp.array): Rigid body center of mass (in local frame), shape [body_count, 7], float
        body_inertia (wp.array): Rigid body inertia tensor (relative to COM), shape [body_count, 3, 3], float

        TODO: update this
        joint_type (wp.array): Joint type, shape [joint_count], int
        joint_parent (wp.array): Joint parent, shape [joint_count], int
        joint_X_pj (wp.array): Joint transform in parent frame, shape [joint_count, 7], float
        joint_X_cm (wp.array): Joint mass frame in child frame, shape [joint_count, 7], float
        joint_axis (wp.array): Joint axis in child frame, shape [joint_count, 3], float
        joint_armature (wp.array): Armature for each joint, shape [joint_count], float
        joint_target_ke (wp.array): Joint stiffness, shape [joint_count], float
        joint_target_kd (wp.array): Joint damping, shape [joint_count], float
        joint_target (wp.array): Joint target, shape [joint_count], float
        joint_linear_compliance (wp.array): Joint linear compliance, shape [joint_count], float
        joint_angular_compliance (wp.array): Joint linear compliance, shape [joint_count], float
        joint_limit_lower (wp.array): Joint lower position limits, shape [joint_count], float
        joint_limit_upper (wp.array): Joint upper position limits, shape [joint_count], float
        joint_twist_lower (wp.array): Joint lower twist limit, shape [joint_count], float
        joint_twist_upper (wp.array): Joint upper twist limit, shape [joint_count], float

        particle_count (int): Total number of particles in the system
        body_count (int): Total number of bodies in the system
        shape_count (int): Total number of shapes in the system
        tri_count (int): Total number of triangles in the system
        tet_count (int): Total number of tetrahedra in the system
        edge_count (int): Total number of edges in the system
        spring_count (int): Total number of springs in the system
        contact_count (int): Total number of contacts in the system

    Note:
        It is strongly recommended to use the ModelBuilder to construct a simulation rather
        than creating your own Model object directly, however it is possible to do so if
        desired.
    """

    def __init__(self, device=None):

        self.requires_grad = False

        self.particle_q = None
        self.particle_qd = None
        self.particle_mass = None
        self.particle_inv_mass = None

        self.shape_transform = None
        self.shape_body = None
        self.shape_geo_type = None
        self.shape_geo_src = None
        self.shape_geo_scale = None
        self.shape_geo_id = None
        self.shape_materials = None
        self.shape_contact_thickness = None

        self.spring_indices = None
        self.spring_rest_length = None
        self.spring_stiffness = None
        self.spring_damping = None
        self.spring_control = None

        self.tri_indices = None
        self.tri_poses = None
        self.tri_activations = None
        self.tri_materials = None

        self.edge_indices = None
        self.edge_rest_angle = None
        self.edge_bending_properties = None

        self.tet_indices = None
        self.tet_poses = None
        self.tet_activations = None
        self.tet_materials = None

        self.body_com = None
        self.body_inertia = None

        self.shape_collision_group = None
        self.shape_collision_group_map = None
        self.shape_collision_filter_pairs = None
        self.shape_collision_radius = None
        self.shape_ground_collision = None
        self.shape_contact_pairs = None
        self.shape_ground_contact_pairs = None

        self.joint_type = None
        self.joint_parent = None
        self.joint_child = None
        self.joint_X_p = None
        self.joint_X_c = None
        self.joint_axis = None
        self.joint_armature = None
        self.joint_target_ke = None
        self.joint_target_kd = None
        self.joint_target = None
        self.joint_linear_compliance = None
        self.joint_angular_compliance = None
        self.joint_limit_lower = None
        self.joint_limit_upper = None
        self.joint_twist_lower = None
        self.joint_twist_upper = None

        # todo: per-joint values?
        self.joint_attach_ke = 1.0e3
        self.joint_attach_kd = 1.0e2

        self.particle_count = 0
        self.body_count = 0
        self.shape_count = 0
        self.tri_count = 0
        self.tet_count = 0
        self.edge_count = 0
        self.spring_count = 0
        self.ground_contact_dim = 0

        self.soft_contact_distance = 0.1
        self.soft_contact_margin = 0.2
        self.soft_contact_ke = 1.0e3
        self.soft_contact_kd = 10.0
        self.soft_contact_kf = 1.0e3
        self.soft_contact_mu = 0.5

        self.edge_bending_properties = None

        self.particle_radius = 0.0
        self.particle_ke = 1.0e3
        self.particle_kd = 1.0e2
        self.particle_kf = 1.0e2
        self.particle_mu = 0.5
        self.particle_cohesion = 0.0
        self.particle_adhesion = 0.0
        self.particle_grid = None

        self.device = wp.get_device(device)

        # toggles ground contact for all shapes
        self.ground = True

    def state(self, requires_grad=False) -> State:
        """Returns a state object for the model

        The returned state will be initialized with the initial configuration given in
        the model description.
        """

        s = State()

        s.particle_count = self.particle_count
        s.body_count = self.body_count

        # --------------------------------
        # dynamic state (input, output)

        s.particle_q = None
        s.particle_qd = None
        s.particle_f = None

        s.body_q = None
        s.body_q_prev = None
        s.body_qd = None
        s.body_qd_prev = None
        s.body_f = None
        s.body_deltas = None

        # particles
        if self.particle_count:
            s.particle_q = wp.clone(self.particle_q)
            s.particle_qd = wp.clone(self.particle_qd)
            s.particle_f = wp.zeros_like(self.particle_qd)

            s.particle_q.requires_grad = requires_grad
            s.particle_qd.requires_grad = requires_grad
            s.particle_f.requires_grad = requires_grad

        # articulations
        if self.body_count:
            s.body_q = wp.clone(self.body_q)
            s.body_q_prev = wp.clone(self.body_q)
            s.body_qd = wp.clone(self.body_qd)
            s.body_qd_prev = wp.clone(self.body_qd)
            s.body_f = wp.zeros_like(self.body_qd)

            s.body_deltas = wp.zeros(
                self.body_count,
                dtype=wp.spatial_vector,
                device=s.body_q.device,
                requires_grad=requires_grad,
            )

            s.body_q.requires_grad = requires_grad
            s.body_q_prev.requires_grad = requires_grad
            s.body_qd.requires_grad = requires_grad
            s.body_qd_prev.requires_grad = requires_grad
            s.body_f.requires_grad = requires_grad

        return s

    def allocate_soft_contacts(self, count=None, requires_grad=False):
        if count is not None:
            self.soft_contact_max = count
        self.soft_contact_count = wp.zeros(1, dtype=wp.int32, device=self.device)
        self.soft_contact_particle = wp.zeros(
            self.soft_contact_max, dtype=int, device=self.device
        )
        self.soft_contact_body = wp.zeros(
            self.soft_contact_max, dtype=int, device=self.device
        )
        self.soft_contact_body_pos = wp.zeros(
            self.soft_contact_max,
            dtype=wp.vec3,
            device=self.device,
            requires_grad=requires_grad,
        )
        self.soft_contact_body_vel = wp.zeros(
            self.soft_contact_max,
            dtype=wp.vec3,
            device=self.device,
            requires_grad=requires_grad,
        )
        self.soft_contact_normal = wp.zeros(
            self.soft_contact_max,
            dtype=wp.vec3,
            device=self.device,
            requires_grad=requires_grad,
        )

    def find_shape_contact_pairs(self):
        # find potential contact pairs based on collision groups and collision mask (pairwise filtering)
        import itertools, copy
        filters = copy.copy(self.shape_collision_filter_pairs)
        for a, b in self.shape_collision_filter_pairs:
            filters.add((b, a))
        contact_pairs = []
        # iterate over collision groups (islands)
        for group, shapes in self.shape_collision_group_map.items():
            for shape_a, shape_b in itertools.product(shapes, shapes):
                if shape_a < shape_b and (shape_a, shape_b) not in filters:
                    contact_pairs.append((shape_a, shape_b))
            if group != -1 and -1 in self.shape_collision_group_map:
                # shapes with collision group -1 collide with all other shapes
                for shape_a, shape_b in itertools.product(shapes, self.shape_collision_group_map[-1]):
                    if shape_a < shape_b and (shape_a, shape_b) not in filters:
                        contact_pairs.append((shape_a, shape_b))
        self.shape_contact_pairs = wp.array(np.array(contact_pairs), dtype=wp.int32, device=self.device)
        self.shape_contact_pair_count = len(contact_pairs)
        # find ground contact pairs
        ground_contact_pairs = []
        ground_id = self.shape_count-1
        for i in range(ground_id):
            if self.shape_ground_collision[i]:
                ground_contact_pairs.append((i, ground_id))
        self.shape_ground_contact_pairs = wp.array(np.array(ground_contact_pairs), dtype=wp.int32, device=self.device)
        self.shape_ground_contact_pair_count = len(ground_contact_pairs)

    def count_contact_points(self):
        """
        Counts the maximum number of contact points that need to be allocated.
        """
        # calculate the potential number of shape pair contact points
        contact_count = wp.zeros(1, dtype=wp.int32, device=self.device)
        wp.launch(
            kernel=count_contact_points,
            dim=self.shape_contact_pair_count,
            inputs=[
                self.shape_contact_pairs,
                self.shape_geo_type,
                self.shape_geo_scale,
                self.shape_geo_id,
            ],
            outputs=[
                contact_count
            ],
            device=self.device,
            record_tape=False)
        wp.launch(
            kernel=count_contact_points,
            dim=self.shape_ground_contact_pair_count,
            inputs=[
                self.shape_ground_contact_pairs,
                self.shape_geo_type,
                self.shape_geo_scale,
                self.shape_geo_id,
            ],
            outputs=[
                contact_count
            ],
            device=self.device,
            record_tape=False)
        count = contact_count.numpy()[0]
        return int(count)

    def allocate_rigid_contacts(self, count=None, requires_grad=False):
        if count is not None:
            self.rigid_contact_max = count
<<<<<<< HEAD
        # serves as counter and mapping from thread ID to contact ID (for a correct backward pass)
        self.rigid_contact_count = wp.zeros(
            self.rigid_contact_max + 1, dtype=wp.int32, device=self.device
        )
=======
        # serves as counter of the number of active contact points
        self.rigid_contact_count = wp.zeros(1, dtype=wp.int32, device=self.device)
>>>>>>> 1a46788e
        # contact point ID within the (shape_a, shape_b) contact pair
        self.rigid_contact_point_id = wp.zeros(
            self.rigid_contact_max, dtype=wp.int32, device=self.device
        )
        # ID of first rigid body
        self.rigid_contact_body0 = wp.zeros(
            self.rigid_contact_max, dtype=wp.int32, device=self.device
        )
        # ID of second rigid body
        self.rigid_contact_body1 = wp.zeros(
            self.rigid_contact_max, dtype=wp.int32, device=self.device
        )
        # position of contact point in body 0's frame before the integration step
        self.rigid_contact_point0 = wp.zeros(
            self.rigid_contact_max,
            dtype=wp.vec3,
            device=self.device,
            requires_grad=requires_grad,
        )
        # position of contact point in body 1's frame before the integration step
        self.rigid_contact_point1 = wp.zeros(
            self.rigid_contact_max,
            dtype=wp.vec3,
            device=self.device,
            requires_grad=requires_grad,
        )
        # moment arm before the integration step resulting from thickness displacement added to contact point 0 in body 0's frame (used in XPBD contact friction handling)
        self.rigid_contact_offset0 = wp.zeros(
            self.rigid_contact_max,
            dtype=wp.vec3,
            device=self.device,
            requires_grad=requires_grad,
        )
        # moment arm before the integration step resulting from thickness displacement added to contact point 1 in body 1's frame (used in XPBD contact friction handling)
        self.rigid_contact_offset1 = wp.zeros(
            self.rigid_contact_max,
            dtype=wp.vec3,
            device=self.device,
            requires_grad=requires_grad,
        )
        # contact normal in world frame
        self.rigid_contact_normal = wp.zeros(
            self.rigid_contact_max,
            dtype=wp.vec3,
            device=self.device,
            requires_grad=requires_grad,
        )
        # combined thickness of both shapes
        self.rigid_contact_thickness = wp.zeros(
            self.rigid_contact_max,
            dtype=wp.float32,
            device=self.device,
            requires_grad=requires_grad,
        )
        # ID of the first shape in the contact pair
        self.rigid_contact_shape0 = wp.zeros(
            self.rigid_contact_max, dtype=wp.int32, device=self.device
        )
        # ID of the second shape in the contact pair
        self.rigid_contact_shape1 = wp.zeros(
            self.rigid_contact_max, dtype=wp.int32, device=self.device
        )

        # temporary variables used during the XPBD solver iterations:
        # world space position of contact point resulting from applying current body 0 transform to its point0
        self.rigid_active_contact_point0 = wp.zeros(
            self.rigid_contact_max,
            dtype=wp.vec3,
            device=self.device,
            requires_grad=requires_grad,
        )
        # world space position of contact point resulting from applying current body 1 transform to its point1
        self.rigid_active_contact_point1 = wp.zeros(
            self.rigid_contact_max,
            dtype=wp.vec3,
            device=self.device,
            requires_grad=requires_grad,
        )
        # current contact distance (negative penetration depth)
        self.rigid_active_contact_distance = wp.zeros(
            self.rigid_contact_max,
            dtype=wp.float32,
            device=self.device,
            requires_grad=requires_grad,
        )
        # contact distance before the solver iterations
        self.rigid_active_contact_distance_prev = wp.zeros(
            self.rigid_contact_max,
            dtype=wp.float32,
            device=self.device,
            requires_grad=requires_grad,
        )
        # world space position of point0 before the solver iterations
        self.rigid_active_contact_point0_prev = wp.zeros(
            self.rigid_contact_max,
            dtype=wp.vec3,
            device=self.device,
            requires_grad=requires_grad,
        )
        # world space position of point1 before the solver iterations
        self.rigid_active_contact_point1_prev = wp.zeros(
            self.rigid_contact_max,
            dtype=wp.vec3,
            device=self.device,
            requires_grad=requires_grad,
        )
        # number of contact constraints per rigid body (used for scaling the constraint contributions, a basic version of mass splitting)
        self.rigid_contact_inv_weight = wp.zeros(
            len(self.body_q),
            dtype=wp.float32,
            device=self.device,
            requires_grad=requires_grad,
        )
        # number of contact constraints before the solver iterations
        self.rigid_contact_inv_weight_prev = wp.zeros(
            len(self.body_q),
            dtype=wp.float32,
            device=self.device,
            requires_grad=requires_grad,
        )

    def flatten(self):
        """Returns a list of Tensors stored by the model

        This function is intended to be used internal-only but can be used to obtain
        a set of all tensors owned by the model.
        """

        tensors = []

        # build a list of all tensor attributes
        for attr, value in self.__dict__.items():
            if wp.is_tensor(value):
                tensors.append(value)

        return tensors

    def collide(self, state: State):
        import warnings
        warnings.warn("Model.collide() is not needed anymore and will be removed in a future Warp version.", DeprecationWarning, stacklevel=2)


class ModelBuilder:
    """A helper class for building simulation models at runtime.

    Use the ModelBuilder to construct a simulation scene. The ModelBuilder
    and builds the scene representation using standard Python data structures (lists),
    this means it is not differentiable. Once :func:`finalize()`
    has been called the ModelBuilder transfers all data to Warp tensors and returns
    an object that may be used for simulation.

    Example:

        >>> import warp as wp
        >>> import warp.sim
        >>>
        >>> builder = wp.sim.ModelBuilder()
        >>>
        >>> # anchor point (zero mass)
        >>> builder.add_particle((0, 1.0, 0.0), (0.0, 0.0, 0.0), 0.0)
        >>>
        >>> # build chain
        >>> for i in range(1,10):
        >>>     builder.add_particle((i, 1.0, 0.0), (0.0, 0.0, 0.0), 1.0)
        >>>     builder.add_spring(i-1, i, 1.e+3, 0.0, 0)
        >>>
        >>> # create model
        >>> model = builder.finalize("cuda")
        >>> 
        >>> state = model.state()
        >>> integrator = wp.sim.SemiImplicitIntegrator()
        >>>
        >>> for i in range(100):
        >>>
        >>>    state.clear_forces()
        >>>    integrator.simulate(model, state, state, dt=1.0/60.0)

    Note:
        It is strongly recommended to use the ModelBuilder to construct a simulation rather
        than creating your own Model object directly, however it is possible to do so if
        desired.
    """

    default_tri_ke = 100.0
    default_tri_ka = 100.0
    default_tri_kd = 10.0
    default_tri_drag = 0.0
    default_tri_lift = 0.0

    # Default edge bending properties
    default_edge_ke = 100.0
    default_edge_kd = 0.0

    # Default shape contact material properties
    default_shape_ke = 1.0e5
    default_shape_kd = 1000.0
    default_shape_kf = 1000.0
    default_shape_mu = 0.5
    default_shape_restitution = 0.0
    default_shape_density = 1000.0

    def __init__(self, upvector=(0.0, 1.0, 0.0), gravity=-9.80665):
        self.num_envs = 0

        # particles
        self.particle_q = []
        self.particle_qd = []
        self.particle_mass = []

        # shapes (each shape has an entry in these arrays)
        # transform from shape to body
        self.shape_transform = []
        # maps from shape index to body index
        self.shape_body = []
        self.shape_geo_type = []
        self.shape_geo_scale = []
        self.shape_geo_src = []
        self.shape_material_ke = []
        self.shape_material_kd = []
        self.shape_material_kf = []
        self.shape_material_mu = []
        self.shape_material_restitution = []
        self.shape_contact_thickness = []
        # collision groups within collisions are handled
        self.shape_collision_group = []
        self.shape_collision_group_map = {}
        self.last_collision_group = 0
        # radius to use for broadphase collision checking
        self.shape_collision_radius = []
        # whether the shape collides with the ground
        self.shape_ground_collision = []

        # filtering to ignore certain collision pairs
        self.shape_collision_filter_pairs = set()

        # geometry
        self.geo_meshes = []
        self.geo_sdfs = []

        # springs
        self.spring_indices = []
        self.spring_rest_length = []
        self.spring_stiffness = []
        self.spring_damping = []
        self.spring_control = []

        # triangles
        self.tri_indices = []
        self.tri_poses = []
        self.tri_activations = []
        self.tri_materials = []

        # edges (bending)
        self.edge_indices = []
        self.edge_rest_angle = []
        self.edge_bending_properties = []

        # tetrahedra
        self.tet_indices = []
        self.tet_poses = []
        self.tet_activations = []
        self.tet_materials = []

        # muscles
        self.muscle_start = []
        self.muscle_params = []
        self.muscle_activation = []
        self.muscle_bodies = []
        self.muscle_points = []

        # rigid bodies
        self.body_mass = []
        self.body_inertia = []
        self.body_inv_mass = []
        self.body_inv_inertia = []
        self.body_com = []
        self.body_q = []
        self.body_qd = []
        self.body_name = []
        self.body_shapes = {}  # mapping from body to shapes

        # rigid joints
        self.joint_parent = (
            []
        )  # index of the parent body                      (constant)
        self.joint_child = (
            []
        )  # index of the child body                       (constant)
        self.joint_axis = []  # joint axis in child joint frame               (constant)
        self.joint_X_p = []  # frame of joint in parent                      (constant)
        self.joint_X_c = []  # frame of child com (in child coordinates)     (constant)
        self.joint_q = []
        self.joint_qd = []

        self.joint_type = []
        self.joint_name = []
        self.joint_armature = []
        self.joint_target_ke = []
        self.joint_target_kd = []
        self.joint_target = []
        self.joint_limit_lower = []
        self.joint_limit_upper = []
        self.joint_limit_ke = []
        self.joint_limit_kd = []
        self.joint_act = []

        self.joint_twist_lower = []
        self.joint_twist_upper = []

        self.joint_linear_compliance = []
        self.joint_angular_compliance = []

        self.joint_q_start = []
        self.joint_qd_start = []
        self.articulation_start = []

        self.joint_count = 0
        self.joint_dof_count = 0
        self.joint_coord_count = 0

        self.upvector = upvector
        self.gravity = gravity
        # indicates whether a ground plane has been created
        self._ground_created = False
        # constructor parameters for ground plane shape
        self._ground_params = dict(
            plane=(*upvector, 0.0),
            width=0.0,
            length=0.0,
            ke=self.default_shape_ke,
            kd=self.default_shape_kd,
            kf=self.default_shape_kf,
            mu=self.default_shape_mu,
            restitution=self.default_shape_restitution)

        # contacts to be generated within the given distance margin to be generated at
        # every simulation substep (can be 0 if only one PBD solver iteration is used)
        self.rigid_contact_margin = 0.1
        # torsional friction coefficient (only considered by XPBD so far)
        self.rigid_contact_torsional_friction = 0.5
        # rolling friction coefficient (only considered by XPBD so far)
        self.rigid_contact_rolling_friction = 0.001

        # number of rigid contact points to allocate in the model during self.finalize() per environment
        # if setting is None, the number of worst-case number of contacts will be calculated in self.finalize()
        self.num_rigid_contacts_per_env = None
        
    # an articulation is a set of contiguous bodies bodies from articulation_start[i] to articulation_start[i+1]
    # these are used for computing forward kinematics e.g.:
    #
    # model.eval_articulation_fk()
    # model.eval_articulation_j()
    # model.eval_articulation_m()
    #
    # articulations are automatically 'closed' when calling finalize

    def add_articulation(self):
        self.articulation_start.append(self.joint_count)
    
    def add_rigid_articulation(self, articulation, xform=None, update_num_env_count=True, separate_collision_group=True):
        """Copies a rigid articulation from `articulation`, another `ModelBuilder`.

        Args:
            articulation: a model builder to add rigid articulation from.
            xform: offset transform applied to root bodies.
            update_num_env_count: if True, the number of environments is incremented by 1.
            separate_collision_group: if True, the shapes from the articulation will all be put into a single new collision group, otherwise, only the shapes in collision group > -1 will be moved to a new group.
        """

        joint_X_p = copy.deepcopy(articulation.joint_X_p)
        joint_q = copy.deepcopy(articulation.joint_q)
        if xform is not None:
            for i in range(len(joint_X_p)):
                if articulation.joint_type[i] == wp.sim.JOINT_FREE:
                    qi = articulation.joint_q_start[i]
                    xform_prev = wp.transform(joint_q[qi:qi+3], joint_q[qi+3:qi+7])
                    tf = xform * xform_prev
                    joint_q[qi:qi+3] = tf.p
                    joint_q[qi+3:qi+7] = tf.q
                elif articulation.joint_parent[i] == -1:
                    joint_X_p[i] = xform * joint_X_p[i]
        self.joint_X_p.extend(joint_X_p)
        self.joint_q.extend(joint_q)

        self.add_articulation()

        start_body_idx = len(self.body_mass)

        # offset the indices
        self.joint_parent.extend(
            [p + self.joint_count if p != -1 else -1 for p in articulation.joint_parent]
        )
        self.joint_child.extend(
            [c + self.joint_count for c in articulation.joint_child]
        )

        self.joint_q_start.extend(
            [c + self.joint_coord_count for c in articulation.joint_q_start]
        )
        self.joint_qd_start.extend(
            [c + self.joint_dof_count for c in articulation.joint_qd_start]
        )

        self.shape_body.extend([b + start_body_idx for b in articulation.shape_body])

        # apply collision group
        if separate_collision_group:
            self.shape_collision_group.extend([self.last_collision_group + 1 for _ in articulation.shape_collision_group])
        else:
            self.shape_collision_group.extend([(g + self.last_collision_group if g > -1 else -1) for g in articulation.shape_collision_group])
        shape_count = len(self.shape_geo_type)
        for i, j in articulation.shape_collision_filter_pairs:
            self.shape_collision_filter_pairs.add((i + shape_count, j + shape_count))
        for group, shapes in articulation.shape_collision_group_map.items():
            if separate_collision_group:
                group = self.last_collision_group + 1
            else:
                group = (group + self.last_collision_group if group > -1 else -1)
            if group not in self.shape_collision_group_map:
                self.shape_collision_group_map[group] = []
            self.shape_collision_group_map[group].extend([s + shape_count for s in shapes])

        # update last collision group counter
        if separate_collision_group:
            self.last_collision_group += 1
        elif articulation.last_collision_group > -1:
            self.last_collision_group += articulation.last_collision_group

        rigid_articulation_attrs = [
            "body_inertia",
            "body_mass",
            "body_inv_inertia",
            "body_inv_mass",
            "body_com",
            "body_q",
            "body_qd",
            "body_name",
            "joint_type",
            "joint_X_c",
            "joint_armature",
            "joint_axis",
            "joint_name",
            "joint_qd",
            "joint_act",
            "joint_limit_lower",
            "joint_limit_upper",
            "joint_limit_ke",
            "joint_limit_kd",
            "joint_target_ke",
            "joint_target_kd",
            "joint_target",
            "joint_linear_compliance",
            "joint_angular_compliance",
            "shape_transform",
            "shape_geo_type",
            "shape_geo_scale",
            "shape_geo_src",
            "shape_material_ke",
            "shape_material_kd",
            "shape_material_kf",
            "shape_material_mu",
            "shape_material_restitution",
            "shape_contact_thickness",
            "shape_collision_radius",
            "shape_ground_collision",
        ]

        for attr in rigid_articulation_attrs:
            getattr(self, attr).extend(getattr(articulation, attr))

        self.joint_count += articulation.joint_count
        self.joint_dof_count += articulation.joint_dof_count
        self.joint_coord_count += articulation.joint_coord_count

        if update_num_env_count:
            self.num_envs += 1

    # register a rigid body and return its index.
    def add_body(
        self, 
        origin: Transform,
        parent: int=-1,
        joint_xform: Transform=wp.transform(),    # transform of joint in parent space
        joint_xform_child: Transform=wp.transform(),
        joint_axis: Vec3=(0.0, 0.0, 0.0),
        joint_type: wp.constant=JOINT_FREE,
        joint_target_ke: float=0.0,
        joint_target_kd: float=0.0,
        joint_target: float=None,
        joint_limit_ke: float=100.0,
        joint_limit_kd: float=10.0,
        joint_limit_lower: float=-1.e+3,
        joint_limit_upper: float=1.e+3,
        joint_armature: float=0.0,
        joint_twist_lower: float=-1.e+3,
        joint_twist_upper: float=1.e+3,
        joint_linear_compliance: float=0.0,
        joint_angular_compliance: float=0.0,
        com: Vec3=np.zeros(3),
        I_m: Mat33=np.zeros((3, 3)), 
        m: float=0.0,
        body_name: str=None,
        joint_name: str=None) -> int:

        """Adds a rigid body to the model.

        Args:
            parent: The index of the parent body
            origin: The location of the joint in the parent's local frame connecting this body
            joint_xform: The transform of the body's joint in parent space
            joint_xform_child: Transform body's joint in local space
            joint_axis : Joint axis in local body space
            joint_type : Type of the joint, e.g.: JOINT_PRISMATIC, JOINT_REVOLUTE, etc.
            joint_target_ke: Stiffness of the joint PD controller
            joint_target_kd: Damping of the joint PD controller
            joint_limit_ke: Stiffness of the joint limits
            joint_limit_kd: Damping of the joint limits
            joint_limit_lower: Lower limit of the joint coordinate
            joint_limit_upper: Upper limit of the joint coordinate
            joint_armature: Artificial inertia added around the joint axis
            com: The center of mass of the body w.r.t its origin
            I_m: The 3x3 inertia tensor of the body (specified relative to the center of mass)
            m: Mass of the body

        Returns:
            The index of the body in the model

        Note:
            If the mass (m) is zero then the body is treated as kinematic with no dynamics

        """

        child = len(self.body_mass)

        # body data
        inertia = I_m + np.eye(3)*joint_armature
        self.body_inertia.append(inertia)
        self.body_mass.append(m)
        self.body_com.append(com)
        
        if (m > 0.0):
            self.body_inv_mass.append(1.0/m)
        else:
            self.body_inv_mass.append(0.0)
    
        if inertia.any():
            self.body_inv_inertia.append(np.linalg.inv(inertia))
        else:
            self.body_inv_inertia.append(inertia)
        
        self.body_q.append(origin)
        self.body_qd.append(wp.spatial_vector())

        self.body_name.append(body_name or f"body {child}")
        self.body_shapes[child] = []

        # joint data
        self.joint_type.append(joint_type.val)
        self.joint_parent.append(parent)
        self.joint_child.append(child)
        self.joint_X_p.append(joint_xform)
        self.joint_X_c.append(joint_xform_child)
        self.joint_name.append(joint_name or f"joint {self.joint_count}")

        self.joint_armature.append(joint_armature)
        self.joint_axis.append(np.array(joint_axis))

        if joint_type == JOINT_PRISMATIC:
            dof_count = 1
            coord_count = 1
        elif (joint_type == JOINT_REVOLUTE
                or joint_type == JOINT_REVOLUTE_SPRING
                or joint_type == JOINT_REVOLUTE_TIGHT):
            dof_count = 1
            coord_count = 1
        elif joint_type == JOINT_BALL:
            dof_count = 3
            coord_count = 4
        elif joint_type == JOINT_FREE:
            dof_count = 6
            coord_count = 7
        elif joint_type == JOINT_FIXED:
            dof_count = 0
            coord_count = 0
        elif joint_type == JOINT_COMPOUND:
            dof_count = 3
            coord_count = 3
        elif joint_type == JOINT_UNIVERSAL:
            dof_count = 2
            coord_count = 2

        # convert coefficients to np.arrays() so we can index into them for
        # compound joints, this just allows user to pass scalars or arrays
        # coefficients will be automatically padded to number of dofs
        joint_target_ke = np.resize(np.atleast_1d(joint_target_ke), dof_count)
        joint_target_kd = np.resize(np.atleast_1d(joint_target_kd), dof_count)
        joint_limit_ke = np.resize(np.atleast_1d(joint_limit_ke), dof_count)
        joint_limit_kd = np.resize(np.atleast_1d(joint_limit_kd), dof_count)
        joint_limit_lower = np.resize(np.atleast_1d(joint_limit_lower), dof_count)
        joint_limit_upper = np.resize(np.atleast_1d(joint_limit_upper), dof_count)
        joint_twist_lower = np.resize(np.atleast_1d(joint_twist_lower), dof_count)
        joint_twist_upper = np.resize(np.atleast_1d(joint_twist_upper), dof_count)
        if joint_target is not None:
            joint_target = np.resize(np.atleast_1d(joint_target), dof_count)

        for i in range(coord_count):
            self.joint_q.append(0.0)

        for i in range(dof_count):
            self.joint_qd.append(0.0)
            self.joint_act.append(0.0)
            self.joint_limit_lower.append(joint_limit_lower[i])
            self.joint_limit_upper.append(joint_limit_upper[i])
            self.joint_limit_ke.append(joint_limit_ke[i])
            self.joint_limit_kd.append(joint_limit_kd[i])
            self.joint_twist_lower.append(joint_twist_lower[i])
            self.joint_twist_upper.append(joint_twist_upper[i])
            self.joint_target_ke.append(joint_target_ke[i])
            self.joint_target_kd.append(joint_target_kd[i])
            if joint_target is not None:
                self.joint_target.append(joint_target[i])
            else:
                if joint_limit_lower[i] > 0.0 or joint_limit_upper[i] < 0.0:
                    self.joint_target.append(
                        0.5 * (joint_limit_lower[i] + joint_limit_upper[i])
                    )
                else:
                    self.joint_target.append(0.0)
<<<<<<< HEAD

=======
        if (joint_type == JOINT_FREE):
            # ensure that a valid quaternion is used for the free joint angular dofs
            self.joint_q[-1] = 1.0
            
>>>>>>> 1a46788e
        self.joint_linear_compliance.append(joint_linear_compliance)
        self.joint_angular_compliance.append(joint_angular_compliance)

        self.joint_q_start.append(self.joint_coord_count)
        self.joint_qd_start.append(self.joint_dof_count)

        self.joint_count += 1
        self.joint_dof_count += dof_count
        self.joint_coord_count += coord_count

        # return index of child body / joint
        return child

    # muscles
    def add_muscle(
        self,
        bodies: List[int],
        positions: List[Vec3],
        f0: float,
        lm: float,
        lt: float,
        lmax: float,
        pen: float,
    ) -> float:
        """Adds a muscle-tendon activation unit

        Args:
            bodies: A list of body indices for each waypoint
            positions: A list of positions of each waypoint in the body's local frame
            f0: Force scaling
            lm: Muscle length
            lt: Tendon length
            lmax: Maximally efficient muscle length

        Returns:
            The index of the muscle in the model

        """

        n = len(bodies)

        self.muscle_start.append(len(self.muscle_bodies))
        self.muscle_params.append((f0, lm, lt, lmax, pen))
        self.muscle_activation.append(0.0)

        for i in range(n):

            self.muscle_bodies.append(bodies[i])
            self.muscle_points.append(positions[i])

        # return the index of the muscle
        return len(self.muscle_start) - 1

    # shapes
    def add_shape_plane(self,
                        plane: Vec4=(0.0, 1.0, 0.0, 0.0),
                        pos: Vec3=None,
                        rot: Quat=None,
                        width: float=10.0,
                        length: float=10.0,
                        body: int = -1,
                        ke: float=default_shape_ke,
                        kd: float=default_shape_kd,
                        kf: float=default_shape_kf,
                        mu: float=default_shape_mu,
                        restitution: float=default_shape_restitution):
        """
        Adds a plane collision shape.
        If pos and rot are defined, the plane is assumed to have its normal as (0, 1, 0).
        Otherwise, the plane equation is used.

        Args:
            plane: The plane equation in form a*x + b*y + c*z + d = 0
            pos: The position of the plane in world coordinates
            rot: The rotation of the plane in world coordinates
            width: The extent along x of the plane (infinite if 0)
            length: The extent along z of the plane (infinite if 0)
            body: The body index to attach the shape to (-1 by default to keep the plane static)
            ke: The contact elastic stiffness
            kd: The contact damping stiffness
            kf: The contact friction stiffness
            mu: The coefficient of friction
            restitution: The coefficient of restitution

        """
        if pos is None or rot is None:
            # compute position and rotation from plane equation
            normal = np.array(plane[:3])
            normal /= np.linalg.norm(normal)
            pos = plane[3] * normal
            if np.allclose(normal, (0.0, 1.0, 0.0)):
                # no rotation necessary
                rot = (0.0, 0.0, 0.0, 1.0)
            else:
                c = np.cross(normal, (0.0, 1.0, 0.0))
                angle = np.arcsin(np.linalg.norm(c))
                axis = c / np.linalg.norm(c)
                rot = wp.quat_from_axis_angle(axis, angle)
        scale = (width, length, 0.0)
        self._add_shape(body, pos, rot, GEO_PLANE, scale, None, 0.0, ke, kd, kf, mu, restitution)

    def add_shape_sphere(self,
                         body,
                         pos: Vec3=(0.0, 0.0, 0.0),
                         rot: Quat=(0.0, 0.0, 0.0, 1.0),
                         radius: float=1.0,
                         density: float=default_shape_density,
                         ke: float=default_shape_ke,
                         kd: float=default_shape_kd,
                         kf: float=default_shape_kf,
                         mu: float=default_shape_mu,
                         restitution: float=default_shape_restitution):
        """Adds a sphere collision shape to a body.

        Args:
            body: The index of the parent body this shape belongs to
            pos: The location of the shape with respect to the parent frame
            rot: The rotation of the shape with respect to the parent frame
            radius: The radius of the sphere
            density: The density of the shape
            ke: The contact elastic stiffness
            kd: The contact damping stiffness
            kf: The contact friction stiffness
            mu: The coefficient of friction
            restitution: The coefficient of restitution

        """

        self._add_shape(body, pos, rot, GEO_SPHERE, (radius, 0.0, 0.0, 0.0), None, density, ke, kd, kf, mu, restitution, thickness=radius)

    def add_shape_box(self,
                      body: int,
                      pos: Vec3=(0.0, 0.0, 0.0),
                      rot: Quat=(0.0, 0.0, 0.0, 1.0),
                      hx: float=0.5,
                      hy: float=0.5,
                      hz: float=0.5,
                      density: float=default_shape_density,
                      ke: float=default_shape_ke,
                      kd: float=default_shape_kd,
                      kf: float=default_shape_kf,
                      mu: float=default_shape_mu,
                      restitution: float=default_shape_restitution,
                      contact_thickness: float=0.0):
        """Adds a box collision shape to a body.

        Args:
            body: The index of the parent body this shape belongs to
            pos: The location of the shape with respect to the parent frame
            rot: The rotation of the shape with respect to the parent frame
            hx: The half-extents along the x-axis
            hy: The half-extents along the y-axis
            hz: The half-extents along the z-axis
            density: The density of the shape
            ke: The contact elastic stiffness
            kd: The contact damping stiffness
            kf: The contact friction stiffness
            mu: The coefficient of friction
            restitution: The coefficient of restitution
            contact_thickness: Radius around the box to be used for contact mechanics

        """

        self._add_shape(
            body,
            pos,
            rot,
            GEO_BOX,
            (hx, hy, hz, 0.0),
            None,
            density,
            ke,
            kd,
            kf,
            mu,
            restitution,
            thickness=contact_thickness,
        )

    def add_shape_capsule(
        self,
        body: int,
        pos: Vec3 = (0.0, 0.0, 0.0),
        rot: Quat = (0.0, 0.0, 0.0, 1.0),
        radius: float = 1.0,
        half_width: float = 0.5,
        density: float = default_shape_density,
        ke: float = default_shape_ke,
        kd: float = default_shape_kd,
        kf: float = default_shape_kf,
        mu: float = default_shape_mu,
        restitution: float = default_shape_restitution,
    ):
        """Adds a capsule collision shape to a body.

        Args:
            body: The index of the parent body this shape belongs to
            pos: The location of the shape with respect to the parent frame
            rot: The rotation of the shape with respect to the parent frame
            radius: The radius of the capsule
            half_width: The half length of the center cylinder along the x-axis
            density: The density of the shape
            ke: The contact elastic stiffness
            kd: The contact damping stiffness
            kf: The contact friction stiffness
            mu: The coefficient of friction
            restitution: The coefficient of restitution

        """

        self._add_shape(body, pos, rot, GEO_CAPSULE, (radius, half_width, 0.0, 0.0), None, density, ke, kd, kf, mu, restitution, thickness=radius)

    def add_shape_mesh(self,
                       body: int,
                       pos: Vec3=(0.0, 0.0, 0.0),
                       rot: Quat=(0.0, 0.0, 0.0, 1.0),
                       mesh: Mesh=None,
                       scale: Vec3=(1.0, 1.0, 1.0),
                       density: float=default_shape_density,
                       ke: float=default_shape_ke,
                       kd: float=default_shape_kd,
                       kf: float=default_shape_kf,
                       mu: float=default_shape_mu,
                       restitution: float=default_shape_restitution,
                       contact_thickness: float=0.0,
                       collision_group: int=-1):
        """Adds a triangle mesh collision shape to a body.

        Args:
            body: The index of the parent body this shape belongs to
            pos: The location of the shape with respect to the parent frame
            rot: The rotation of the shape with respect to the parent frame
            mesh: The mesh object
            scale: Scale to use for the collider
            density: The density of the shape
            ke: The contact elastic stiffness
            kd: The contact damping stiffness
            kf: The contact friction stiffness
            mu: The coefficient of friction
            restitution: The coefficient of restitution
            contact_thickness: The thickness of the contact surface around the shape

        """

        self._add_shape(body, pos, rot, GEO_MESH, (scale[0], scale[1], scale[2], 0.0), mesh, density, ke, kd, kf, mu, restitution, thickness=contact_thickness, collision_group=collision_group)

    def _shape_radius(self, type, scale, src):
        """
        Calculates the squared radius of a sphere that encloses the shape, used for broadphase collision detection.
        """
        if type == GEO_SPHERE:
            return scale[0]
        elif type == GEO_BOX:
            return np.linalg.norm(scale)
        elif type == GEO_CAPSULE:
            return scale[0] + scale[1]
        elif type == GEO_MESH:
            vmax = np.max(np.abs(src.vertices), axis=0) * scale[0]
            return np.linalg.norm(vmax)
        elif type == GEO_PLANE:
            if scale[0] > 0.0 and scale[1] > 0.0:
                # finite plane
                return np.linalg.norm(scale)
            else:
                return 1.0e6
        else:
            return 10.0
    
    def _add_shape(self, body, pos, rot, type, scale, src, density, ke, kd, kf, mu, restitution, thickness=0.0, collision_group=-1, collision_filter_parent=True, has_ground_collision=True):
        self.shape_body.append(body)
        shape = len(self.shape_geo_type)
        if body in self.body_shapes:
            # no contacts between shapes of the same body
            for same_body_shape in self.body_shapes[body]:
                self.shape_collision_filter_pairs.add((same_body_shape, shape))
            self.body_shapes[body].append(shape)
        else:
            self.body_shapes[body] = [shape]
        self.shape_transform.append(wp.transform(pos, rot))
        self.shape_geo_type.append(type.val)
        self.shape_geo_scale.append((scale[0], scale[1], scale[2]))
        self.shape_geo_src.append(src)
        self.shape_material_ke.append(ke)
        self.shape_material_kd.append(kd)
        self.shape_material_kf.append(kf)
        self.shape_material_mu.append(mu)
        self.shape_material_restitution.append(restitution)
        self.shape_contact_thickness.append(thickness)
        self.shape_collision_group.append(collision_group)
        if collision_group not in self.shape_collision_group_map:
            self.shape_collision_group_map[collision_group] = []
        self.last_collision_group = max(self.last_collision_group, collision_group)
        self.shape_collision_group_map[collision_group].append(shape)
        self.shape_collision_radius.append(self._shape_radius(type, scale, src))
        if collision_filter_parent and body > -1:
            # XXX we assume joint ID == body ID here
            parent_body = self.joint_parent[body]
            if parent_body > -1:
                for parent_shape in self.body_shapes[parent_body]:
                    self.shape_collision_filter_pairs.add((parent_shape, shape))
        if body == -1:
            has_ground_collision = False
        self.shape_ground_collision.append(has_ground_collision)

        (m, I) = self._compute_shape_mass(type, scale, src, density)

        self._update_body_mass(body, m, I, np.array(pos), np.array(rot))

    # particles
    def add_particle(self, pos: Vec3, vel: Vec3, mass: float) -> int:
        """Adds a single particle to the model

        Args:
            pos: The initial position of the particle
            vel: The initial velocity of the particle
            mass: The mass of the particle

        Note:
            Set the mass equal to zero to create a 'kinematic' particle that does is not subject to dynamics.

        Returns:
            The index of the particle in the system
        """
        self.particle_q.append(pos)
        self.particle_qd.append(vel)
        self.particle_mass.append(mass)

        return len(self.particle_q) - 1

    def add_spring(self, i: int, j, ke: float, kd: float, control: float):
        """Adds a spring between two particles in the system

        Args:
            i: The index of the first particle
            j: The index of the second particle
            ke: The elastic stiffness of the spring
            kd: The damping stiffness of the spring
            control: The actuation level of the spring

        Note:
            The spring is created with a rest-length based on the distance
            between the particles in their initial configuration.

        """
        self.spring_indices.append(i)
        self.spring_indices.append(j)
        self.spring_stiffness.append(ke)
        self.spring_damping.append(kd)
        self.spring_control.append(control)

        # compute rest length
        p = self.particle_q[i]
        q = self.particle_q[j]

        delta = np.subtract(p, q)
        l = np.sqrt(np.dot(delta, delta))

        self.spring_rest_length.append(l)

    def add_triangle(
        self,
        i: int,
        j: int,
        k: int,
        tri_ke: float = default_tri_ke,
        tri_ka: float = default_tri_ka,
        tri_kd: float = default_tri_kd,
        tri_drag: float = default_tri_drag,
        tri_lift: float = default_tri_lift,
    ) -> float:

        """Adds a trianglular FEM element between three particles in the system.

        Triangles are modeled as viscoelastic elements with elastic stiffness and damping
        Parameters specfied on the model. See model.tri_ke, model.tri_kd.

        Args:
            i: The index of the first particle
            j: The index of the second particle
            k: The index of the third particle

        Return:
            The area of the triangle

        Note:
            The triangle is created with a rest-length based on the distance
            between the particles in their initial configuration.

        Todo:
            * Expose elastic paramters on a per-element basis

        """
        # compute basis for 2D rest pose
        p = np.array(self.particle_q[i])
        q = np.array(self.particle_q[j])
        r = np.array(self.particle_q[k])

        qp = q - p
        rp = r - p

        # construct basis aligned with the triangle
        n = wp.normalize(wp.cross(qp, rp))
        e1 = wp.normalize(qp)
        e2 = wp.normalize(wp.cross(n, e1))

        R = np.array((e1, e2))
        M = np.array((qp, rp))

        D = R @ M.T

        area = np.linalg.det(D) / 2.0

        if area <= 0.0:

            print("inverted or degenerate triangle element")
            return 0.0
        else:

            inv_D = np.linalg.inv(D)

            self.tri_indices.append((i, j, k))
            self.tri_poses.append(inv_D.tolist())
            self.tri_activations.append(0.0)
            self.tri_materials.append((tri_ke, tri_ka, tri_kd, tri_drag, tri_lift))
            return area

    def add_triangles(self, i:List[int], j:List[int], k:List[int], tri_ke : Optional[List[float]] = None, tri_ka : Optional[List[float]] = None, tri_kd :Optional[List[float]] = None, tri_drag :Optional[List[float]] = None, tri_lift :Optional[List[float]] = None) -> List[float]:

        """Adds trianglular FEM elements between groups of three particles in the system. 

        Triangles are modeled as viscoelastic elements with elastic stiffness and damping
        Parameters specfied on the model. See model.tri_ke, model.tri_kd.

        Args:
            i: The indices of the first particle
            j: The indices of the second particle
            k: The indices of the third particle

        Return:
            The areas of the triangles

        Note:
            A triangle is created with a rest-length based on the distance
            between the particles in their initial configuration.

        """      
        # compute basis for 2D rest pose
        p = np.array(self.particle_q)[i]
        q = np.array(self.particle_q)[j]
        r = np.array(self.particle_q)[k]

        qp = q - p
        rp = r - p

        def normalized(a):
            l = np.linalg.norm(a,axis=-1,keepdims=True)
            l[l==0] = 1.0
            return a / l

        n = normalized(np.cross(qp,rp))
        e1 = normalized(qp)
        e2 = normalized(np.cross(n,e1))

        R = np.concatenate((e1[...,None],e2[...,None]),axis=-1)
        M = np.concatenate((qp[...,None],rp[...,None]),axis=-1)

        D = np.matmul(R.transpose(0,2,1),M)
        
        areas = np.linalg.det(D) / 2.0
        areas[areas < 0.0] = 0.0
        valid_inds = (areas>0.0).nonzero()[0]
        if len(valid_inds) < len(areas):
            print("inverted or degenerate triangle elements")
        
        D[areas == 0.0] = np.eye(2)[None,...]
        inv_D = np.linalg.inv(D)

        inds = np.concatenate( (i[valid_inds,None],j[valid_inds,None],k[valid_inds,None]), axis=-1 )

        self.tri_indices.extend(inds.tolist())
        self.tri_poses.extend(inv_D[valid_inds].tolist())
        self.tri_activations.extend([0.0] * len(valid_inds))

        def init_if_none( arr, defaultValue ):
            if arr is None:
                return [defaultValue] * len(areas)
            return arr
        
        tri_ke = init_if_none( tri_ke, self.default_tri_ke )
        tri_ka = init_if_none( tri_ka, self.default_tri_ka )
        tri_kd = init_if_none( tri_kd, self.default_tri_kd )
        tri_drag = init_if_none( tri_drag, self.default_tri_drag )
        tri_lift = init_if_none( tri_lift, self.default_tri_lift )

        self.tri_materials.extend( zip(
            np.array(tri_ke)[valid_inds],
            np.array(tri_ka)[valid_inds],
            np.array(tri_kd)[valid_inds],
            np.array(tri_drag)[valid_inds],
            np.array(tri_lift)[valid_inds]
        ) )
        return areas.tolist()

    def add_tetrahedron(self, i: int, j: int, k: int, l: int, k_mu: float=1.e+3, k_lambda: float=1.e+3, k_damp: float=0.0) -> float:
        """Adds a tetrahedral FEM element between four particles in the system. 

        Tetrahdera are modeled as viscoelastic elements with a NeoHookean energy
        density based on [Smith et al. 2018].

        Args:
            i: The index of the first particle
            j: The index of the second particle
            k: The index of the third particle
            l: The index of the fourth particle
            k_mu: The first elastic Lame parameter
            k_lambda: The second elastic Lame parameter
            k_damp: The element's damping stiffness

        Return:
            The volume of the tetrahedron

        Note:
            The tetrahedron is created with a rest-pose based on the particle's initial configruation

        """
        # compute basis for 2D rest pose
        p = np.array(self.particle_q[i])
        q = np.array(self.particle_q[j])
        r = np.array(self.particle_q[k])
        s = np.array(self.particle_q[l])

        qp = q - p
        rp = r - p
        sp = s - p

        Dm = np.array((qp, rp, sp)).T
        volume = np.linalg.det(Dm) / 6.0

        if volume <= 0.0:
            print("inverted tetrahedral element")
        else:

            inv_Dm = np.linalg.inv(Dm)

            self.tet_indices.append((i, j, k, l))
            self.tet_poses.append(inv_Dm.tolist())
            self.tet_activations.append(0.0)
            self.tet_materials.append((k_mu, k_lambda, k_damp))

        return volume

    def add_edge(
        self,
        i: int,
        j: int,
        k: int,
        l: int,
        rest: float = None,
        edge_ke: float = default_edge_ke,
        edge_kd: float = default_edge_kd,
    ):
        """Adds a bending edge element between four particles in the system.

        Bending elements are designed to be between two connected triangles. Then
        bending energy is based of [Bridson et al. 2002]. Bending stiffness is controlled
        by the `model.tri_kb` parameter.

        Args:
            i: The index of the first particle
            j: The index of the second particle
            k: The index of the third particle
            l: The index of the fourth particle
            rest: The rest angle across the edge in radians, if not specified it will be computed

        Note:
            The edge lies between the particles indexed by 'k' and 'l' parameters with the opposing
            vertices indexed by 'i' and 'j'. This defines two connected triangles with counter clockwise
            winding: (i, k, l), (j, l, k).

        """
        # compute rest angle
        if rest == None:

            x1 = np.array(self.particle_q[i])
            x2 = np.array(self.particle_q[j])
            x3 = np.array(self.particle_q[k])
            x4 = np.array(self.particle_q[l])

            n1 = wp.normalize(np.cross(x3 - x1, x4 - x1))
            n2 = wp.normalize(np.cross(x4 - x2, x3 - x2))
            e = wp.normalize(x4 - x3)

            d = np.clip(np.dot(n2, n1), -1.0, 1.0)

            angle = math.acos(d)
            sign = np.sign(np.dot(np.cross(n2, n1), e))

            rest = angle * sign

        self.edge_indices.append((i, j, k, l))
        self.edge_rest_angle.append(rest)
        self.edge_bending_properties.append((edge_ke, edge_kd))

    def add_edges(self, i, j, k, l, rest: Optional[List[float]] = None, edge_ke: Optional[List[float]] = None, edge_kd: Optional[List[float]] = None):
        """Adds bending edge elements between groups of four particles in the system. 

        Bending elements are designed to be between two connected triangles. Then
        bending energy is based of [Bridson et al. 2002]. Bending stiffness is controlled
        by the `model.tri_kb` parameter.

        Args:
            i: The indices of the first particle
            j: The indices of the second particle
            k: The indices of the third particle
            l: The indices of the fourth particle
            rest: The rest angles across the edges in radians, if not specified they will be computed

        Note:
            The edge lies between the particles indexed by 'k' and 'l' parameters with the opposing
            vertices indexed by 'i' and 'j'. This defines two connected triangles with counter clockwise
            winding: (i, k, l), (j, l, k).

        """
        if rest is None:
            
            # compute rest angle
            x1 = np.array(self.particle_q)[i]
            x2 = np.array(self.particle_q)[j]
            x3 = np.array(self.particle_q)[k]
            x4 = np.array(self.particle_q)[l]

            def normalized(a):
                l = np.linalg.norm(a,axis=-1,keepdims=True)
                l[l==0] = 1.0
                return a / l

            n1 = normalized(np.cross(x3 - x1, x4 - x1))
            n2 = normalized(np.cross(x4 - x2, x3 - x2))
            e = normalized(x4 - x3)

            def dot(a,b):
                return (a * b).sum(axis=-1)

            d = np.clip(dot(n2, n1), -1.0, 1.0)

            angle = np.arccos(d)
            sign = np.sign(dot(np.cross(n2, n1), e))

            rest = angle * sign

        inds = np.concatenate( (i[:,None],j[:,None],k[:,None],l[:,None]), axis=-1 )

        self.edge_indices.extend(inds.tolist())
        self.edge_rest_angle.extend(rest.tolist())
        
        def init_if_none( arr, defaultValue ):
            if arr is None:
                return [defaultValue] * len(i)
            return arr
        
        edge_ke = init_if_none( edge_ke, self.default_edge_ke )
        edge_kd = init_if_none( edge_kd, self.default_edge_kd )

        self.edge_bending_properties.extend(zip(edge_ke, edge_kd))

    def add_cloth_grid(self,
                       pos: Vec3,
                       rot: Quat,
                       vel: Vec3,
                       dim_x: int,
                       dim_y: int,
                       cell_x: float,
                       cell_y: float,
                       mass: float,
                       reverse_winding: bool=False,
                       fix_left: bool=False,
                       fix_right: bool=False,
                       fix_top: bool=False,
                       fix_bottom: bool=False,
                       tri_ke: float=default_tri_ke,
                       tri_ka: float=default_tri_ka,
                       tri_kd: float=default_tri_kd,
                       tri_drag: float=default_tri_drag,
                       tri_lift: float=default_tri_lift, 
                       edge_ke: float=default_edge_ke,
                       edge_kd: float=default_edge_kd):

        """Helper to create a regular planar cloth grid

        Creates a rectangular grid of particles with FEM triangles and bending elements
        automatically.

        Args:
            pos: The position of the cloth in world space
            rot: The orientation of the cloth in world space
            vel: The velocity of the cloth in world space
            dim_x_: The number of rectangular cells along the x-axis
            dim_y: The number of rectangular cells along the y-axis
            cell_x: The width of each cell in the x-direction
            cell_y: The width of each cell in the y-direction
            mass: The mass of each particle
            reverse_winding: Flip the winding of the mesh
            fix_left: Make the left-most edge of particles kinematic (fixed in place)
            fix_right: Make the right-most edge of particles kinematic
            fix_top: Make the top-most edge of particles kinematic
            fix_bottom: Make the bottom-most edge of particles kinematic

        """

        def grid_index(x, y, dim_x):
            return y * dim_x + x

        start_vertex = len(self.particle_q)
        start_tri = len(self.tri_indices)

        for y in range(0, dim_y + 1):
            for x in range(0, dim_x + 1):

                g = np.array((x * cell_x, y * cell_y, 0.0))
                p = np.array(wp.quat_rotate(rot, g)) + pos
                m = mass

                if x == 0 and fix_left:
                    m = 0.0
                elif x == dim_x and fix_right:
                    m = 0.0
                elif y == 0 and fix_bottom:
                    m = 0.0
                elif y == dim_y and fix_top:
                    m = 0.0

                self.add_particle(p, vel, m)

                if x > 0 and y > 0:

                    if reverse_winding:
                        tri1 = (
                            start_vertex + grid_index(x - 1, y - 1, dim_x + 1),
                            start_vertex + grid_index(x, y - 1, dim_x + 1),
                            start_vertex + grid_index(x, y, dim_x + 1),
                        )

                        tri2 = (
                            start_vertex + grid_index(x - 1, y - 1, dim_x + 1),
                            start_vertex + grid_index(x, y, dim_x + 1),
                            start_vertex + grid_index(x - 1, y, dim_x + 1),
                        )

                        self.add_triangle(
                            *tri1, tri_ke, tri_ka, tri_kd, tri_drag, tri_lift
                        )
                        self.add_triangle(
                            *tri2, tri_ke, tri_ka, tri_kd, tri_drag, tri_lift
                        )

                    else:

                        tri1 = (
                            start_vertex + grid_index(x - 1, y - 1, dim_x + 1),
                            start_vertex + grid_index(x, y - 1, dim_x + 1),
                            start_vertex + grid_index(x - 1, y, dim_x + 1),
                        )

                        tri2 = (
                            start_vertex + grid_index(x, y - 1, dim_x + 1),
                            start_vertex + grid_index(x, y, dim_x + 1),
                            start_vertex + grid_index(x - 1, y, dim_x + 1),
                        )

                        self.add_triangle(
                            *tri1, tri_ke, tri_ka, tri_kd, tri_drag, tri_lift
                        )
                        self.add_triangle(
                            *tri2, tri_ke, tri_ka, tri_kd, tri_drag, tri_lift
                        )

        end_vertex = len(self.particle_q)
        end_tri = len(self.tri_indices)

        # bending constraints, could create these explicitly for a grid but this
        # is a good test of the adjacency structure
        adj = wp.utils.MeshAdjacency(
            self.tri_indices[start_tri:end_tri], end_tri - start_tri
        )

        for k, e in adj.edges.items():

            # skip open edges
            if e.f0 == -1 or e.f1 == -1:
                continue

            self.add_edge(
                e.o0, e.o1, e.v0, e.v1, edge_ke=edge_ke, edge_kd=edge_kd
            )  # opposite 0, opposite 1, vertex 0, vertex 1

    def add_cloth_mesh(
        self,
        pos: Vec3,
        rot: Quat,
        scale: float,
        vel: Vec3,
        vertices: List[Vec3],
        indices: List[int],
        density: float,
        edge_callback=None,
        face_callback=None,
        tri_ke: float = default_tri_ke,
        tri_ka: float = default_tri_ka,
        tri_kd: float = default_tri_kd,
        tri_drag: float = default_tri_drag,
        tri_lift: float = default_tri_lift,
        edge_ke: float = default_edge_ke,
        edge_kd: float = default_edge_kd,
    ):
        """Helper to create a cloth model from a regular triangle mesh

        Creates one FEM triangle element and one bending element for every face
        and edge in the input triangle mesh

        Args:
            pos: The position of the cloth in world space
            rot: The orientation of the cloth in world space
            vel: The velocity of the cloth in world space
            vertices: A list of vertex positions
            indices: A list of triangle indices, 3 entries per-face
            density: The density per-area of the mesh
            edge_callback: A user callback when an edge is created
            face_callback: A user callback when a face is created

        Note:

            The mesh should be two manifold.
        """
        num_tris = int(len(indices) / 3)

        start_vertex = len(self.particle_q)
        start_tri = len(self.tri_indices)

        # particles
        for v in vertices:

            p = np.array(wp.quat_rotate(rot, v * scale)) + pos

            self.add_particle(p, vel, 0.0)

        # triangles
        inds = start_vertex + np.array(indices)
        inds = inds.reshape(-1,3)
        areas = self.add_triangles(
            inds[:,0],inds[:,1],inds[:,2],
            [tri_ke] * num_tris,
            [tri_ka] * num_tris,
            [tri_kd] * num_tris,
            [tri_drag] * num_tris,
            [tri_lift] * num_tris
        )
        
        for t in range(num_tris):
            area = areas[t]

            self.particle_mass[inds[t,0]] += density * area / 3.0
            self.particle_mass[inds[t,1]] += density * area / 3.0
            self.particle_mass[inds[t,2]] += density * area / 3.0

        end_tri = len(self.tri_indices)

        adj = wp.utils.MeshAdjacency(
            self.tri_indices[start_tri:end_tri], end_tri - start_tri
        )

        edgeinds = np.array([[e.o0,e.o1,e.v0,e.v1] for k,e in adj.edges.items()])
        self.add_edges(
            edgeinds[:,0], edgeinds[:,1], edgeinds[:,2], edgeinds[:,0],
            edge_ke=[edge_ke] * len(edgeinds),
            edge_kd=[edge_kd] * len(edgeinds)
        )

    def add_particle_grid(
        self,
        pos: Vec3,
        rot: Quat,
        vel: Vec3,
        dim_x: int,
        dim_y: int,
        dim_z: int,
        cell_x: float,
        cell_y: float,
        cell_z: float,
        mass: float,
        jitter: float,
    ):

        for z in range(dim_z):
            for y in range(dim_y):
                for x in range(dim_x):

                    v = np.array((x * cell_x, y * cell_y, z * cell_z))
                    m = mass

                    p = (
                        np.array(wp.quat_rotate(rot, v))
                        + pos
                        + np.random.rand(3) * jitter
                    )

                    self.add_particle(p, vel, m)

    def add_soft_grid(
        self,
        pos: Vec3,
        rot: Quat,
        vel: Vec3,
        dim_x: int,
        dim_y: int,
        dim_z: int,
        cell_x: float,
        cell_y: float,
        cell_z: float,
        density: float,
        k_mu: float,
        k_lambda: float,
        k_damp: float,
        fix_left: bool = False,
        fix_right: bool = False,
        fix_top: bool = False,
        fix_bottom: bool = False,
        tri_ke: float = default_tri_ke,
        tri_ka: float = default_tri_ka,
        tri_kd: float = default_tri_kd,
        tri_drag: float = default_tri_drag,
        tri_lift: float = default_tri_lift,
    ):
        """Helper to create a rectangular tetrahedral FEM grid

        Creates a regular grid of FEM tetrhedra and surface triangles. Useful for example
        to create beams and sheets. Each hexahedral cell is decomposed into 5
        tetrahedral elements.

        Args:
            pos: The position of the solid in world space
            rot: The orientation of the solid in world space
            vel: The velocity of the solid in world space
            dim_x_: The number of rectangular cells along the x-axis
            dim_y: The number of rectangular cells along the y-axis
            dim_z: The number of rectangular cells along the z-axis
            cell_x: The width of each cell in the x-direction
            cell_y: The width of each cell in the y-direction
            cell_z: The width of each cell in the z-direction
            density: The density of each particle
            k_mu: The first elastic Lame parameter
            k_lambda: The second elastic Lame parameter
            k_damp: The damping stiffness
            fix_left: Make the left-most edge of particles kinematic (fixed in place)
            fix_right: Make the right-most edge of particles kinematic
            fix_top: Make the top-most edge of particles kinematic
            fix_bottom: Make the bottom-most edge of particles kinematic
        """

        start_vertex = len(self.particle_q)

        mass = cell_x * cell_y * cell_z * density

        for z in range(dim_z + 1):
            for y in range(dim_y + 1):
                for x in range(dim_x + 1):

                    v = np.array((x * cell_x, y * cell_y, z * cell_z))
                    m = mass

                    if fix_left and x == 0:
                        m = 0.0

                    if fix_right and x == dim_x:
                        m = 0.0

                    if fix_top and y == dim_y:
                        m = 0.0

                    if fix_bottom and y == 0:
                        m = 0.0

                    p = np.array(wp.quat_rotate(rot, v)) + pos

                    self.add_particle(p, vel, m)

        # dict of open faces
        faces = {}

        def add_face(i: int, j: int, k: int):
            key = tuple(sorted((i, j, k)))

            if key not in faces:
                faces[key] = (i, j, k)
            else:
                del faces[key]

        def add_tet(i: int, j: int, k: int, l: int):
            self.add_tetrahedron(i, j, k, l, k_mu, k_lambda, k_damp)

            add_face(i, k, j)
            add_face(j, k, l)
            add_face(i, j, l)
            add_face(i, l, k)

        def grid_index(x, y, z):
            return (dim_x + 1) * (dim_y + 1) * z + (dim_x + 1) * y + x

        for z in range(dim_z):
            for y in range(dim_y):
                for x in range(dim_x):

                    v0 = grid_index(x, y, z) + start_vertex
                    v1 = grid_index(x + 1, y, z) + start_vertex
                    v2 = grid_index(x + 1, y, z + 1) + start_vertex
                    v3 = grid_index(x, y, z + 1) + start_vertex
                    v4 = grid_index(x, y + 1, z) + start_vertex
                    v5 = grid_index(x + 1, y + 1, z) + start_vertex
                    v6 = grid_index(x + 1, y + 1, z + 1) + start_vertex
                    v7 = grid_index(x, y + 1, z + 1) + start_vertex

                    if (x & 1) ^ (y & 1) ^ (z & 1):

                        add_tet(v0, v1, v4, v3)
                        add_tet(v2, v3, v6, v1)
                        add_tet(v5, v4, v1, v6)
                        add_tet(v7, v6, v3, v4)
                        add_tet(v4, v1, v6, v3)

                    else:

                        add_tet(v1, v2, v5, v0)
                        add_tet(v3, v0, v7, v2)
                        add_tet(v4, v7, v0, v5)
                        add_tet(v6, v5, v2, v7)
                        add_tet(v5, v2, v7, v0)

        # add triangles
        for k, v in faces.items():
            self.add_triangle(
                v[0], v[1], v[2], tri_ke, tri_ka, tri_kd, tri_drag, tri_lift
            )

    def add_soft_mesh(
        self,
        pos: Vec3,
        rot: Quat,
        scale: float,
        vel: Vec3,
        vertices: List[Vec3],
        indices: List[int],
        density: float,
        k_mu: float,
        k_lambda: float,
        k_damp: float,
        tri_ke: float = default_tri_ke,
        tri_ka: float = default_tri_ka,
        tri_kd: float = default_tri_kd,
        tri_drag: float = default_tri_drag,
        tri_lift: float = default_tri_lift,
    ):
        """Helper to create a tetrahedral model from an input tetrahedral mesh

        Args:
            pos: The position of the solid in world space
            rot: The orientation of the solid in world space
            vel: The velocity of the solid in world space
            vertices: A list of vertex positions
            indices: A list of tetrahedron indices, 4 entries per-element
            density: The density per-area of the mesh
            k_mu: The first elastic Lame parameter
            k_lambda: The second elastic Lame parameter
            k_damp: The damping stiffness
        """
        num_tets = int(len(indices) / 4)

        start_vertex = len(self.particle_q)
        start_tri = len(self.tri_indices)

        # dict of open faces
        faces = {}

        def add_face(i, j, k):
            key = tuple(sorted((i, j, k)))

            if key not in faces:
                faces[key] = (i, j, k)
            else:
                del faces[key]

        # add particles
        for v in vertices:

            p = wp.quat_rotate(rot, v * scale) + np.array(pos)

            self.add_particle(p, vel, 0.0)

        # add tetrahedra
        for t in range(num_tets):

            v0 = start_vertex + indices[t * 4 + 0]
            v1 = start_vertex + indices[t * 4 + 1]
            v2 = start_vertex + indices[t * 4 + 2]
            v3 = start_vertex + indices[t * 4 + 3]

            volume = self.add_tetrahedron(v0, v1, v2, v3, k_mu, k_lambda, k_damp)

            # distribute volume fraction to particles
            if volume > 0.0:

                self.particle_mass[v0] += density * volume / 4.0
                self.particle_mass[v1] += density * volume / 4.0
                self.particle_mass[v2] += density * volume / 4.0
                self.particle_mass[v3] += density * volume / 4.0

                # build open faces
                add_face(v0, v2, v1)
                add_face(v1, v2, v3)
                add_face(v0, v1, v3)
                add_face(v0, v3, v2)

        # add triangles
        for k, v in faces.items():
            try:
                self.add_triangle(
                    v[0], v[1], v[2], tri_ke, tri_ka, tri_kd, tri_drag, tri_lift
                )
            except np.linalg.LinAlgError:
                continue

    def compute_sphere_inertia(self, density: float, r: float) -> tuple:
        """Helper to compute mass and inertia of a sphere

        Args:
            density: The sphere density
            r: The sphere radius

        Returns:

            A tuple of (mass, inertia) with inertia specified around the origin
        """

        v = 4.0 / 3.0 * math.pi * r * r * r

        m = density * v
        Ia = 2.0 / 5.0 * m * r * r

        I = np.array([[Ia, 0.0, 0.0], [0.0, Ia, 0.0], [0.0, 0.0, Ia]])

        return (m, I)

    def compute_capsule_inertia(self, density: float, r: float, l: float) -> tuple:
        """Helper to compute mass and inertia of a capsule

        Args:
            density: The capsule density
            r: The capsule radius
            l: The capsule length (full width of the interior cylinder)

        Returns:

            A tuple of (mass, inertia) with inertia specified around the origin
        """

        ms = density * (4.0 / 3.0) * math.pi * r * r * r
        mc = density * math.pi * r * r * l

        # total mass
        m = ms + mc

        # adapted from ODE
        Ia = mc * (0.25 * r * r + (1.0 / 12.0) * l * l) + ms * (
            0.4 * r * r + 0.375 * r * l + 0.25 * l * l
        )
        Ib = (mc * 0.5 + ms * 0.4) * r * r

        I = np.array([[Ib, 0.0, 0.0], [0.0, Ia, 0.0], [0.0, 0.0, Ia]])

        return (m, I)

    def compute_box_inertia(
        self, density: float, w: float, h: float, d: float
    ) -> tuple:
        """Helper to compute mass and inertia of a box

        Args:
            density: The box density
            w: The box width along the x-axis
            h: The box height along the y-axis
            d: The box depth along the z-axis

        Returns:

            A tuple of (mass, inertia) with inertia specified around the origin
        """

        v = w * h * d
        m = density * v

        Ia = 1.0 / 12.0 * m * (h * h + d * d)
        Ib = 1.0 / 12.0 * m * (w * w + d * d)
        Ic = 1.0 / 12.0 * m * (w * w + h * h)

        I = np.array([[Ia, 0.0, 0.0], [0.0, Ib, 0.0], [0.0, 0.0, Ic]])

        return (m, I)

    def compute_mesh_inertia(self, density: float, vertices: list, indices: list) -> tuple:
        com = np.mean(vertices, 0)

        num_tris = len(indices) // 3

        # compute signed inertia for each tetrahedron
        # formed with the interior point, using an order-2
        # quadrature: https://www.sciencedirect.com/science/article/pii/S0377042712001604#br000040

        weight = 0.25
        alpha = math.sqrt(5.0) / 5.0

        I = np.zeros((3, 3))
        mass = 0.0

        for i in range(num_tris):

            p = np.array(vertices[indices[i * 3 + 0]])
            q = np.array(vertices[indices[i * 3 + 1]])
            r = np.array(vertices[indices[i * 3 + 2]])

            mid = (com + p + q + r) / 4.0

            pcom = p - com
            qcom = q - com
            rcom = r - com

            Dm = np.matrix((pcom, qcom, rcom)).T
            volume = np.linalg.det(Dm) / 6.0
            if volume == 0.0:
                continue

            # quadrature points lie on the line between the
            # centroid and each vertex of the tetrahedron
            quads = (mid + (p - mid) * alpha, mid + (q - mid) * alpha, mid + (r - mid) * alpha, mid + (com - mid) * alpha)

            for j in range(4):

                # displacement of quadrature point from COM
                d = quads[j] - com

                I += weight * volume * (np.dot(d, d) * np.eye(3, 3) - np.outer(d, d))
                mass += weight * volume

        return (mass * density, I * density)

    def _compute_shape_mass(self, type, scale, src, density):

        if density == 0:  # zero density means fixed
            return 0, np.zeros((3, 3))

        if type == GEO_SPHERE:
            return self.compute_sphere_inertia(density, scale[0])
        elif type == GEO_BOX:
            return self.compute_box_inertia(
                density, scale[0] * 2.0, scale[1] * 2.0, scale[2] * 2.0
            )
        elif type == GEO_CAPSULE:
            return self.compute_capsule_inertia(density, scale[0], scale[1] * 2.0)
        elif (type == GEO_MESH):
            #todo: non-uniform scale of inertia tensor
            if src.mass > 0.0:
                s = scale[0]
                return (density * src.mass * s * s * s, density * src.I * s * s * s * s * s)
            else:
                # fall back to computing inertia from mesh geometry
                return self.compute_mesh_inertia(density, src.vertices, src.indices)

    def _transform_inertia(self, m, I, p, q):
        R = np.array(wp.quat_to_matrix(q)).reshape(3, 3)

        # Steiner's theorem
        return R @ I @ R.T + m * (np.dot(p, p) * np.eye(3) - np.outer(p, p))

    # incrementally updates rigid body mass with additional mass and inertia expressed at a local to the body
    def _update_body_mass(self, i, m, I, p, q):

        if i == -1:
            return

        # find new COM
        new_mass = self.body_mass[i] + m

        if new_mass == 0.0:  # no mass
            return

        new_com = (self.body_com[i] * self.body_mass[i] + p * m) / new_mass

        # shift inertia to new COM
        com_offset = new_com - self.body_com[i]
        shape_offset = new_com - p

        new_inertia = self._transform_inertia(
            self.body_mass[i], self.body_inertia[i], com_offset, wp.quat_identity()
        ) + self._transform_inertia(m, I, shape_offset, q)

        self.body_mass[i] = new_mass
        self.body_inertia[i] = new_inertia
        self.body_com[i] = new_com

        if (new_mass > 0.0):
            self.body_inv_mass[i] = 1.0/new_mass
        else:
            self.body_inv_mass[i] = 0.0
            
        if new_inertia.any():
            self.body_inv_inertia[i] = np.linalg.inv(new_inertia)
        else:
            self.body_inv_inertia[i] = new_inertia

    def set_ground_plane(self,
                         normal=None,
                         ke: float=default_shape_ke,
                         kd: float=default_shape_kd,
                         kf: float=default_shape_kf,
                         mu: float=default_shape_mu,
                         restitution: float=default_shape_restitution):
        """
        Creates a ground plane for the world. If the normal is not specified,
        the upvector of the ModelBuilder is used.
        """
        if normal is None:
            normal = self.upvector
        self._ground_params = dict(
            plane=(*normal, 0.0),
            width=0.0,
            length=0.0,
            ke=ke,
            kd=kd,
            kf=kf,
            mu=mu,
            restitution=restitution)

    def _create_ground_plane(self):
        self.add_shape_plane(**self._ground_params)
        self._ground_created = True
        # disable ground collisions as they will be treated separately
        ground_id = len(self.shape_geo_type)-1
        for i in range(len(self.shape_geo_type)-1):
            self.shape_collision_filter_pairs.add((i, ground_id))

    def finalize(self, device=None, requires_grad=False) -> Model:
        """Convert this builder object to a concrete model for simulation.

        After building simulation elements this method should be called to transfer
        all data to device memory ready for simulation.

        Args:
            device: The simulation device to use, e.g.: 'cpu', 'cuda'
            requires_grad: Whether to enable gradient computation for the model

        Returns:

            A model object.
        """

        # ensure the env count is set correctly
        self.num_envs = max(1, self.num_envs)

        # add ground plane if not already created
        if not self._ground_created:
            self._create_ground_plane()

        # construct particle inv masses
        particle_inv_mass = []

        for m in self.particle_mass:
            if m > 0.0:
                particle_inv_mass.append(1.0 / m)
            else:
                particle_inv_mass.append(0.0)

        with wp.ScopedDevice(device):

            # -------------------------------------
            # construct Model (non-time varying) data

            m = Model(device)
            m.requires_grad = requires_grad

            # ---------------------
            # particles

            # state (initial)
            m.particle_q = wp.array(self.particle_q, dtype=wp.vec3, requires_grad=requires_grad)
            m.particle_qd = wp.array(self.particle_qd, dtype=wp.vec3, requires_grad=requires_grad)
            m.particle_mass = wp.array(self.particle_mass, dtype=wp.float32, requires_grad=requires_grad)
            m.particle_inv_mass = wp.array(particle_inv_mass, dtype=wp.float32, requires_grad=requires_grad)

            # ---------------------
            # collision geometry

            m.shape_transform = wp.array(self.shape_transform, dtype=wp.transform, requires_grad=requires_grad)
            m.shape_body = wp.array(self.shape_body, dtype=wp.int32)
            m.shape_geo_type = wp.array(self.shape_geo_type, dtype=wp.int32)
            m.shape_geo_src = self.shape_geo_src

            # build list of ids for geometry sources (meshes, sdfs)
            shape_geo_id = []
            finalized_meshes = {}  # do not duplicate meshes
            for geo in self.shape_geo_src:
<<<<<<< HEAD
                if geo:
                    shape_geo_id.append(geo.finalize(device=device))
                    mesh_num_points.append(len(geo.vertices))
=======
                geo_hash = hash(geo)  # avoid repeated hash computations
                if (geo):
                    if geo_hash not in finalized_meshes:
                        finalized_meshes[geo_hash] = geo.finalize(device=device)
                    shape_geo_id.append(finalized_meshes[geo_hash])
>>>>>>> 1a46788e
                else:
                    shape_geo_id.append(-1)

            m.shape_geo_id = wp.array(shape_geo_id, dtype=wp.uint64)
            m.shape_geo_scale = wp.array(self.shape_geo_scale, dtype=wp.vec3, requires_grad=requires_grad)
            m.shape_materials = ShapeContactMaterial()
            m.shape_materials.ke = wp.array(self.shape_material_ke, dtype=wp.float32, requires_grad=requires_grad)
            m.shape_materials.kd = wp.array(self.shape_material_kd, dtype=wp.float32, requires_grad=requires_grad)
            m.shape_materials.kf = wp.array(self.shape_material_kf, dtype=wp.float32, requires_grad=requires_grad)
            m.shape_materials.mu = wp.array(self.shape_material_mu, dtype=wp.float32, requires_grad=requires_grad)
            m.shape_materials.restitution = wp.array(self.shape_material_restitution, dtype=wp.float32, requires_grad=requires_grad)
            m.shape_contact_thickness = wp.array(self.shape_contact_thickness, dtype=wp.float32, requires_grad=requires_grad)

            m.shape_collision_filter_pairs = self.shape_collision_filter_pairs
            m.shape_collision_group = self.shape_collision_group
            m.shape_collision_group_map = self.shape_collision_group_map
            m.shape_collision_radius = wp.array(self.shape_collision_radius, dtype=wp.float32, requires_grad=requires_grad)
            m.shape_ground_collision = self.shape_ground_collision

            #---------------------
            # springs

            m.spring_indices = wp.array(self.spring_indices, dtype=wp.int32)
            m.spring_rest_length = wp.array(self.spring_rest_length, dtype=wp.float32, requires_grad=requires_grad)
            m.spring_stiffness = wp.array(self.spring_stiffness, dtype=wp.float32, requires_grad=requires_grad)
            m.spring_damping = wp.array(self.spring_damping, dtype=wp.float32, requires_grad=requires_grad)
            m.spring_control = wp.array(self.spring_control, dtype=wp.float32, requires_grad=requires_grad)

            # ---------------------
            # triangles

            m.tri_indices = wp.array(self.tri_indices, dtype=wp.int32)
            m.tri_poses = wp.array(self.tri_poses, dtype=wp.mat22, requires_grad=requires_grad)
            m.tri_activations = wp.array(self.tri_activations, dtype=wp.float32, requires_grad=requires_grad)
            m.tri_materials = wp.array(self.tri_materials, dtype=wp.float32, requires_grad=requires_grad)

            # ---------------------
            # edges

            m.edge_indices = wp.array(self.edge_indices, dtype=wp.int32)
            m.edge_rest_angle = wp.array(self.edge_rest_angle, dtype=wp.float32, requires_grad=requires_grad)
            m.edge_bending_properties = wp.array(self.edge_bending_properties, dtype=wp.float32, requires_grad=requires_grad)

            # ---------------------
            # tetrahedra

            m.tet_indices = wp.array(self.tet_indices, dtype=wp.int32)
            m.tet_poses = wp.array(self.tet_poses, dtype=wp.mat33, requires_grad=requires_grad)
            m.tet_activations = wp.array(self.tet_activations, dtype=wp.float32, requires_grad=requires_grad)
            m.tet_materials = wp.array(self.tet_materials, dtype=wp.float32, requires_grad=requires_grad)

            # -----------------------
            # muscles

            # close the muscle waypoint indices
            muscle_start = copy.copy(self.muscle_start)
            muscle_start.append(len(self.muscle_bodies))

            m.muscle_start = wp.array(muscle_start, dtype=wp.int32)
            m.muscle_params = wp.array(self.muscle_params, dtype=wp.float32, requires_grad=requires_grad)
            m.muscle_bodies = wp.array(self.muscle_bodies, dtype=wp.int32)
            m.muscle_points = wp.array(self.muscle_points, dtype=wp.vec3, requires_grad=requires_grad)
            m.muscle_activation = wp.array(self.muscle_activation, dtype=wp.float32, requires_grad=requires_grad)

            # --------------------------------------
            # rigid bodies
            m.body_q = wp.array(self.body_q, dtype=wp.transform, requires_grad=requires_grad)
            m.body_qd = wp.array(self.body_qd, dtype=wp.spatial_vector, requires_grad=requires_grad)
            m.body_inertia = wp.array(self.body_inertia, dtype=wp.mat33, requires_grad=requires_grad)
            m.body_inv_inertia = wp.array(self.body_inv_inertia, dtype=wp.mat33, requires_grad=requires_grad)
            m.body_mass = wp.array(self.body_mass, dtype=wp.float32, requires_grad=requires_grad)
            m.body_inv_mass = wp.array(self.body_inv_mass, dtype=wp.float32, requires_grad=requires_grad)
            m.body_com = wp.array(self.body_com, dtype=wp.vec3, requires_grad=requires_grad)
            m.body_name = self.body_name

            # model
            m.joint_count = self.joint_count
            m.joint_type = wp.array(self.joint_type, dtype=wp.int32)
            m.joint_parent = wp.array(self.joint_parent, dtype=wp.int32)
            m.joint_child = wp.array(self.joint_child, dtype=wp.int32)
            m.joint_X_p = wp.array(self.joint_X_p, dtype=wp.transform, requires_grad=requires_grad)
            m.joint_X_c = wp.array(self.joint_X_c, dtype=wp.transform, requires_grad=requires_grad)
            m.joint_axis = wp.array(self.joint_axis, dtype=wp.vec3, requires_grad=requires_grad)
            m.joint_q = wp.array(self.joint_q, dtype=wp.float32, requires_grad=requires_grad)
            m.joint_qd = wp.array(self.joint_qd, dtype=wp.float32, requires_grad=requires_grad)
            m.joint_name = self.joint_name

            # dynamics properties
            m.joint_armature = wp.array(self.joint_armature, dtype=wp.float32, requires_grad=requires_grad)
            m.joint_target = wp.array(self.joint_target, dtype=wp.float32, requires_grad=requires_grad)
            m.joint_target_ke = wp.array(self.joint_target_ke, dtype=wp.float32, requires_grad=requires_grad)
            m.joint_target_kd = wp.array(self.joint_target_kd, dtype=wp.float32, requires_grad=requires_grad)
            m.joint_act = wp.array(self.joint_act, dtype=wp.float32, requires_grad=requires_grad)

            m.joint_limit_lower = wp.array(self.joint_limit_lower, dtype=wp.float32, requires_grad=requires_grad)
            m.joint_limit_upper = wp.array(self.joint_limit_upper, dtype=wp.float32, requires_grad=requires_grad)
            m.joint_limit_ke = wp.array(self.joint_limit_ke, dtype=wp.float32, requires_grad=requires_grad)
            m.joint_limit_kd = wp.array(self.joint_limit_kd, dtype=wp.float32, requires_grad=requires_grad)
            m.joint_linear_compliance = wp.array(self.joint_linear_compliance, dtype=wp.float32, requires_grad=requires_grad)
            m.joint_angular_compliance = wp.array(self.joint_angular_compliance, dtype=wp.float32, requires_grad=requires_grad)

            # 'close' the start index arrays with a sentinel value
            joint_q_start = copy.copy(self.joint_q_start)
            joint_q_start.append(self.joint_coord_count)
            joint_qd_start = copy.copy(self.joint_qd_start)
            joint_qd_start.append(self.joint_dof_count)
            articulation_start = copy.copy(self.articulation_start)
            articulation_start.append(self.joint_count)

            m.joint_q_start = wp.array(joint_q_start, dtype=wp.int32)
            m.joint_qd_start = wp.array(joint_qd_start, dtype=wp.int32)
            m.articulation_start = wp.array(articulation_start, dtype=wp.int32)

            # counts
            m.particle_count = len(self.particle_q)
            m.body_count = len(self.body_q)
            m.shape_count = len(self.shape_geo_type)
            m.tri_count = len(self.tri_poses)
            m.tet_count = len(self.tet_poses)
            m.edge_count = len(self.edge_rest_angle)
            m.spring_count = len(self.spring_rest_length)
            m.muscle_count = len(self.muscle_start)
            m.articulation_count = len(self.articulation_start)

            # contacts
            m.allocate_soft_contacts(1*1024, requires_grad=requires_grad)
            m.find_shape_contact_pairs()
            if self.num_rigid_contacts_per_env is None:
                contact_count = m.count_contact_points()
            else:
                contact_count = self.num_rigid_contacts_per_env*self.num_envs
            if wp.config.verbose:
                print(f"Allocating {contact_count} rigid contacts.")
            m.allocate_rigid_contacts(contact_count, requires_grad=requires_grad)
            m.rigid_contact_margin = self.rigid_contact_margin            
            m.rigid_contact_torsional_friction = self.rigid_contact_torsional_friction
            m.rigid_contact_rolling_friction = self.rigid_contact_rolling_friction
            
            m.joint_dof_count = self.joint_dof_count
            m.joint_coord_count = self.joint_coord_count

            # hash-grid for particle interactions
            m.particle_grid = wp.HashGrid(128, 128, 128)

            # store refs to geometry
            m.geo_meshes = self.geo_meshes
            m.geo_sdfs = self.geo_sdfs

            # enable ground plane
            m.ground_plane = wp.array(self._ground_params["plane"], dtype=wp.float32, requires_grad=requires_grad)
            m.gravity = np.array(self.upvector) * self.gravity

            m.enable_tri_collisions = False

            return m<|MERGE_RESOLUTION|>--- conflicted
+++ resolved
@@ -583,15 +583,8 @@
     def allocate_rigid_contacts(self, count=None, requires_grad=False):
         if count is not None:
             self.rigid_contact_max = count
-<<<<<<< HEAD
-        # serves as counter and mapping from thread ID to contact ID (for a correct backward pass)
-        self.rigid_contact_count = wp.zeros(
-            self.rigid_contact_max + 1, dtype=wp.int32, device=self.device
-        )
-=======
         # serves as counter of the number of active contact points
         self.rigid_contact_count = wp.zeros(1, dtype=wp.int32, device=self.device)
->>>>>>> 1a46788e
         # contact point ID within the (shape_a, shape_b) contact pair
         self.rigid_contact_point_id = wp.zeros(
             self.rigid_contact_max, dtype=wp.int32, device=self.device
@@ -1220,14 +1213,10 @@
                     )
                 else:
                     self.joint_target.append(0.0)
-<<<<<<< HEAD
-
-=======
         if (joint_type == JOINT_FREE):
             # ensure that a valid quaternion is used for the free joint angular dofs
             self.joint_q[-1] = 1.0
             
->>>>>>> 1a46788e
         self.joint_linear_compliance.append(joint_linear_compliance)
         self.joint_angular_compliance.append(joint_angular_compliance)
 
@@ -2635,17 +2624,11 @@
             shape_geo_id = []
             finalized_meshes = {}  # do not duplicate meshes
             for geo in self.shape_geo_src:
-<<<<<<< HEAD
-                if geo:
-                    shape_geo_id.append(geo.finalize(device=device))
-                    mesh_num_points.append(len(geo.vertices))
-=======
                 geo_hash = hash(geo)  # avoid repeated hash computations
                 if (geo):
                     if geo_hash not in finalized_meshes:
                         finalized_meshes[geo_hash] = geo.finalize(device=device)
                     shape_geo_id.append(finalized_meshes[geo_hash])
->>>>>>> 1a46788e
                 else:
                     shape_geo_id.append(-1)
 
