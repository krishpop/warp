--- conflicted
+++ resolved
@@ -980,9 +980,6 @@
         # number of rigid contact points to allocate in the model during self.finalize() per environment
         # if setting is None, the number of worst-case number of contacts will be calculated in self.finalize()
         self.num_rigid_contacts_per_env = None
-<<<<<<< HEAD
-        
-=======
 
     @property
     def shape_count(self):
@@ -1028,7 +1025,6 @@
     def articulation_count(self):
         return len(self.articulation_start)
 
->>>>>>> 555f837d
     # an articulation is a set of contiguous bodies bodies from articulation_start[i] to articulation_start[i+1]
     # these are used for computing forward kinematics e.g.:
     #
@@ -1164,13 +1160,8 @@
 
         for attr in rigid_articulation_attrs:
             getattr(self, attr).extend(getattr(articulation, attr))
-<<<<<<< HEAD
-
-        self.joint_count += articulation.joint_count
-=======
-        
+       
         # self.joint_count += articulation.joint_count
->>>>>>> 555f837d
         self.joint_dof_count += articulation.joint_dof_count
         self.joint_coord_count += articulation.joint_coord_count
         self.joint_axis_total_count += articulation.joint_axis_total_count
