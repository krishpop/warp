--- conflicted
+++ resolved
@@ -8,12 +8,6 @@
 """A module for building simulation models and state.
 """
 
-<<<<<<< HEAD
-import copy
-import math
-from typing import List
-from typing import Tuple
-=======
 import warp as wp
 import numpy as np
 
@@ -21,7 +15,6 @@
 import copy
 
 from typing import List, Optional, Tuple, Union
->>>>>>> e4fe658c
 
 import numpy as np
 import warp as wp
@@ -122,60 +115,6 @@
         self.target_kd = target_kd
         self.mode = mode
 
-<<<<<<< HEAD
-# Calculates the mass and inertia of a body given mesh data.
-@wp.kernel
-def compute_mass_inertia(
-    #inputs
-    com: wp.vec3,
-    alpha: float,
-    weight: float,
-    indices: wp.array(dtype=int, ndim=1),
-    vertices: wp.array(dtype=wp.vec3, ndim=1),
-    quads: wp.array(dtype=wp.vec3, ndim=2),
-    #outputs
-    mass: wp.array(dtype=float, ndim=1),
-    inertia: wp.array(dtype=wp.mat33, ndim=1)):
-
-    i = wp.tid()
-
-    p = vertices[indices[i * 3 + 0]]
-    q = vertices[indices[i * 3 + 1]]
-    r = vertices[indices[i * 3 + 2]]
-
-    mid = (com + p + q + r) / 4.
-
-    pcom = p - com
-    qcom = q - com
-    rcom = r - com
-
-    Dm = wp.mat33(pcom[0], qcom[0], rcom[0],
-                  pcom[1], qcom[1], rcom[1],
-                  pcom[2], qcom[2], rcom[2])
-
-    volume = wp.determinant(Dm) / 6.0
-
-    # quadrature points lie on the line between the
-    # centroid and each vertex of the tetrahedron
-    quads[i, 0] = alpha * (p - mid) + mid
-    quads[i, 1] = alpha * (q - mid) + mid
-    quads[i, 2] = alpha * (r - mid) + mid
-    quads[i, 3] = alpha * (com - mid) + mid
-
-    for j in range(4):
-        # displacement of quadrature point from COM
-        d = quads[i,j] - com
-
-        # accumulate mass
-        wp.atomic_add(mass, 0, weight * volume)
-
-        # accumulate inertia
-        identity = wp.mat33(1., 0., 0., 0., 1., 0., 0., 0., 1.)
-        I = weight * volume * (wp.dot(d, d) * identity - wp.outer(d, d))
-        wp.atomic_add(inertia, 0, I)
-
-=======
->>>>>>> e4fe658c
 
 class Mesh:
     """Describes a triangle collision mesh for simulation
@@ -199,11 +138,8 @@
         Args:
             vertices: List of vertices in the mesh
             indices: List of triangle indices, 3 per-element
-<<<<<<< HEAD
-=======
             compute_inertia: If True, the inertia tensor and center of mass will be computed assuming density of 1.0
             is_solid: If True, the mesh is assumed to be a solid during inertia computation, otherwise it is assumed to be a hollow surface
->>>>>>> e4fe658c
         """
 
         self.vertices = vertices
@@ -213,10 +149,6 @@
         if compute_inertia:
             self.mass, self.com, self.I, _ = compute_mesh_inertia(1.0, vertices, indices, is_solid=is_solid)
         else:
-<<<<<<< HEAD
-
-=======
->>>>>>> e4fe658c
             self.I = np.eye(3, dtype=np.float32)
             self.mass = 1.0
             self.com = np.array((0.0, 0.0, 0.0))
@@ -284,10 +216,10 @@
                 tensors.append(value)
 
         return tensors
-    
+
 
 def compute_shape_mass(type, scale, src, density, is_solid, thickness):
-    
+
     if density == 0.0 or type == GEO_PLANE:     # zero density means fixed
         return 0.0, np.zeros(3), np.zeros((3, 3))
 
@@ -399,13 +331,9 @@
         tet_poses (wp.array): Tetrahedral rest poses, shape [tet_count, 3, 3], float
         tet_activations (wp.array): Tetrahedral volumetric activations, shape [tet_count], float
         tet_materials (wp.array): Tetrahedral elastic parameters in form :math:`k_{mu}, k_{lambda}, k_{damp}`, shape [tet_count, 3]
-<<<<<<< HEAD
-
-=======
-        
+
         body_q (wp.array): Poses of rigid bodies used for state initialization, shape [body_count, 7], float
         body_qd (wp.array): Velocities of rigid bodies used for state initialization, shape [body_count, 6], float
->>>>>>> e4fe658c
         body_com (wp.array): Rigid body center of mass (in local frame), shape [body_count, 7], float
         body_inertia (wp.array): Rigid body inertia tensor (relative to COM), shape [body_count, 3, 3], float
         body_inv_inertia (wp.array): Rigid body inverse inertia tensor (relative to COM), shape [body_count, 3, 3], float
@@ -473,17 +401,13 @@
         edge_count (int): Total number of edges in the system
         spring_count (int): Total number of springs in the system
         contact_count (int): Total number of contacts in the system
-<<<<<<< HEAD
-
-=======
         muscle_count (int): Total number of muscles in the system
         articulation_count (int): Total number of articulations in the system
         joint_dof_count (int): Total number of velocity degrees of freedom of all joints in the system
         joint_coord_count (int): Total number of position degrees of freedom of all joints in the system
 
         device (wp.Device): Device on which the Model was allocated
-        
->>>>>>> e4fe658c
+
     Note:
         It is strongly recommended to use the ModelBuilder to construct a simulation rather
         than creating your own Model object directly, however it is possible to do so if
@@ -542,13 +466,8 @@
         self.tet_poses = None
         self.tet_activations = None
         self.tet_materials = None
-<<<<<<< HEAD
-
-=======
-        
         self.body_q = None
         self.body_qd = None
->>>>>>> e4fe658c
         self.body_com = None
         self.body_inertia = None
         self.body_inv_inertia = None
@@ -595,24 +514,9 @@
         self.soft_contact_kf = 1.0e3
         self.soft_contact_mu = 0.5
 
-<<<<<<< HEAD
-        self.edge_bending_properties = None
-
-        self.particle_radius = 0.0
-        self.particle_ke = 1.0e3
-        self.particle_kd = 1.0e2
-        self.particle_kf = 1.0e2
-        self.particle_mu = 0.5
-        self.particle_cohesion = 0.0
-        self.particle_adhesion = 0.0
-        self.particle_grid = None
-
-        self.device = wp.get_device(device)
-=======
         self.rigid_contact_margin = None
         self.rigid_contact_torsional_friction = None
         self.rigid_contact_rolling_friction = None
->>>>>>> e4fe658c
 
         # toggles ground contact for all shapes
         self.ground = True
@@ -694,38 +598,11 @@
         if count is not None:
             self.soft_contact_max = count
         self.soft_contact_count = wp.zeros(1, dtype=wp.int32, device=self.device)
-<<<<<<< HEAD
-        self.soft_contact_particle = wp.zeros(
-            self.soft_contact_max, dtype=int, device=self.device
-        )
-        self.soft_contact_body = wp.zeros(
-            self.soft_contact_max, dtype=int, device=self.device
-        )
-        self.soft_contact_body_pos = wp.zeros(
-            self.soft_contact_max,
-            dtype=wp.vec3,
-            device=self.device,
-            requires_grad=requires_grad,
-        )
-        self.soft_contact_body_vel = wp.zeros(
-            self.soft_contact_max,
-            dtype=wp.vec3,
-            device=self.device,
-            requires_grad=requires_grad,
-        )
-        self.soft_contact_normal = wp.zeros(
-            self.soft_contact_max,
-            dtype=wp.vec3,
-            device=self.device,
-            requires_grad=requires_grad,
-        )
-=======
         self.soft_contact_particle = wp.zeros(self.soft_contact_max, dtype=int, device=self.device)
         self.soft_contact_shape = wp.zeros(self.soft_contact_max, dtype=int, device=self.device)
         self.soft_contact_body_pos = wp.zeros(self.soft_contact_max, dtype=wp.vec3, device=self.device, requires_grad=requires_grad)
         self.soft_contact_body_vel = wp.zeros(self.soft_contact_max, dtype=wp.vec3, device=self.device, requires_grad=requires_grad)
         self.soft_contact_normal = wp.zeros(self.soft_contact_max, dtype=wp.vec3, device=self.device, requires_grad=requires_grad)
->>>>>>> e4fe658c
 
     def find_shape_contact_pairs(self):
         # find potential contact pairs based on collision groups and collision mask (pairwise filtering)
@@ -818,23 +695,7 @@
         # ID of the first shape in the contact pair
         self.rigid_contact_shape0 = wp.zeros(self.rigid_contact_max, dtype=wp.int32, device=self.device)
         # ID of the second shape in the contact pair
-<<<<<<< HEAD
-        self.rigid_contact_shape1 = wp.zeros(self.rigid_contact_max_actual, dtype=wp.int32, device=self.device)
-
-        # shape IDs of potential contact pairs found during broadphase
-        self.rigid_contact_broad_shape0 = wp.zeros(self.rigid_contact_max, dtype=wp.int32, device=self.device)
-        self.rigid_contact_broad_shape1 = wp.zeros(self.rigid_contact_max, dtype=wp.int32, device=self.device)
-
-        max_pair_count = self.shape_count * self.shape_count
-        # maximum number of contact points per contact pair
-        self.rigid_contact_point_limit = wp.zeros(max_pair_count, dtype=wp.int32, device=self.device)
-        # currently found contacts per contact pair
-        self.rigid_contact_pairwise_counter = wp.zeros(max_pair_count, dtype=wp.int32, device=self.device)
-
-        self.rigid_contact_tids = wp.zeros(self.rigid_contact_max, dtype=wp.int32, device=self.device)
-=======
         self.rigid_contact_shape1 = wp.zeros(self.rigid_contact_max, dtype=wp.int32, device=self.device)
->>>>>>> e4fe658c
 
         # temporary variables used during the XPBD solver iterations:
         # world space position of contact point resulting from applying current body 0 transform to its point0
@@ -948,14 +809,10 @@
     default_joint_limit_ke = 100.0
     default_joint_limit_kd = 1.0
 
-<<<<<<< HEAD
-    def __init__(self, upvector=(0.0, 1.0, 0.0), gravity=-9.80665):
-=======
     # Default geo settings
     default_geo_thickness = 1e-5
-    
+
     def __init__(self, up_vector=(0.0, 1.0, 0.0), gravity=-9.80665):
->>>>>>> e4fe658c
         self.num_envs = 0
 
         # particles
@@ -1069,7 +926,7 @@
 
         self.joint_q_start = []
         self.joint_qd_start = []
-        self.joint_axis_start = [] 
+        self.joint_axis_start = []
         self.joint_axis_dim = []
         self.articulation_start = []
 
@@ -1160,13 +1017,8 @@
 
     def add_articulation(self):
         self.articulation_start.append(self.joint_count)
-<<<<<<< HEAD
-
-    def add_rigid_articulation(self, articulation, xform=None, update_num_env_count=True, separate_collision_group=True):
-=======
-    
+
     def add_builder(self, articulation, xform=None, update_num_env_count=True, separate_collision_group=True):
->>>>>>> e4fe658c
         """Copies a rigid articulation from `articulation`, another `ModelBuilder`.
 
         Args:
@@ -1175,48 +1027,9 @@
             update_num_env_count: if True, the number of environments is incremented by 1.
             separate_collision_group: if True, the shapes from the articulation will all be put into a single new collision group, otherwise, only the shapes in collision group > -1 will be moved to a new group.
         """
-<<<<<<< HEAD
-
-        joint_X_p = copy.deepcopy(articulation.joint_X_p)
-        joint_q = copy.deepcopy(articulation.joint_q)
-        if xform is not None:
-            for i in range(len(joint_X_p)):
-                if articulation.joint_type[i] == wp.sim.JOINT_FREE:
-                    qi = articulation.joint_q_start[i]
-                    xform_prev = wp.transform(joint_q[qi:qi+3], joint_q[qi+3:qi+7])
-                    tf = xform * xform_prev
-                    joint_q[qi:qi+3] = tf.p
-                    joint_q[qi+3:qi+7] = tf.q
-                elif articulation.joint_parent[i] == -1:
-                    joint_X_p[i] = xform * joint_X_p[i]
-        self.joint_X_p.extend(joint_X_p)
-        self.joint_q.extend(joint_q)
-
-        self.add_articulation()
-
-        start_body_idx = len(self.body_mass)
-        start_shape_idx = len(self.shape_geo_type)
-
-        # offset the indices
-        self.joint_parent.extend(
-            [p + self.joint_count if p != -1 else -1 for p in articulation.joint_parent]
-        )
-        self.joint_child.extend(
-            [c + self.joint_count for c in articulation.joint_child]
-        )
-
-        self.joint_q_start.extend(
-            [c + self.joint_coord_count for c in articulation.joint_q_start]
-        )
-        self.joint_qd_start.extend(
-            [c + self.joint_dof_count for c in articulation.joint_qd_start]
-        )
-
-=======
-        
+
         start_body_idx = self.body_count
         start_shape_idx = self.shape_count
->>>>>>> e4fe658c
         self.shape_body.extend([b + start_body_idx for b in articulation.shape_body])
         for b, shapes in articulation.body_shapes.items():
             self.body_shapes[b + start_body_idx] = [s + start_shape_idx for s in shapes]
@@ -1323,12 +1136,7 @@
 
         for attr in rigid_articulation_attrs:
             getattr(self, attr).extend(getattr(articulation, attr))
-<<<<<<< HEAD
-
-        # self.joint_count += articulation.joint_count
-=======
-        
->>>>>>> e4fe658c
+
         self.joint_dof_count += articulation.joint_dof_count
         self.joint_coord_count += articulation.joint_coord_count
         self.joint_axis_total_count += articulation.joint_axis_total_count
@@ -1342,13 +1150,8 @@
 
     # register a rigid body and return its index.
     def add_body(
-<<<<<<< HEAD
         self,
-        origin: Transform,
-=======
-        self, 
         origin: Transform = wp.transform(),
->>>>>>> e4fe658c
         armature: float=0.0,
         com: Vec3=np.zeros(3),
         I_m: Mat33=np.zeros((3, 3)),
@@ -1478,14 +1281,9 @@
             dof_count = 0
             coord_count = 0
         elif (joint_type == JOINT_D6):
-<<<<<<< HEAD
-            dof_count = coord_count = len(linear_axes) + len(angular_axes)
-
-=======
             dof_count = len(linear_axes) + len(angular_axes)
             coord_count = dof_count
-       
->>>>>>> e4fe658c
+
         for i in range(coord_count):
             self.joint_q.append(0.0)
 
@@ -2096,7 +1894,7 @@
         elif up_axis == 2:
             q = wp.mul(rot, wp.quat(sqh, 0.0, 0.0, sqh))
         return self._add_shape(body, pos, q, GEO_CAPSULE, (radius, half_height, 0.0, 0.0), None, density, ke, kd, kf, mu, restitution, thickness + radius, is_solid)
-    
+
     def add_shape_cylinder(self,
                            body: int,
                            pos: Vec3=(0.0, 0.0, 0.0),
@@ -2139,7 +1937,7 @@
         elif up_axis == 2:
             q = wp.mul(rot, wp.quat(sqh, 0.0, 0.0, sqh))
         return self._add_shape(body, pos, q, GEO_CYLINDER, (radius, half_height, 0.0, 0.0), None, density, ke, kd, kf, mu, restitution, thickness, is_solid)
-    
+
     def add_shape_cone(self,
                            body: int,
                            pos: Vec3=(0.0, 0.0, 0.0),
@@ -2195,13 +1993,8 @@
                        kf: float=default_shape_kf,
                        mu: float=default_shape_mu,
                        restitution: float=default_shape_restitution,
-<<<<<<< HEAD
-                       contact_thickness: float=0.0,
-                       collision_group: int=-1):
-=======
                        is_solid: bool=True,
                        thickness: float=default_geo_thickness):
->>>>>>> e4fe658c
         """Adds a triangle mesh collision shape to a body.
 
         Args:
@@ -2231,7 +2024,7 @@
             return scale[0]
         elif type == GEO_BOX:
             return np.linalg.norm(scale)
-        elif type == GEO_CAPSULE or type == GEO_CYLINDER or type == GEO_CONE: 
+        elif type == GEO_CAPSULE or type == GEO_CYLINDER or type == GEO_CONE:
             return scale[0] + scale[1]
         elif type == GEO_MESH:
             vmax = np.max(np.abs(src.vertices), axis=0) * scale[0]
@@ -2244,13 +2037,8 @@
                 return 1.0e6
         else:
             return 10.0
-<<<<<<< HEAD
-
-    def _add_shape(self, body, pos, rot, type, scale, src, density, ke, kd, kf, mu, restitution, thickness=0.0, collision_group=-1, collision_filter_parent=True, has_ground_collision=True):
-=======
-    
+
     def _add_shape(self, body, pos, rot, type, scale, src, density, ke, kd, kf, mu, restitution, thickness=default_geo_thickness, is_solid=True, collision_group=-1, collision_filter_parent=True, has_ground_collision=True):
->>>>>>> e4fe658c
         self.shape_body.append(body)
         shape = self.shape_count
         if body in self.body_shapes:
@@ -3025,26 +2813,6 @@
                 v[0], v[1], v[2], tri_ke, tri_ka, tri_kd, tri_drag, tri_lift
             )
 
-<<<<<<< HEAD
-    def add_soft_mesh(
-        self,
-        pos: Vec3,
-        rot: Quat,
-        scale: float,
-        vel: Vec3,
-        vertices: List[Vec3],
-        indices: List[int],
-        density: float,
-        k_mu: float,
-        k_lambda: float,
-        k_damp: float,
-        tri_ke: float = default_tri_ke,
-        tri_ka: float = default_tri_ka,
-        tri_kd: float = default_tri_kd,
-        tri_drag: float = default_tri_drag,
-        tri_lift: float = default_tri_lift,
-    ):
-=======
     def add_soft_mesh(self, pos: Vec3, rot: Quat, scale: float, vel: Vec3, vertices: List[Vec3], indices: List[int],
                       density: float, k_mu: float, k_lambda: float, k_damp: float,
                       tri_ke: float=default_tri_ke,
@@ -3052,7 +2820,6 @@
                       tri_kd: float=default_tri_kd,
                       tri_drag: float=default_tri_drag,
                       tri_lift: float=default_tri_lift):
->>>>>>> e4fe658c
         """Helper to create a tetrahedral model from an input tetrahedral mesh
 
         Args:
@@ -3121,162 +2888,7 @@
                 )
             except np.linalg.LinAlgError:
                 continue
-<<<<<<< HEAD
-
-    def compute_sphere_inertia(self, density: float, r: float) -> tuple:
-        """Helper to compute mass and inertia of a sphere
-
-        Args:
-            density: The sphere density
-            r: The sphere radius
-
-        Returns:
-
-            A tuple of (mass, inertia) with inertia specified around the origin
-        """
-
-        v = 4.0 / 3.0 * math.pi * r * r * r
-
-        m = density * v
-        Ia = 2.0 / 5.0 * m * r * r
-
-        I = np.array([[Ia, 0.0, 0.0], [0.0, Ia, 0.0], [0.0, 0.0, Ia]])
-
-        return (m, I)
-
-    def compute_capsule_inertia(self, density: float, r: float, l: float) -> tuple:
-        """Helper to compute mass and inertia of a capsule
-
-        Args:
-            density: The capsule density
-            r: The capsule radius
-            l: The capsule length (full width of the interior cylinder)
-
-        Returns:
-
-            A tuple of (mass, inertia) with inertia specified around the origin
-        """
-
-        ms = density * (4.0 / 3.0) * math.pi * r * r * r
-        mc = density * math.pi * r * r * l
-
-        # total mass
-        m = ms + mc
-
-        # adapted from ODE
-        Ia = mc * (0.25 * r * r + (1.0 / 12.0) * l * l) + ms * (
-            0.4 * r * r + 0.375 * r * l + 0.25 * l * l
-        )
-        Ib = (mc * 0.5 + ms * 0.4) * r * r
-
-        I = np.array([[Ib, 0.0, 0.0], [0.0, Ia, 0.0], [0.0, 0.0, Ia]])
-
-        return (m, I)
-
-    def compute_box_inertia(
-        self, density: float, w: float, h: float, d: float
-    ) -> tuple:
-        """Helper to compute mass and inertia of a box
-
-        Args:
-            density: The box density
-            w: The box width along the x-axis
-            h: The box height along the y-axis
-            d: The box depth along the z-axis
-
-        Returns:
-
-            A tuple of (mass, inertia) with inertia specified around the origin
-        """
-
-        v = w * h * d
-        m = density * v
-
-        Ia = 1.0 / 12.0 * m * (h * h + d * d)
-        Ib = 1.0 / 12.0 * m * (w * w + d * d)
-        Ic = 1.0 / 12.0 * m * (w * w + h * h)
-
-        I = np.array([[Ia, 0.0, 0.0], [0.0, Ib, 0.0], [0.0, 0.0, Ic]])
-
-        return (m, I)
-
-    def compute_mesh_inertia(self, density: float, vertices: list, indices: list) -> tuple:
-        com = np.mean(vertices, 0)
-
-        num_tris = len(indices) // 3
-
-        # compute signed inertia for each tetrahedron
-        # formed with the interior point, using an order-2
-        # quadrature: https://www.sciencedirect.com/science/article/pii/S0377042712001604#br000040
-
-        weight = 0.25
-        alpha = math.sqrt(5.0) / 5.0
-
-        I = np.zeros((3, 3))
-        mass = 0.0
-
-        for i in range(num_tris):
-
-            p = np.array(vertices[indices[i * 3 + 0]])
-            q = np.array(vertices[indices[i * 3 + 1]])
-            r = np.array(vertices[indices[i * 3 + 2]])
-
-            mid = (com + p + q + r) / 4.0
-
-            pcom = p - com
-            qcom = q - com
-            rcom = r - com
-
-            Dm = np.matrix((pcom, qcom, rcom)).T
-            volume = np.linalg.det(Dm) / 6.0
-            if volume == 0.0:
-                continue
-
-            # quadrature points lie on the line between the
-            # centroid and each vertex of the tetrahedron
-            quads = (mid + (p - mid) * alpha, mid + (q - mid) * alpha, mid + (r - mid) * alpha, mid + (com - mid) * alpha)
-
-            for j in range(4):
-
-                # displacement of quadrature point from COM
-                d = quads[j] - com
-
-                I += weight * volume * (np.dot(d, d) * np.eye(3, 3) - np.outer(d, d))
-                mass += weight * volume
-
-        return (mass * density, I * density)
-
-    def _compute_shape_mass(self, type, scale, src, density):
-
-        if density == 0:  # zero density means fixed
-            return 0, np.zeros((3, 3))
-
-        if type == GEO_SPHERE:
-            return self.compute_sphere_inertia(density, scale[0])
-        elif type == GEO_BOX:
-            return self.compute_box_inertia(
-                density, scale[0] * 2.0, scale[1] * 2.0, scale[2] * 2.0
-            )
-        elif type == GEO_CAPSULE:
-            return self.compute_capsule_inertia(density, scale[0], scale[1] * 2.0)
-        elif (type == GEO_MESH):
-            #todo: non-uniform scale of inertia tensor
-            if src.mass > 0.0:
-                s = scale[0]
-                return (density * src.mass * s * s * s, density * src.I * s * s * s * s * s)
-            else:
-                # fall back to computing inertia from mesh geometry
-                return self.compute_mesh_inertia(density, src.vertices, src.indices)
-
-    def _transform_inertia(self, m, I, p, q):
-        R = np.array(wp.quat_to_matrix(q)).reshape(3, 3)
-
-        # Steiner's theorem
-        return R @ I @ R.T + m * (np.dot(p, p) * np.eye(3) - np.outer(p, p))
-
-=======
-    
->>>>>>> e4fe658c
+
     # incrementally updates rigid body mass with additional mass and inertia expressed at a local to the body
     def _update_body_mass(self, i, m, I, p, q):
 
@@ -3295,14 +2907,8 @@
         com_offset = new_com - self.body_com[i]
         shape_offset = new_com - p
 
-<<<<<<< HEAD
-        new_inertia = self._transform_inertia(
-            self.body_mass[i], self.body_inertia[i], com_offset, wp.quat_identity()
-        ) + self._transform_inertia(m, I, shape_offset, q)
-=======
         new_inertia = transform_inertia(self.body_mass[i], self.body_inertia[i], com_offset, wp.quat_identity()) + transform_inertia(
             m, I, shape_offset, q)
->>>>>>> e4fe658c
 
         self.body_mass[i] = new_mass
         self.body_inertia[i] = new_inertia
@@ -3556,19 +3162,11 @@
             if self.num_rigid_contacts_per_env is None:
                 contact_count = m.count_contact_points()
             else:
-<<<<<<< HEAD
-                potential_contact_count = actual_contact_count = self.num_rigid_contacts_per_env*self.num_envs
-            if wp.config.verbose:
-                print(f"Allocating {actual_contact_count} rigid contacts ({potential_contact_count} potential contacts).")
-            m.allocate_rigid_contacts(potential_contact_count, actual_contact_count, requires_grad=requires_grad)
-            m.rigid_contact_margin = self.rigid_contact_margin
-=======
                 contact_count = self.num_rigid_contacts_per_env*self.num_envs
             if wp.config.verbose:
                 print(f"Allocating {contact_count} rigid contacts.")
             m.allocate_rigid_contacts(contact_count, requires_grad=requires_grad)
-            m.rigid_contact_margin = self.rigid_contact_margin            
->>>>>>> e4fe658c
+            m.rigid_contact_margin = self.rigid_contact_margin
             m.rigid_contact_torsional_friction = self.rigid_contact_torsional_friction
             m.rigid_contact_rolling_friction = self.rigid_contact_rolling_friction
 
