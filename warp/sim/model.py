# Copyright (c) 2022 NVIDIA CORPORATION.  All rights reserved.
# NVIDIA CORPORATION and its licensors retain all intellectual property
# and proprietary rights in and to this software, related documentation
# and any modifications thereto.  Any use, reproduction, disclosure or
# distribution of this software and related documentation without an express
# license agreement from NVIDIA CORPORATION is strictly prohibited.

"""A module for building simulation models and state.
"""

from .inertia import transform_inertia
from .inertia import compute_cone_inertia
from .inertia import compute_cylinder_inertia
from .inertia import compute_capsule_inertia
from .inertia import compute_box_inertia
from .inertia import compute_sphere_inertia
from .inertia import compute_mesh_inertia

import warp as wp
import numpy as np

import math
import copy

<<<<<<< HEAD
from typing import List, Optional, Tuple, Union
=======
from typing import List, Optional, Tuple
>>>>>>> 4cfe0a70

Vec3 = List[float]
Vec4 = List[float]
Quat = List[float]
Mat33 = List[float]
Transform = Tuple[Vec3, Quat]

# Shape geometry types
GEO_SPHERE = wp.constant(0)
GEO_BOX = wp.constant(1)
GEO_CAPSULE = wp.constant(2)
GEO_CYLINDER = wp.constant(3)
GEO_CONE = wp.constant(4)
GEO_MESH = wp.constant(5)
GEO_SDF = wp.constant(6)
GEO_PLANE = wp.constant(7)
GEO_NONE = wp.constant(8)

<<<<<<< HEAD
from .inertia import compute_mesh_inertia
from .inertia import compute_sphere_inertia
from .inertia import compute_box_inertia
from .inertia import compute_capsule_inertia
from .inertia import compute_cylinder_inertia
from .inertia import compute_cone_inertia
from .inertia import transform_inertia

=======
>>>>>>> 4cfe0a70
# Types of joints linking rigid bodies
JOINT_PRISMATIC = wp.constant(0)
JOINT_REVOLUTE = wp.constant(1)
JOINT_BALL = wp.constant(2)
JOINT_FIXED = wp.constant(3)
JOINT_FREE = wp.constant(4)
JOINT_COMPOUND = wp.constant(5)
JOINT_UNIVERSAL = wp.constant(6)
JOINT_DISTANCE = wp.constant(7)
JOINT_D6 = wp.constant(8)

# Joint axis mode types
JOINT_MODE_LIMIT = wp.constant(0)
JOINT_MODE_TARGET_POSITION = wp.constant(1)
JOINT_MODE_TARGET_VELOCITY = wp.constant(2)


# Material properties pertaining to rigid shape contact dynamics
@wp.struct
class ModelShapeMaterials:
    ke: wp.array(dtype=float)  # The contact elastic stiffness (only used by Euler integrator)
    kd: wp.array(dtype=float)  # The contact damping stiffness (only used by Euler integrator)
    kf: wp.array(dtype=float)  # The contact friction stiffness (only used by Euler integrator)
    mu: wp.array(dtype=float)  # The coefficient of friction
    restitution: wp.array(dtype=float)  # The coefficient of restitution (only used by XPBD integrator)


# Shape properties of geometry
@wp.struct
class ModelShapeGeometry:
    type: wp.array(dtype=wp.int32)  # The type of geometry (GEO_SPHERE, GEO_BOX, etc.)
    is_solid: wp.array(dtype=wp.uint8)  # Indicates whether the shape is solid or hollow
    thickness: wp.array(
        dtype=float
    )  # The thickness of the shape (used for collision detection, and inertia computation of hollow shapes)
    source: wp.array(dtype=wp.uint64)  # Pointer to the source geometry (in case of a mesh, zero otherwise)
    scale: wp.array(dtype=wp.vec3)  # The 3D scale of the shape


# Axis (linear or angular) of a joint that can have bounds and be driven towards a target
class JointAxis:
    def __init__(
        self,
        axis,
        limit_lower=-np.inf,
        limit_upper=np.inf,
        limit_ke=100.0,
        limit_kd=10.0,
        target=None,
        target_ke=0.0,
        target_kd=0.0,
        mode=JOINT_MODE_TARGET_POSITION,
    ):
        self.axis = np.array(wp.normalize(np.array(axis, dtype=np.float32)))
        self.limit_lower = limit_lower
        self.limit_upper = limit_upper
        self.limit_ke = limit_ke
        self.limit_kd = limit_kd
        if target is not None:
            self.target = target
        elif limit_lower > 0.0 or limit_upper < 0.0:
            self.target = 0.5 * (limit_lower + limit_upper)
        else:
            self.target = 0.0
        self.target_ke = target_ke
        self.target_kd = target_kd
        self.mode = mode


class Mesh:
    """Describes a triangle collision mesh for simulation

    Attributes:

        vertices (List[Vec3]): Mesh vertices
        indices (List[int]): Mesh indices
        I (Mat33): Inertia tensor of the mesh assuming density of 1.0 (around the center of mass)
        mass (float): The total mass of the body assuming density of 1.0
        com (Vec3): The center of mass of the body
    """

    def __init__(self, vertices: List[Vec3], indices: List[int], compute_inertia=True, is_solid=True):
        """Construct a Mesh object from a triangle mesh

        The mesh center of mass and inertia tensor will automatically be
        calculated using a density of 1.0. This computation is only valid
        if the mesh is closed (two-manifold).

        Args:
            vertices: List of vertices in the mesh
            indices: List of triangle indices, 3 per-element
            compute_inertia: If True, the mass, inertia tensor and center of mass will be computed assuming density of 1.0
            is_solid: If True, the mesh is assumed to be a solid during inertia computation, otherwise it is assumed to be a hollow surface
        """

        self.vertices = vertices
        self.indices = indices
        self.is_solid = is_solid
        self.has_inertia = compute_inertia

        if compute_inertia:
            self.mass, self.com, self.I, _ = compute_mesh_inertia(1.0, vertices, indices, is_solid=is_solid)
        else:
            self.I = np.eye(3, dtype=np.float32)
            self.mass = 1.0
            self.com = np.array((0.0, 0.0, 0.0))

    # construct simulation ready buffers from points
    def finalize(self, device=None):
        with wp.ScopedDevice(device):
            pos = wp.array(self.vertices, dtype=wp.vec3)
            vel = wp.zeros_like(pos)
            indices = wp.array(self.indices, dtype=wp.int32)

            self.mesh = wp.Mesh(points=pos, velocities=vel, indices=indices)
            return self.mesh.id

    def __hash__(self):
        return hash((tuple(np.array(self.vertices).flatten()), tuple(np.array(self.indices).flatten()), self.is_solid))


class State:
    """The State object holds all *time-varying* data for a model.

    Time-varying data includes particle positions, velocities, rigid body states, and
    anything that is output from the integrator as derived data, e.g.: forces.

    The exact attributes depend on the contents of the model. State objects should
    generally be created using the :func:`Model.state()` function.

    Attributes:

        particle_q (wp.array): Tensor of particle positions
        particle_qd (wp.array): Tensor of particle velocities

        body_q (wp.array): Tensor of body coordinates
        body_qd (wp.array): Tensor of body velocities

    """

    def __init__(self):
        self.particle_count = 0
        self.body_count = 0

    def clear_forces(self):
        if self.particle_count:
            self.particle_f.zero_()

        if self.body_count:
            self.body_f.zero_()

    def flatten(self):
        """Returns a list of Tensors stored by the state

        This function is intended to be used internal-only but can be used to obtain
        a set of all tensors owned by the state.
        """

        tensors = []

        # build a list of all tensor attributes
        for attr, value in self.__dict__.items():
            if wp.is_tensor(value):
                tensors.append(value)

        return tensors


def compute_shape_mass(type, scale, src, density, is_solid, thickness):
    if density == 0.0 or type == GEO_PLANE:  # zero density means fixed
        return 0.0, np.zeros(3), np.zeros((3, 3))

    if type == GEO_SPHERE:
        solid = compute_sphere_inertia(density, scale[0])
        if is_solid:
            return solid
        else:
            hollow = compute_sphere_inertia(density, scale[0] - thickness)
            return solid[0] - hollow[0], solid[1], solid[2] - hollow[2]
    elif type == GEO_BOX:
        w, h, d = np.array(scale[:3]) * 2.0
        solid = compute_box_inertia(density, w, h, d)
        if is_solid:
            return solid
        else:
            hollow = compute_box_inertia(density, w - thickness, h - thickness, d - thickness)
            return solid[0] - hollow[0], solid[1], solid[2] - hollow[2]
    elif type == GEO_CAPSULE:
        r, h = scale[0], scale[1] * 2.0
        solid = compute_capsule_inertia(density, r, h)
        if is_solid:
            return solid
        else:
            hollow = compute_capsule_inertia(density, r - thickness, h - 2.0 * thickness)
            return solid[0] - hollow[0], solid[1], solid[2] - hollow[2]
    elif type == GEO_CYLINDER:
        r, h = scale[0], scale[1] * 2.0
        solid = compute_cylinder_inertia(density, r, h)
        if is_solid:
            return solid
        else:
            hollow = compute_cylinder_inertia(density, r - thickness, h - 2.0 * thickness)
            return solid[0] - hollow[0], solid[1], solid[2] - hollow[2]
    elif type == GEO_CONE:
        r, h = scale[0], scale[1] * 2.0
        solid = compute_cone_inertia(density, r, h)
        if is_solid:
            return solid
        else:
            hollow = compute_cone_inertia(density, r - thickness, h - 2.0 * thickness)
            return solid[0] - hollow[0], solid[1], solid[2] - hollow[2]
<<<<<<< HEAD
    elif (type == GEO_MESH):            
=======
    elif (type == GEO_MESH):
>>>>>>> 4cfe0a70
        if src.has_inertia and src.mass > 0.0 and src.is_solid == is_solid:
            m, c, I = src.mass, src.com, src.I

            s = np.array(scale[:3])
            sx, sy, sz = s

            mass_ratio = sx * sy * sz * density
            m_new = m * mass_ratio

            c_new = c * s

<<<<<<< HEAD
            Ixx = I[0,0] * (sy**2 + sz**2)/2 * mass_ratio
            Iyy = I[1,1] * (sx**2 + sz**2)/2 * mass_ratio
            Izz = I[2,2] * (sx**2 + sy**2)/2 * mass_ratio
            Ixy = I[0,1] * sx * sy * mass_ratio
            Ixz = I[0,2] * sx * sz * mass_ratio
            Iyz = I[1,2] * sy * sz * mass_ratio
=======
            Ixx = I[0, 0] * (sy**2 + sz**2) / 2 * mass_ratio
            Iyy = I[1, 1] * (sx**2 + sz**2) / 2 * mass_ratio
            Izz = I[2, 2] * (sx**2 + sy**2) / 2 * mass_ratio
            Ixy = I[0, 1] * sx * sy * mass_ratio
            Ixz = I[0, 2] * sx * sz * mass_ratio
            Iyz = I[1, 2] * sy * sz * mass_ratio
>>>>>>> 4cfe0a70

            I_new = np.array([
                [Ixx, Ixy, Ixz],
                [Ixy, Iyy, Iyz],
                [Ixz, Iyz, Izz]
            ])

            return m_new, c_new, I_new
        else:
            # fall back to computing inertia from mesh geometry
            vertices = np.array(src.vertices) * np.array(scale[:3])
            m, c, I, vol = compute_mesh_inertia(density, vertices, src.indices, is_solid, thickness)
            return m, c, I
    raise ValueError("Unsupported shape type: {}".format(type))


class Model:
    """Holds the definition of the simulation model

    This class holds the non-time varying description of the system, i.e.:
    all geometry, constraints, and parameters used to describe the simulation.

    Attributes:
        requires_grad (float): Indicates whether the model was finalized with gradient computation enabled
        num_envs (int): Number of articulation environments that were added to the ModelBuilder via `add_builder`

        particle_q (wp.array): Particle positions, shape [particle_count, 3], float
        particle_qd (wp.array): Particle velocities, shape [particle_count, 3], float
        particle_mass (wp.array): Particle mass, shape [particle_count], float
        particle_inv_mass (wp.array): Particle inverse mass, shape [particle_count], float
        particle_radius (wp.array): Particle radius, shape [particle_count], float
        particle_ke (wp.array): Particle normal contact stiffness (used by SemiImplicitIntegrator), shape [particle_count], float
        particle_kd (wp.array): Particle normal contact damping (used by SemiImplicitIntegrator), shape [particle_count], float
        particle_kf (wp.array): Particle friction force stiffness (used by SemiImplicitIntegrator), shape [particle_count], float
        particle_mu (wp.array): Particle friction coefficient, shape [particle_count], float
        particle_cohesion (wp.array): Particle cohesion strength, shape [particle_count], float
        particle_adhesion (wp.array): Particle adhesion strength, shape [particle_count], float
        particle_grid (HashGrid): HashGrid instance used for accelerated simulation of particle interactions

        shape_transform (wp.array): Rigid shape transforms, shape [shape_count, 7], float
        shape_body (wp.array): Rigid shape body index, shape [shape_count], int
        body_shapes (dict): Mapping from body index to list of attached shape indices
        shape_materials (ModelShapeMaterials): Rigid shape contact materials, shape [shape_count], float
        shape_shape_geo (ModelShapeGeometry): Shape geometry properties (geo type, scale, thickness, etc.), shape [shape_count, 3], float
        shape_geo_src (list): List of `wp.Mesh` instances used for rendering of mesh geometry

        shape_collision_group (list): Collision group of each shape, shape [shape_count], int
        shape_collision_group_map (dict): Mapping from collision group to list of shape indices
        shape_collision_filter_pairs (set): Pairs of shape indices that should not collide
        shape_collision_radius (wp.array): Collision radius of each shape used for bounding sphere broadphase collision checking, shape [shape_count], float
        shape_ground_collision (list): Indicates whether each shape should collide with the ground, shape [shape_count], bool
        shape_contact_pairs (wp.array): Pairs of shape indices that may collide, shape [contact_pair_count, 2], int
        shape_ground_contact_pairs (wp.array): Pairs of shape, ground indices that may collide, shape [ground_contact_pair_count, 2], int

        spring_indices (wp.array): Particle spring indices, shape [spring_count*2], int
        spring_rest_length (wp.array): Particle spring rest length, shape [spring_count], float
        spring_stiffness (wp.array): Particle spring stiffness, shape [spring_count], float
        spring_damping (wp.array): Particle spring damping, shape [spring_count], float
        spring_control (wp.array): Particle spring activation, shape [spring_count], float

        tri_indices (wp.array): Triangle element indices, shape [tri_count*3], int
        tri_poses (wp.array): Triangle element rest pose, shape [tri_count, 2, 2], float
        tri_activations (wp.array): Triangle element activations, shape [tri_count], float
        tri_materials (wp.array): Triangle element materials, shape [tri_count, 5], float

        edge_indices (wp.array): Bending edge indices, shape [edge_count*2], int
        edge_rest_angle (wp.array): Bending edge rest angle, shape [edge_count], float
        edge_bending_properties (wp.array): Bending edge stiffness and damping parameters, shape [edge_count, 2], float

        tet_indices (wp.array): Tetrahedral element indices, shape [tet_count*4], int
        tet_poses (wp.array): Tetrahedral rest poses, shape [tet_count, 3, 3], float
        tet_activations (wp.array): Tetrahedral volumetric activations, shape [tet_count], float
        tet_materials (wp.array): Tetrahedral elastic parameters in form :math:`k_{mu}, k_{lambda}, k_{damp}`, shape [tet_count, 3]

        body_q (wp.array): Poses of rigid bodies used for state initialization, shape [body_count, 7], float
        body_qd (wp.array): Velocities of rigid bodies used for state initialization, shape [body_count, 6], float
        body_com (wp.array): Rigid body center of mass (in local frame), shape [body_count, 7], float
        body_inertia (wp.array): Rigid body inertia tensor (relative to COM), shape [body_count, 3, 3], float
        body_inv_inertia (wp.array): Rigid body inverse inertia tensor (relative to COM), shape [body_count, 3, 3], float
        body_mass (wp.array): Rigid body mass, shape [body_count], float
        body_inv_mass (wp.array): Rigid body inverse mass, shape [body_count], float
        body_name (list): Rigid body names, shape [body_count], str

        joint_q (wp.array): Generalized joint positions used for state initialization, shape [joint_coord_count], float
        joint_qd (wp.array): Generalized joint velocities used for state initialization, shape [joint_dof_count], float
        joint_act (wp.array): Generalized joint actuation force, shape [joint_dof_count], float
        joint_type (wp.array): Joint type, shape [joint_count], int
        joint_parent (wp.array): Joint parent body indices, shape [joint_count], int
        joint_child (wp.array): Joint child body indices, shape [joint_count], int
        joint_X_p (wp.array): Joint transform in parent frame, shape [joint_count, 7], float
        joint_X_c (wp.array): Joint mass frame in child frame, shape [joint_count, 7], float
        joint_axis (wp.array): Joint axis in child frame, shape [joint_axis_count, 3], float
        joint_armature (wp.array): Armature for each joint, shape [joint_count], float
        joint_target (wp.array): Joint target position/velocity (depending on joint axis mode), shape [joint_axis_count], float
        joint_target_ke (wp.array): Joint stiffness, shape [joint_axis_count], float
        joint_target_kd (wp.array): Joint damping, shape [joint_axis_count], float
        joint_axis_start (wp.array): Start index of the first axis per joint, shape [joint_count], int
        joint_axis_dim (wp.array): Number of linear and angular axes per joint, shape [joint_count, 2], int
        joint_axis_mode (wp.array): Joint axis mode, shape [joint_axis_count], int
        joint_linear_compliance (wp.array): Joint linear compliance, shape [joint_count], float
        joint_angular_compliance (wp.array): Joint linear compliance, shape [joint_count], float
        joint_enabled (wp.array): Joint enabled, shape [joint_count], int
        joint_limit_lower (wp.array): Joint lower position limits, shape [joint_count], float
        joint_limit_upper (wp.array): Joint upper position limits, shape [joint_count], float
        joint_limit_ke (wp.array): Joint position limit stiffness (used by SemiImplicitIntegrator), shape [joint_count], float
        joint_limit_kd (wp.array): Joint position limit damping (used by SemiImplicitIntegrator), shape [joint_count], float
        joint_twist_lower (wp.array): Joint lower twist limit, shape [joint_count], float
        joint_twist_upper (wp.array): Joint upper twist limit, shape [joint_count], float
        joint_q_start (wp.array): Start index of the first position coordinate per joint, shape [joint_count], int
        joint_qd_start (wp.array): Start index of the first velocity coordinate per joint, shape [joint_count], int
        joint_name (list): Joint names, shape [joint_count], str
        joint_attach_ke (float): Joint attachment force stiffness (used by SemiImplicitIntegrator)
        joint_attach_kd (float): Joint attachment force damping (used by SemiImplicitIntegrator)

        articulation_start (wp.array): Articulation start index, shape [articulation_count], int

        soft_contact_distance (float): Radius around particles for soft contact generation
        soft_contact_margin (float): Contact margin for generation of soft contacts
        soft_contact_ke (float): Stiffness of soft contacts (used by SemiImplicitIntegrator)
        soft_contact_kd (float): Damping of soft contacts (used by SemiImplicitIntegrator)
        soft_contact_kf (float): Stiffness of friction force in soft contacts (used by SemiImplicitIntegrator)
        soft_contact_mu (float): Friction coefficient of soft contacts

        rigid_contact_margin (float): Contact margin for generation of rigid body contacts
        rigid_contact_torsional_friction (float): Torsional friction coefficient for rigid body contacts
        rigid_contact_rolling_friction (float): Rolling friction coefficient for rigid body contacts

        ground (bool): Whether the ground plane and ground contacts are enabled
        ground_plane (wp.array): Ground plane 3D normal and offset, shape [4], float
        up_vector (np.ndarray): Up vector of the world, shape [3], float
        up_axis (int): Up axis, 0 for x, 1 for y, 2 for z
        gravity (np.ndarray): Gravity vector, shape [3], float

        particle_count (int): Total number of particles in the system
        body_count (int): Total number of bodies in the system
        shape_count (int): Total number of shapes in the system
        joint_count (int): Total number of joints in the system
        tri_count (int): Total number of triangles in the system
        tet_count (int): Total number of tetrahedra in the system
        edge_count (int): Total number of edges in the system
        spring_count (int): Total number of springs in the system
        contact_count (int): Total number of contacts in the system
        muscle_count (int): Total number of muscles in the system
        articulation_count (int): Total number of articulations in the system
        joint_dof_count (int): Total number of velocity degrees of freedom of all joints in the system
        joint_coord_count (int): Total number of position degrees of freedom of all joints in the system

        device (wp.Device): Device on which the Model was allocated

    Note:
        It is strongly recommended to use the ModelBuilder to construct a simulation rather
        than creating your own Model object directly, however it is possible to do so if
        desired.
    """

    def __init__(self, device=None):
        self.requires_grad = False
        self.num_envs = 0

        self.particle_q = None
        self.particle_qd = None
        self.particle_mass = None
        self.particle_inv_mass = None
        self.particle_radius = 0.0
        self.particle_ke = 1.0e3
        self.particle_kd = 1.0e2
        self.particle_kf = 1.0e2
        self.particle_mu = 0.5
        self.particle_cohesion = 0.0
        self.particle_adhesion = 0.0
        self.particle_grid = None

        self.shape_transform = None
        self.shape_body = None
        self.body_shapes = {}
        self.shape_materials = ModelShapeMaterials()
        self.shape_geo = ModelShapeGeometry()
        self.shape_geo_src = None

        self.shape_collision_group = None
        self.shape_collision_group_map = None
        self.shape_collision_filter_pairs = None
        self.shape_collision_radius = None
        self.shape_ground_collision = None
        self.shape_contact_pairs = None
        self.shape_ground_contact_pairs = None

        self.spring_indices = None
        self.spring_rest_length = None
        self.spring_stiffness = None
        self.spring_damping = None
        self.spring_control = None

        self.tri_indices = None
        self.tri_poses = None
        self.tri_activations = None
        self.tri_materials = None

        self.edge_indices = None
        self.edge_rest_angle = None
        self.edge_bending_properties = None

        self.tet_indices = None
        self.tet_poses = None
        self.tet_activations = None
        self.tet_materials = None

        self.body_q = None
        self.body_qd = None
        self.body_com = None
        self.body_inertia = None
        self.body_inv_inertia = None
        self.body_mass = None
        self.body_inv_mass = None
        self.body_name = None

        self.joint_q = None
        self.joint_qd = None
        self.joint_act = None
        self.joint_type = None
        self.joint_parent = None
        self.joint_child = None
        self.joint_X_p = None
        self.joint_X_c = None
        self.joint_axis = None
        self.joint_armature = None
        self.joint_target = None
        self.joint_target_ke = None
        self.joint_target_kd = None
        self.joint_axis_start = None
        self.joint_axis_dim = None
        self.joint_axis_mode = None
        self.joint_linear_compliance = None
        self.joint_angular_compliance = None
        self.joint_enabled = None
        self.joint_limit_lower = None
        self.joint_limit_upper = None
        self.joint_limit_ke = None
        self.joint_limit_kd = None
        self.joint_twist_lower = None
        self.joint_twist_upper = None
        self.joint_q_start = None
        self.joint_name = None

        # todo: per-joint values?
        self.joint_attach_ke = 1.0e3
        self.joint_attach_kd = 1.0e2

        self.soft_contact_distance = 0.1
        self.soft_contact_margin = 0.2
        self.soft_contact_ke = 1.0e3
        self.soft_contact_kd = 10.0
        self.soft_contact_kf = 1.0e3
        self.soft_contact_mu = 0.5

        self.rigid_contact_margin = None
        self.rigid_contact_torsional_friction = None
        self.rigid_contact_rolling_friction = None

        # toggles ground contact for all shapes
        self.ground = True
        self.ground_plane = None
        self.up_vector = np.array((0.0, 1.0, 0.0))
        self.up_axis = 1
        self.gravity = np.array((0.0, -9.81, 0.0))

        self.particle_count = 0
        self.body_count = 0
        self.shape_count = 0
        self.joint_count = 0
        self.joint_axis_count = 0
        self.tri_count = 0
        self.tet_count = 0
        self.edge_count = 0
        self.spring_count = 0
        self.muscle_count = 0
        self.articulation_count = 0
        self.joint_dof_count = 0
        self.joint_coord_count = 0

        self.device = wp.get_device(device)

    def state(self, requires_grad=False) -> State:
        """Returns a state object for the model

        The returned state will be initialized with the initial configuration given in
        the model description.
        """

        s = State()

        s.particle_count = self.particle_count
        s.body_count = self.body_count

        # --------------------------------
        # dynamic state (input, output)

        s.particle_q = None
        s.particle_qd = None
        s.particle_f = None

        s.body_q = None
        s.body_qd = None
        s.body_f = None
        s.body_deltas = None

        # particles
        if self.particle_count:
            s.particle_q = wp.clone(self.particle_q)
            s.particle_qd = wp.clone(self.particle_qd)
            s.particle_f = wp.zeros_like(self.particle_qd)

            s.particle_q.requires_grad = requires_grad
            s.particle_qd.requires_grad = requires_grad
            s.particle_f.requires_grad = requires_grad

        # articulations
        if self.body_count:
            s.body_q = wp.clone(self.body_q)
            s.body_qd = wp.clone(self.body_qd)
            s.body_f = wp.zeros_like(self.body_qd)

            s.body_deltas = wp.zeros(
                self.body_count, dtype=wp.spatial_vector, device=s.body_q.device, requires_grad=requires_grad
            )

            s.body_q.requires_grad = requires_grad
            s.body_qd.requires_grad = requires_grad
            s.body_f.requires_grad = requires_grad

        if (self.joint_count):
            s.joint_q = wp.clone(self.joint_q)
            s.joint_qd = wp.clone(self.joint_qd)
            s.joint_qdd = wp.zeros_like(self.joint_qd)
            s.joint_act = wp.clone(self.joint_act)

            s.joint_q.requires_grad = requires_grad
            s.joint_qd.requires_grad = requires_grad
            s.joint_act.requires_grad = requires_grad

        return s

    def allocate_soft_contacts(self, count, requires_grad=False):
        self.soft_contact_count = wp.zeros(1, dtype=wp.int32, device=self.device)
        self.soft_contact_particle = wp.zeros(count, dtype=int, device=self.device)
        self.soft_contact_shape = wp.zeros(count, dtype=int, device=self.device)
        self.soft_contact_body_pos = wp.zeros(count, dtype=wp.vec3, device=self.device, requires_grad=requires_grad)
        self.soft_contact_body_vel = wp.zeros(count, dtype=wp.vec3, device=self.device, requires_grad=requires_grad)
        self.soft_contact_normal = wp.zeros(count, dtype=wp.vec3, device=self.device, requires_grad=requires_grad)

    def find_shape_contact_pairs(self):
        # find potential contact pairs based on collision groups and collision mask (pairwise filtering)
        import itertools
        import copy

        filters = copy.copy(self.shape_collision_filter_pairs)
        for a, b in self.shape_collision_filter_pairs:
            filters.add((b, a))
        contact_pairs = []
        # iterate over collision groups (islands)
        for group, shapes in self.shape_collision_group_map.items():
            for shape_a, shape_b in itertools.product(shapes, shapes):
                if shape_a < shape_b and (shape_a, shape_b) not in filters:
                    contact_pairs.append((shape_a, shape_b))
            if group != -1 and -1 in self.shape_collision_group_map:
                # shapes with collision group -1 collide with all other shapes
                for shape_a, shape_b in itertools.product(shapes, self.shape_collision_group_map[-1]):
                    if shape_a < shape_b and (shape_a, shape_b) not in filters:
                        contact_pairs.append((shape_a, shape_b))
        self.shape_contact_pairs = wp.array(np.array(contact_pairs), dtype=wp.int32, device=self.device)
        self.shape_contact_pair_count = len(contact_pairs)
        # find ground contact pairs
        ground_contact_pairs = []
        ground_id = self.shape_count - 1
        for i in range(ground_id):
            if self.shape_ground_collision[i]:
                ground_contact_pairs.append((i, ground_id))
        self.shape_ground_contact_pairs = wp.array(np.array(ground_contact_pairs), dtype=wp.int32, device=self.device)
        self.shape_ground_contact_pair_count = len(ground_contact_pairs)

    def count_contact_points(self):
        """
        Counts the maximum number of contact points that need to be allocated.
        """
        from .collide import count_contact_points

        # calculate the potential number of shape pair contact points
        contact_count = wp.zeros(1, dtype=wp.int32, device=self.device)
        wp.launch(
            kernel=count_contact_points,
            dim=self.shape_contact_pair_count,
            inputs=[
                self.shape_contact_pairs,
                self.shape_geo,
            ],
            outputs=[contact_count],
            device=self.device,
            record_tape=False,
        )
        # count ground contacts
        wp.launch(
            kernel=count_contact_points,
            dim=self.shape_ground_contact_pair_count,
            inputs=[
                self.shape_ground_contact_pairs,
                self.shape_geo,
            ],
            outputs=[contact_count],
            device=self.device,
            record_tape=False,
        )
        count = contact_count.numpy()[0]
        return int(count)

    def allocate_rigid_contacts(self, count=None, requires_grad=False):
        if count is not None:
            self.rigid_contact_max = count
        # serves as counter of the number of active contact points
        self.rigid_contact_count = wp.zeros(1, dtype=wp.int32, device=self.device)
        # contact point ID within the (shape_a, shape_b) contact pair
        self.rigid_contact_point_id = wp.zeros(self.rigid_contact_max, dtype=wp.int32, device=self.device)
        # ID of first rigid body
        self.rigid_contact_body0 = wp.zeros(self.rigid_contact_max, dtype=wp.int32, device=self.device)
        # ID of second rigid body
        self.rigid_contact_body1 = wp.zeros(self.rigid_contact_max, dtype=wp.int32, device=self.device)
        # position of contact point in body 0's frame before the integration step
        self.rigid_contact_point0 = wp.zeros(
            self.rigid_contact_max, dtype=wp.vec3, device=self.device, requires_grad=requires_grad
        )
        # position of contact point in body 1's frame before the integration step
        self.rigid_contact_point1 = wp.zeros(
            self.rigid_contact_max, dtype=wp.vec3, device=self.device, requires_grad=requires_grad
        )
        # moment arm before the integration step resulting from thickness displacement added to contact point 0 in body 0's frame (used in XPBD contact friction handling)
        self.rigid_contact_offset0 = wp.zeros(
            self.rigid_contact_max, dtype=wp.vec3, device=self.device, requires_grad=requires_grad
        )
        # moment arm before the integration step resulting from thickness displacement added to contact point 1 in body 1's frame (used in XPBD contact friction handling)
        self.rigid_contact_offset1 = wp.zeros(
            self.rigid_contact_max, dtype=wp.vec3, device=self.device, requires_grad=requires_grad
        )
        # contact normal in world frame
        self.rigid_contact_normal = wp.zeros(
            self.rigid_contact_max, dtype=wp.vec3, device=self.device, requires_grad=requires_grad
        )
        # combined thickness of both shapes
        self.rigid_contact_thickness = wp.zeros(
            self.rigid_contact_max, dtype=wp.float32, device=self.device, requires_grad=requires_grad
        )
        # ID of the first shape in the contact pair
        self.rigid_contact_shape0 = wp.zeros(self.rigid_contact_max, dtype=wp.int32, device=self.device)
        # ID of the second shape in the contact pair
        self.rigid_contact_shape1 = wp.zeros(self.rigid_contact_max, dtype=wp.int32, device=self.device)

        # temporary variables used during the XPBD solver iterations:
        # world space position of contact point resulting from applying current body 0 transform to its point0
        self.rigid_active_contact_point0 = wp.zeros(
            self.rigid_contact_max, dtype=wp.vec3, device=self.device, requires_grad=requires_grad
        )
        # world space position of contact point resulting from applying current body 1 transform to its point1
        self.rigid_active_contact_point1 = wp.zeros(
            self.rigid_contact_max, dtype=wp.vec3, device=self.device, requires_grad=requires_grad
        )
        # current contact distance (negative penetration depth)
        self.rigid_active_contact_distance = wp.zeros(
            self.rigid_contact_max, dtype=wp.float32, device=self.device, requires_grad=requires_grad
        )
        # contact distance before the solver iterations
        self.rigid_active_contact_distance_prev = wp.zeros(
            self.rigid_contact_max, dtype=wp.float32, device=self.device, requires_grad=requires_grad
        )
        # world space position of point0 before the solver iterations
        self.rigid_active_contact_point0_prev = wp.zeros(
            self.rigid_contact_max, dtype=wp.vec3, device=self.device, requires_grad=requires_grad
        )
        # world space position of point1 before the solver iterations
        self.rigid_active_contact_point1_prev = wp.zeros(
            self.rigid_contact_max, dtype=wp.vec3, device=self.device, requires_grad=requires_grad
        )
        # number of contact constraints per rigid body (used for scaling the constraint contributions, a basic version of mass splitting)
        self.rigid_contact_inv_weight = wp.zeros(
            len(self.body_q), dtype=wp.float32, device=self.device, requires_grad=requires_grad
        )
        # number of contact constraints before the solver iterations
        self.rigid_contact_inv_weight_prev = wp.zeros(
            len(self.body_q), dtype=wp.float32, device=self.device, requires_grad=requires_grad
        )

    def flatten(self):
        """Returns a list of Tensors stored by the model

        This function is intended to be used internal-only but can be used to obtain
        a set of all tensors owned by the model.
        """

        tensors = []

        # build a list of all tensor attributes
        for attr, value in self.__dict__.items():
            if wp.is_tensor(value):
                tensors.append(value)

        return tensors

    def collide(self, state: State):
        import warnings

        warnings.warn(
            "Model.collide() is not needed anymore and will be removed in a future Warp version.",
            DeprecationWarning,
            stacklevel=2,
        )

    @property
    def soft_contact_max(self):
        """Maximum number of soft contacts that can be registered"""
        return len(self.soft_contact_particle)


class ModelBuilder:
    """A helper class for building simulation models at runtime.

    Use the ModelBuilder to construct a simulation scene. The ModelBuilder
    and builds the scene representation using standard Python data structures (lists),
    this means it is not differentiable. Once :func:`finalize()`
    has been called the ModelBuilder transfers all data to Warp tensors and returns
    an object that may be used for simulation.

    Example
    -------

    .. code-block:: python

        import warp as wp
        import warp.sim

        builder = wp.sim.ModelBuilder()

        # anchor point (zero mass)
        builder.add_particle((0, 1.0, 0.0), (0.0, 0.0, 0.0), 0.0)

        # build chain
        for i in range(1,10):
            builder.add_particle((i, 1.0, 0.0), (0.0, 0.0, 0.0), 1.0)
            builder.add_spring(i-1, i, 1.e+3, 0.0, 0)

        # create model
        model = builder.finalize("cuda")

        state = model.state()
        integrator = wp.sim.SemiImplicitIntegrator()

        for i in range(100):

           state.clear_forces()
           integrator.simulate(model, state, state, dt=1.0/60.0)

    Note:
        It is strongly recommended to use the ModelBuilder to construct a simulation rather
        than creating your own Model object directly, however it is possible to do so if
        desired.
    """

    default_tri_ke = 100.0
    default_tri_ka = 100.0
    default_tri_kd = 10.0
    default_tri_drag = 0.0
    default_tri_lift = 0.0

    # Default edge bending properties
    default_edge_ke = 100.0
    default_edge_kd = 0.0

    # Default shape contact material properties
    default_shape_ke = 1.0e5
    default_shape_kd = 1000.0
    default_shape_kf = 1000.0
    default_shape_mu = 0.5
    default_shape_restitution = 0.0
    default_shape_density = 1000.0

    # Default joint settings
    default_joint_limit_ke = 100.0
    default_joint_limit_kd = 1.0

    # Default geo settings
    default_geo_thickness = 1e-5

    def __init__(self, up_vector=(0.0, 1.0, 0.0), gravity=-9.80665):
        self.num_envs = 0

        # particles
        self.particle_q = []
        self.particle_qd = []
        self.particle_mass = []

        # shapes (each shape has an entry in these arrays)
        # transform from shape to body
        self.shape_transform = []
        # maps from shape index to body index
        self.shape_body = []
        self.shape_geo_type = []
        self.shape_geo_scale = []
        self.shape_geo_src = []
        self.shape_geo_is_solid = []
        self.shape_geo_thickness = []
        self.shape_material_ke = []
        self.shape_material_kd = []
        self.shape_material_kf = []
        self.shape_material_mu = []
        self.shape_material_restitution = []
        # collision groups within collisions are handled
        self.shape_collision_group = []
        self.shape_collision_group_map = {}
        self.last_collision_group = 0
        # radius to use for broadphase collision checking
        self.shape_collision_radius = []
        # whether the shape collides with the ground
        self.shape_ground_collision = []

        # filtering to ignore certain collision pairs
        self.shape_collision_filter_pairs = set()

        # geometry
        self.geo_meshes = []
        self.geo_sdfs = []

        # springs
        self.spring_indices = []
        self.spring_rest_length = []
        self.spring_stiffness = []
        self.spring_damping = []
        self.spring_control = []

        # triangles
        self.tri_indices = []
        self.tri_poses = []
        self.tri_activations = []
        self.tri_materials = []

        # edges (bending)
        self.edge_indices = []
        self.edge_rest_angle = []
        self.edge_bending_properties = []

        # tetrahedra
        self.tet_indices = []
        self.tet_poses = []
        self.tet_activations = []
        self.tet_materials = []

        # muscles
        self.muscle_start = []
        self.muscle_params = []
        self.muscle_activation = []
        self.muscle_bodies = []
        self.muscle_points = []

        # rigid bodies
        self.body_mass = []
        self.body_inertia = []
        self.body_inv_mass = []
        self.body_inv_inertia = []
        self.body_com = []
        self.body_q = []
        self.body_qd = []
        self.body_name = []
        self.body_shapes = {}  # mapping from body to shapes

        # rigid joints
        self.joint = {}
        self.joint_parent = []  # index of the parent body                      (constant)
        self.joint_parents = {}  # mapping from joint to parent bodies
        self.joint_child = []  # index of the child body                       (constant)
        self.joint_axis = []  # joint axis in child joint frame               (constant)
        self.joint_X_p = []  # frame of joint in parent                      (constant)
        self.joint_X_c = []  # frame of child com (in child coordinates)     (constant)
        self.joint_q = []
        self.joint_qd = []

        self.joint_type = []
        self.joint_name = []
        self.joint_armature = []
        self.joint_target = []
        self.joint_target_ke = []
        self.joint_target_kd = []
        self.joint_axis_mode = []
        self.joint_limit_lower = []
        self.joint_limit_upper = []
        self.joint_limit_ke = []
        self.joint_limit_kd = []
        self.joint_act = []

        self.joint_twist_lower = []
        self.joint_twist_upper = []

        self.joint_linear_compliance = []
        self.joint_angular_compliance = []
        self.joint_enabled = []

        self.joint_q_start = []
        self.joint_qd_start = []
        self.joint_axis_start = []
        self.joint_axis_dim = []
        self.articulation_start = []

        self.joint_dof_count = 0
        self.joint_coord_count = 0
        self.joint_axis_total_count = 0

        self.up_vector = up_vector
        self.up_axis = np.argmax(np.abs(up_vector))
        self.gravity = gravity
        # indicates whether a ground plane has been created
        self._ground_created = False
        # constructor parameters for ground plane shape
        self._ground_params = dict(
            plane=(*up_vector, 0.0),
            width=0.0,
            length=0.0,
            ke=self.default_shape_ke,
            kd=self.default_shape_kd,
            kf=self.default_shape_kf,
            mu=self.default_shape_mu,
            restitution=self.default_shape_restitution,
        )

        # Maximum number of soft contacts that can be registered
        self.soft_contact_max = 64 * 1024

        # contacts to be generated within the given distance margin to be generated at
        # every simulation substep (can be 0 if only one PBD solver iteration is used)
        self.rigid_contact_margin = 0.1
        # torsional friction coefficient (only considered by XPBD so far)
        self.rigid_contact_torsional_friction = 0.5
        # rolling friction coefficient (only considered by XPBD so far)
        self.rigid_contact_rolling_friction = 0.001

        # number of rigid contact points to allocate in the model during self.finalize() per environment
        # if setting is None, the number of worst-case number of contacts will be calculated in self.finalize()
        self.num_rigid_contacts_per_env = None

    @property
    def shape_count(self):
        return len(self.shape_geo_type)

    @property
    def body_count(self):
        return len(self.body_q)

    @property
    def joint_count(self):
        return len(self.joint_type)

    @property
    def joint_axis_count(self):
        return len(self.joint_axis)

    @property
    def particle_count(self):
        return len(self.particle_q)

    @property
    def tri_count(self):
        return len(self.tri_poses)

    @property
    def tet_count(self):
        return len(self.tet_poses)

    @property
    def edge_count(self):
        return len(self.edge_rest_angle)

    @property
    def spring_count(self):
        return len(self.spring_rest_length)

    @property
    def muscle_count(self):
        return len(self.muscle_start)

    @property
    def articulation_count(self):
        return len(self.articulation_start)

    # an articulation is a set of contiguous bodies bodies from articulation_start[i] to articulation_start[i+1]
    # these are used for computing forward kinematics e.g.:
    #
    # model.eval_articulation_fk()
    # model.eval_articulation_j()
    # model.eval_articulation_m()
    #
    # articulations are automatically 'closed' when calling finalize

    def add_articulation(self):
        self.articulation_start.append(self.joint_count)

    def add_builder(self, articulation, xform=None, update_num_env_count=True, separate_collision_group=True):
        """Copies a rigid articulation from `articulation`, another `ModelBuilder`.

        Args:
            articulation: a model builder to add rigid articulation from.
            xform: offset transform applied to root bodies.
            update_num_env_count: if True, the number of environments is incremented by 1.
            separate_collision_group: if True, the shapes from the articulation will all be put into a single new collision group, otherwise, only the shapes in collision group > -1 will be moved to a new group.
        """

        start_body_idx = self.body_count
        start_shape_idx = self.shape_count
        self.shape_body.extend([b + start_body_idx for b in articulation.shape_body])
        for b, shapes in articulation.body_shapes.items():
            self.body_shapes[b + start_body_idx] = [s + start_shape_idx for s in shapes]

        if articulation.joint_count:
            joint_X_p = copy.deepcopy(articulation.joint_X_p)
            joint_q = copy.deepcopy(articulation.joint_q)
            if xform is not None:
                for i in range(len(joint_X_p)):
                    if articulation.joint_type[i] == wp.sim.JOINT_FREE:
                        qi = articulation.joint_q_start[i]
                        xform_prev = wp.transform(joint_q[qi : qi + 3], joint_q[qi + 3 : qi + 7])
                        tf = xform * xform_prev
                        joint_q[qi : qi + 3] = tf.p
                        joint_q[qi + 3 : qi + 7] = tf.q
                    elif articulation.joint_parent[i] == -1:
                        joint_X_p[i] = xform * joint_X_p[i]
            self.joint_X_p.extend(joint_X_p)
            self.joint_q.extend(joint_q)

            self.add_articulation()

            # offset the indices
            self.joint_parent.extend([p + self.joint_count if p != -1 else -1 for p in articulation.joint_parent])
            self.joint_child.extend([c + self.joint_count for c in articulation.joint_child])

            self.joint_q_start.extend([c + self.joint_coord_count for c in articulation.joint_q_start])
            self.joint_qd_start.extend([c + self.joint_dof_count for c in articulation.joint_qd_start])

            self.joint_axis_start.extend([a + self.joint_axis_total_count for a in articulation.joint_axis_start])

        joint_children = set(articulation.joint_child)
        for i in range(articulation.body_count):
            if xform is not None and i not in joint_children:
                # rigid body is not attached to a joint, so apply input transform directly
                self.body_q.append(xform * articulation.body_q[i])
            else:
                self.body_q.append(articulation.body_q[i])

        # apply collision group
        if separate_collision_group:
            self.shape_collision_group.extend(
                [self.last_collision_group + 1 for _ in articulation.shape_collision_group]
            )
        else:
            self.shape_collision_group.extend(
                [(g + self.last_collision_group if g > -1 else -1) for g in articulation.shape_collision_group]
            )
        shape_count = self.shape_count
        for i, j in articulation.shape_collision_filter_pairs:
            self.shape_collision_filter_pairs.add((i + shape_count, j + shape_count))
        for group, shapes in articulation.shape_collision_group_map.items():
            if separate_collision_group:
                group = self.last_collision_group + 1
            else:
                group = group + self.last_collision_group if group > -1 else -1
            if group not in self.shape_collision_group_map:
                self.shape_collision_group_map[group] = []
            self.shape_collision_group_map[group].extend([s + shape_count for s in shapes])

        # update last collision group counter
        if separate_collision_group:
            self.last_collision_group += 1
        elif articulation.last_collision_group > -1:
            self.last_collision_group += articulation.last_collision_group

        rigid_articulation_attrs = [
            "body_inertia",
            "body_mass",
            "body_inv_inertia",
            "body_inv_mass",
            "body_com",
            "body_qd",
            "body_name",
            "joint_type",
            "joint_enabled",
            "joint_X_c",
            "joint_armature",
            "joint_axis",
            "joint_axis_dim",
            "joint_axis_mode",
            "joint_name",
            "joint_qd",
            "joint_act",
            "joint_limit_lower",
            "joint_limit_upper",
            "joint_limit_ke",
            "joint_limit_kd",
            "joint_target",
            "joint_target_ke",
            "joint_target_kd",
            "joint_linear_compliance",
            "joint_angular_compliance",
            "shape_transform",
            "shape_geo_type",
            "shape_geo_scale",
            "shape_geo_src",
            "shape_geo_is_solid",
            "shape_geo_thickness",
            "shape_material_ke",
            "shape_material_kd",
            "shape_material_kf",
            "shape_material_mu",
            "shape_material_restitution",
            "shape_collision_radius",
            "shape_ground_collision",
        ]

        for attr in rigid_articulation_attrs:
            getattr(self, attr).extend(getattr(articulation, attr))

        self.joint_dof_count += articulation.joint_dof_count
        self.joint_coord_count += articulation.joint_coord_count
        self.joint_axis_total_count += articulation.joint_axis_total_count

        self.up_vector = articulation.up_vector
        self.gravity = articulation.gravity

        if update_num_env_count:
            self.num_envs += 1

    # register a rigid body and return its index.
    def add_body(
        self,
        origin: Transform = wp.transform(),
        armature: float = 0.0,
        com: Vec3 = np.zeros(3),
        I_m: Mat33 = np.zeros((3, 3)),
        m: float = 0.0,
        name: str = None,
    ) -> int:
        """Adds a rigid body to the model.

        Args:
            origin: The location of the body in the world frame
            armature: Artificial inertia added to the body
            com: The center of mass of the body w.r.t its origin
            I_m: The 3x3 inertia tensor of the body (specified relative to the center of mass)
            m: Mass of the body
            name: Name of the body (optional)

        Returns:
            The index of the body in the model

        Note:
            If the mass (m) is zero then the body is treated as kinematic with no dynamics

        """

        body_id = len(self.body_mass)

        # body data
        inertia = I_m + np.eye(3) * armature
        self.body_inertia.append(inertia)
        self.body_mass.append(m)
        self.body_com.append(com)

        if m > 0.0:
            self.body_inv_mass.append(1.0 / m)
        else:
            self.body_inv_mass.append(0.0)

        if inertia.any():
            self.body_inv_inertia.append(np.linalg.inv(inertia))
        else:
            self.body_inv_inertia.append(inertia)

        self.body_q.append(origin)
        self.body_qd.append(wp.spatial_vector())

        self.body_name.append(name or f"body {body_id}")
        self.body_shapes[body_id] = []
        return body_id

    def add_joint(
        self,
        joint_type: wp.constant,
        parent: int,
        child: int,
        linear_axes: List[JointAxis] = [],
        angular_axes: List[JointAxis] = [],
        name: str = None,
        parent_xform: wp.transform = wp.transform(),
        child_xform: wp.transform = wp.transform(),
        linear_compliance: float = 0.0,
        angular_compliance: float = 0.0,
        collision_filter_parent: bool = True,
        enabled: bool = True,
    ) -> int:
        self.joint_type.append(joint_type)
        self.joint_parent.append(parent)
        if child not in self.joint_parents:
            self.joint_parents[child] = [parent]
        else:
            self.joint_parents[child].append(parent)
        self.joint_child.append(child)
        self.joint_X_p.append([*parent_xform])
        self.joint_X_c.append([*child_xform])
        self.joint_name.append(name or f"joint {self.joint_count}")
        self.joint_axis_start.append(len(self.joint_axis))
        self.joint_axis_dim.append((len(linear_axes), len(angular_axes)))
        self.joint_axis_total_count += len(linear_axes) + len(angular_axes)

        self.joint_linear_compliance.append(linear_compliance)
        self.joint_angular_compliance.append(angular_compliance)
        self.joint_enabled.append(enabled)

        for dim in linear_axes:
            self.joint_axis.append(dim.axis)
            self.joint_axis_mode.append(dim.mode)
            self.joint_target.append(dim.target)
            self.joint_target_ke.append(dim.target_ke)
            self.joint_target_kd.append(dim.target_kd)
            self.joint_limit_ke.append(dim.limit_ke)
            self.joint_limit_kd.append(dim.limit_kd)
            self.joint_limit_lower.append(dim.limit_lower)
            self.joint_limit_upper.append(dim.limit_upper)
        for dim in angular_axes:
            self.joint_axis.append(dim.axis)
            self.joint_axis_mode.append(dim.mode)
            self.joint_target.append(dim.target)
            self.joint_target_ke.append(dim.target_ke)
            self.joint_target_kd.append(dim.target_kd)
            self.joint_limit_ke.append(dim.limit_ke)
            self.joint_limit_kd.append(dim.limit_kd)
            self.joint_limit_lower.append(dim.limit_lower)
            self.joint_limit_upper.append(dim.limit_upper)

        if joint_type == JOINT_PRISMATIC:
            dof_count = 1
            coord_count = 1
        elif joint_type == JOINT_REVOLUTE:
            dof_count = 1
            coord_count = 1
        elif joint_type == JOINT_BALL:
            dof_count = 3
            coord_count = 4
        elif joint_type == JOINT_FREE:
            dof_count = 6
            coord_count = 7
        elif joint_type == JOINT_FIXED:
            dof_count = 0
            coord_count = 0
        elif joint_type == JOINT_UNIVERSAL:
            dof_count = 2
            coord_count = 2
        elif joint_type == JOINT_COMPOUND:
            dof_count = 3
            coord_count = 3
        elif joint_type == JOINT_DISTANCE:
            # todo use free joint dofs?
            dof_count = 0
            coord_count = 0
        elif joint_type == JOINT_D6:
            dof_count = len(linear_axes) + len(angular_axes)
            coord_count = dof_count

        for i in range(coord_count):
            self.joint_q.append(0.0)

        for i in range(dof_count):
            self.joint_qd.append(0.0)
            self.joint_act.append(0.0)

        if joint_type == JOINT_FREE or joint_type == JOINT_BALL:
            # ensure that a valid quaternion is used for the angular dofs
            self.joint_q[-1] = 1.0

        self.joint_q_start.append(self.joint_coord_count)
        self.joint_qd_start.append(self.joint_dof_count)

        self.joint_dof_count += dof_count
        self.joint_coord_count += coord_count

        if collision_filter_parent and parent > -1:
            for child_shape in self.body_shapes[child]:
                for parent_shape in self.body_shapes[parent]:
                    self.shape_collision_filter_pairs.add((parent_shape, child_shape))

        return self.joint_count - 1

    def add_joint_revolute(
        self,
        parent: int,
        child: int,
        parent_xform: wp.transform,
        child_xform: wp.transform,
        axis: Vec3,
        target: float = 0.0,
        target_ke: float = 0.0,
        target_kd: float = 0.0,
        mode: int = JOINT_MODE_TARGET_POSITION,
        limit_lower: float = -2 * math.pi,
        limit_upper: float = 2 * math.pi,
        limit_ke: float = default_joint_limit_ke,
        limit_kd: float = default_joint_limit_kd,
        linear_compliance: float = 0.0,
        angular_compliance: float = 0.0,
        name: str = None,
        collision_filter_parent: bool = True,
        enabled: bool = True,
    ) -> int:
        """Adds a revolute joint to the model

        Args:
            parent: The index of the parent body
            child: The index of the child body
            parent_xform: The transform of the joint in the parent body's local frame
            child_xform: The transform of the joint in the child body's local frame
            axis: The axis of rotation in the parent body's local frame
            target: The target angle (in radians) of the joint
            target_ke: The stiffness of the joint target
            target_kd: The damping of the joint target
            limit_lower: The lower limit of the joint
            limit_upper: The upper limit of the joint
            limit_ke: The stiffness of the joint limit
            limit_kd: The damping of the joint limit
            linear_compliance: The linear compliance of the joint
            angular_compliance: The angular compliance of the joint
            name: The name of the joint
            collision_filter_parent: Whether to filter collisions between shapes of the parent and child bodies
            enabled: Whether the joint is enabled

        Returns:
            The index of the child body

        """
        ax = JointAxis(
            axis=axis,
            limit_lower=limit_lower,
            limit_upper=limit_upper,
            target=target,
            target_ke=target_ke,
            target_kd=target_kd,
            mode=mode,
            limit_ke=limit_ke,
            limit_kd=limit_kd,
        )
        return self.add_joint(
            JOINT_REVOLUTE,
            parent,
            child,
            parent_xform=parent_xform,
            child_xform=child_xform,
            angular_axes=[ax],
            linear_compliance=linear_compliance,
            angular_compliance=angular_compliance,
            name=name,
            collision_filter_parent=collision_filter_parent,
            enabled=enabled,
        )

    def add_joint_prismatic(
        self,
        parent: int,
        child: int,
        parent_xform: wp.transform,
        child_xform: wp.transform,
        axis: Vec3,
        target: float = 0.0,
        target_ke: float = 0.0,
        target_kd: float = 0.0,
        mode: int = JOINT_MODE_TARGET_POSITION,
        limit_lower: float = -1e4,
        limit_upper: float = 1e4,
        limit_ke: float = default_joint_limit_ke,
        limit_kd: float = default_joint_limit_kd,
        linear_compliance: float = 0.0,
        angular_compliance: float = 0.0,
        name: str = None,
        collision_filter_parent: bool = True,
        enabled: bool = True,
    ) -> int:
        """Adds a prismatic joint to the model

        Args:
            parent: The index of the parent body
            child: The index of the child body
            parent_xform: The transform of the joint in the parent body's local frame
            child_xform: The transform of the joint in the child body's local frame
            axis: The axis of rotation in the parent body's local frame
            target: The target position of the joint
            target_ke: The stiffness of the joint target
            target_kd: The damping of the joint target
            limit_lower: The lower limit of the joint
            limit_upper: The upper limit of the joint
            limit_ke: The stiffness of the joint limit
            limit_kd: The damping of the joint limit
            linear_compliance: The linear compliance of the joint
            angular_compliance: The angular compliance of the joint
            name: The name of the joint
            collision_filter_parent: Whether to filter collisions between shapes of the parent and child bodies
            enabled: Whether the joint is enabled

        Returns:
            The index of the child body

        """
        ax = JointAxis(
            axis=axis,
            limit_lower=limit_lower,
            limit_upper=limit_upper,
            target=target,
            target_ke=target_ke,
            target_kd=target_kd,
            mode=mode,
            limit_ke=limit_ke,
            limit_kd=limit_kd,
        )
        return self.add_joint(
            JOINT_PRISMATIC,
            parent,
            child,
            parent_xform=parent_xform,
            child_xform=child_xform,
            linear_axes=[ax],
            linear_compliance=linear_compliance,
            angular_compliance=angular_compliance,
            name=name,
            collision_filter_parent=collision_filter_parent,
            enabled=enabled,
        )

    def add_joint_ball(
        self,
        parent: int,
        child: int,
        parent_xform: wp.transform = wp.transform(),
        child_xform: wp.transform = wp.transform(),
        linear_compliance: float = 0.0,
        angular_compliance: float = 0.0,
        name: str = None,
        collision_filter_parent: bool = True,
        enabled: bool = True,
    ) -> int:
        """Adds a ball joint to the model

        Args:
            parent: The index of the parent body
            child: The index of the child body
            parent_xform: The transform of the joint in the parent body's local frame
            xform: The transform of the joint in the child body's local frame
            linear_compliance: The linear compliance of the joint
            angular_compliance: The angular compliance of the joint
            name: The name of the joint
            collision_filter_parent: Whether to filter collisions between shapes of the parent and child bodies
            enabled: Whether the joint is enabled

        Returns:
            The index of the child body

        """
        return self.add_joint(
            JOINT_BALL,
            parent,
            child,
            parent_xform=parent_xform,
            child_xform=child_xform,
            linear_compliance=linear_compliance,
            angular_compliance=angular_compliance,
            name=name,
            collision_filter_parent=collision_filter_parent,
            enabled=enabled,
        )

    def add_joint_fixed(
        self,
        parent: int,
        child: int,
        parent_xform: wp.transform = wp.transform(),
        child_xform: wp.transform = wp.transform(),
        linear_compliance: float = 0.0,
        angular_compliance: float = 0.0,
        name: str = None,
        collision_filter_parent: bool = True,
        enabled: bool = True,
    ) -> int:
        """Adds a fixed joint to the model

        Args:
            parent: The index of the parent body
            child: The index of the child body
            parent_xform: The transform of the joint in the parent body's local frame
            xform: The transform of the joint in the child body's local frame
            linear_compliance: The linear compliance of the joint
            angular_compliance: The angular compliance of the joint
            name: The name of the joint
            collision_filter_parent: Whether to filter collisions between shapes of the parent and child bodies
            enabled: Whether the joint is enabled

        Returns:
            The index of the child body

        """
        return self.add_joint(
            JOINT_FIXED,
            parent,
            child,
            parent_xform=parent_xform,
            child_xform=child_xform,
            linear_compliance=linear_compliance,
            angular_compliance=angular_compliance,
            name=name,
            collision_filter_parent=collision_filter_parent,
            enabled=enabled,
        )

    def add_joint_free(
        self,
        child: int,
        parent_xform: wp.transform = wp.transform(),
        child_xform: wp.transform = wp.transform(),
        parent: int = -1,
        name: str = None,
        collision_filter_parent: bool = True,
        enabled: bool = True,
    ) -> int:
        """Adds a free joint to the model

        Args:
            parent: The index of the parent body
            child: The index of the child body
            parent_xform: The transform of the joint in the parent body's local frame
            xform: The transform of the joint in the child body's local frame
            name: The name of the joint
            collision_filter_parent: Whether to filter collisions between shapes of the parent and child bodies
            enabled: Whether the joint is enabled

        Returns:
            The index of the child body

        """
        return self.add_joint(
            JOINT_FREE,
            parent,
            child,
            parent_xform=parent_xform,
            child_xform=child_xform,
            name=name,
            collision_filter_parent=collision_filter_parent,
            enabled=enabled,
        )

    def add_joint_distance(
        self,
        parent: int,
        child: int,
        parent_xform: wp.transform = wp.transform(),
        child_xform: wp.transform = wp.transform(),
        min_distance: float = -1.0,
        max_distance: float = 1.0,
        compliance: float = 0.0,
        collision_filter_parent: bool = True,
        enabled: bool = True,
    ) -> int:
        """Adds a distance joint to the model

        Args:
            parent: The index of the parent body
            child: The index of the child body
            parent_xform: The transform of the joint in the parent body's local frame
            xform: The transform of the joint in the child body's local frame
            min_distance: The minimum distance between the bodies (no limit if negative)
            max_distance: The maximum distance between the bodies (no limit if negative)
            compliance: The compliance of the joint
            collision_filter_parent: Whether to filter collisions between shapes of the parent and child bodies
            enabled: Whether the joint is enabled

        Returns:
            The index of the child body

        """
        ax = JointAxis(
            axis=(1.0, 0.0, 0.0),
            limit_lower=min_distance,
            limit_upper=max_distance,
        )
        return self.add_joint(
            JOINT_DISTANCE,
            parent,
            child,
            parent_xform=parent_xform,
            child_xform=child_xform,
            linear_axes=[ax],
            linear_compliance=compliance,
            collision_filter_parent=collision_filter_parent,
            enabled=enabled,
        )

    def add_joint_universal(
        self,
        parent: int,
        child: int,
        axis_0: JointAxis,
        axis_1: JointAxis,
        parent_xform: wp.transform = wp.transform(),
        child_xform: wp.transform = wp.transform(),
        linear_compliance: float = 0.0,
        angular_compliance: float = 0.0,
        name: str = None,
        collision_filter_parent: bool = True,
        enabled: bool = True,
    ) -> int:
        """Adds a universal joint to the model

        Args:
            parent: The index of the parent body
            child: The index of the child body
            axis_0: The first axis of the joint
            axis_1: The second axis of the joint
            parent_xform: The transform of the joint in the parent body's local frame
            xform: The transform of the joint in the child body's local frame
            linear_compliance: The linear compliance of the joint
            angular_compliance: The angular compliance of the joint
            name: The name of the joint
            collision_filter_parent: Whether to filter collisions between shapes of the parent and child bodies
            enabled: Whether the joint is enabled

        Returns:
            The index of the child body

        """
        return self.add_joint(
            JOINT_UNIVERSAL,
            parent,
            child,
            angular_axes=[axis_0, axis_1],
            parent_xform=parent_xform,
            child_xform=child_xform,
            linear_compliance=linear_compliance,
            angular_compliance=angular_compliance,
            name=name,
            collision_filter_parent=collision_filter_parent,
            enabled=enabled,
        )

    def add_joint_compound(
        self,
        parent: int,
        child: int,
        axis_0: JointAxis,
        axis_1: JointAxis,
        axis_2: JointAxis,
        parent_xform: wp.transform = wp.transform(),
        child_xform: wp.transform = wp.transform(),
        name: str = None,
        collision_filter_parent: bool = True,
        enabled: bool = True,
    ) -> int:
        """Adds a compound joint to the model

        Args:
            parent: The index of the parent body
            child: The index of the child body
            axis_0: The first axis of the joint
            axis_1: The second axis of the joint
            axis_2: The third axis of the joint
            parent_xform: The transform of the joint in the parent body's local frame
            xform: The transform of the joint in the child body's local frame
            name: The name of the joint
            collision_filter_parent: Whether to filter collisions between shapes of the parent and child bodies
            enabled: Whether the joint is enabled

        Returns:
            The index of the child body

        """
        return self.add_joint(
            JOINT_COMPOUND,
            parent,
            child,
            angular_axes=[axis_0, axis_1, axis_2],
            parent_xform=parent_xform,
            child_xform=child_xform,
            name=name,
            collision_filter_parent=collision_filter_parent,
            enabled=enabled,
        )

    def add_joint_d6(
        self,
        parent: int,
        child: int,
        linear_axes: List[JointAxis] = [],
        angular_axes: List[JointAxis] = [],
        name: str = None,
        parent_xform: wp.transform = wp.transform(),
        child_xform: wp.transform = wp.transform(),
        linear_compliance: float = 0.0,
        angular_compliance: float = 0.0,
        collision_filter_parent: bool = True,
        enabled: bool = True,
    ):
        """Adds a generic joint with custom linear and angular axes.

        Args:
            parent: The index of the parent body
            child: The index of the child body
            linear_axes: A list of linear axes
            angular_axes: A list of angular axes
            name: The name of the joint
            parent_xform: The transform of the joint in the parent body's local frame
            xform: The transform of the joint in the child body's local frame
            linear_compliance: The linear compliance of the joint
            angular_compliance: The angular compliance of the joint
            collision_filter_parent: Whether to filter collisions between shapes of the parent and child bodies
            enabled: Whether the joint is enabled

        Returns:
            The index of the child body

        """
        return self.add_joint(
            JOINT_D6,
            parent,
            child,
            parent_xform=parent_xform,
            child_xform=child_xform,
            linear_axes=linear_axes,
            angular_axes=angular_axes,
            linear_compliance=linear_compliance,
            angular_compliance=angular_compliance,
            name=name,
            collision_filter_parent=collision_filter_parent,
            enabled=enabled,
        )

    # muscles
    def add_muscle(
        self, bodies: List[int], positions: List[Vec3], f0: float, lm: float, lt: float, lmax: float, pen: float
    ) -> float:
        """Adds a muscle-tendon activation unit

        Args:
            bodies: A list of body indices for each waypoint
            positions: A list of positions of each waypoint in the body's local frame
            f0: Force scaling
            lm: Muscle length
            lt: Tendon length
            lmax: Maximally efficient muscle length

        Returns:
            The index of the muscle in the model

        """

        n = len(bodies)

        self.muscle_start.append(len(self.muscle_bodies))
        self.muscle_params.append((f0, lm, lt, lmax, pen))
        self.muscle_activation.append(0.0)

        for i in range(n):
            self.muscle_bodies.append(bodies[i])
            self.muscle_points.append(positions[i])

        # return the index of the muscle
        return len(self.muscle_start) - 1

    # shapes
<<<<<<< HEAD
    def add_shape_plane(self,
                        plane: Vec4=(0.0, 1.0, 0.0, 0.0),
                        pos: Vec3=None,
                        rot: Quat=None,
                        width: float=10.0,
                        length: float=10.0,
                        body: int = -1,
                        ke: float=default_shape_ke,
                        kd: float=default_shape_kd,
                        kf: float=default_shape_kf,
                        mu: float=default_shape_mu,
                        restitution: float=default_shape_restitution,
                        thickness: float=0.0,
                        has_ground_collision: bool=False):
=======
    def add_shape_plane(
        self,
        plane: Vec4 = (0.0, 1.0, 0.0, 0.0),
        pos: Vec3 = None,
        rot: Quat = None,
        width: float = 10.0,
        length: float = 10.0,
        body: int = -1,
        ke: float = default_shape_ke,
        kd: float = default_shape_kd,
        kf: float = default_shape_kf,
        mu: float = default_shape_mu,
        restitution: float = default_shape_restitution,
        thickness: float = 0.0,
        has_ground_collision: bool = False,
    ):
>>>>>>> 4cfe0a70
        """
        Adds a plane collision shape.
        If pos and rot are defined, the plane is assumed to have its normal as (0, 1, 0).
        Otherwise, the plane equation is used.

        Args:
            plane: The plane equation in form a*x + b*y + c*z + d = 0
            pos: The position of the plane in world coordinates
            rot: The rotation of the plane in world coordinates
            width: The extent along x of the plane (infinite if 0)
            length: The extent along z of the plane (infinite if 0)
            body: The body index to attach the shape to (-1 by default to keep the plane static)
            ke: The contact elastic stiffness
            kd: The contact damping stiffness
            kf: The contact friction stiffness
            mu: The coefficient of friction
            restitution: The coefficient of restitution
            thickness: The thickness of the plane (0 by default) for collision handling
            has_ground_collision: If True, the mesh will collide with the ground plane if `Model.ground` is True

        """
        if pos is None or rot is None:
            # compute position and rotation from plane equation
            normal = np.array(plane[:3])
            normal /= np.linalg.norm(normal)
            pos = plane[3] * normal
            if np.allclose(normal, (0.0, 1.0, 0.0)):
                # no rotation necessary
                rot = (0.0, 0.0, 0.0, 1.0)
            else:
                c = np.cross(normal, (0.0, 1.0, 0.0))
                angle = np.arcsin(np.linalg.norm(c))
                axis = c / np.linalg.norm(c)
                rot = wp.quat_from_axis_angle(axis, angle)
        scale = (width, length, 0.0)
<<<<<<< HEAD

        return self._add_shape(
            body, pos, rot, GEO_PLANE, scale,
            None, 0.0, ke, kd, kf, mu, restitution, thickness,
            has_ground_collision=has_ground_collision)

    def add_shape_sphere(self,
                         body,
                         pos: Vec3=(0.0, 0.0, 0.0),
                         rot: Quat=(0.0, 0.0, 0.0, 1.0),
                         radius: float=1.0,
                         density: float=default_shape_density,
                         ke: float=default_shape_ke,
                         kd: float=default_shape_kd,
                         kf: float=default_shape_kf,
                         mu: float=default_shape_mu,
                         restitution: float=default_shape_restitution,
                         is_solid: bool=True,
                         thickness: float=default_geo_thickness,
                         has_ground_collision: bool=True):
=======

        return self._add_shape(
            body, pos, rot, GEO_PLANE, scale,
            None, 0.0, ke, kd, kf, mu, restitution, thickness,
            has_ground_collision=has_ground_collision)

    def add_shape_sphere(
        self,
        body,
        pos: Vec3 = (0.0, 0.0, 0.0),
        rot: Quat = (0.0, 0.0, 0.0, 1.0),
        radius: float = 1.0,
        density: float = default_shape_density,
        ke: float = default_shape_ke,
        kd: float = default_shape_kd,
        kf: float = default_shape_kf,
        mu: float = default_shape_mu,
        restitution: float = default_shape_restitution,
        is_solid: bool = True,
        thickness: float = default_geo_thickness,
        has_ground_collision: bool = True,
    ):
>>>>>>> 4cfe0a70
        """Adds a sphere collision shape to a body.

        Args:
            body: The index of the parent body this shape belongs to
            pos: The location of the shape with respect to the parent frame
            rot: The rotation of the shape with respect to the parent frame
            radius: The radius of the sphere
            density: The density of the shape
            ke: The contact elastic stiffness
            kd: The contact damping stiffness
            kf: The contact friction stiffness
            mu: The coefficient of friction
            restitution: The coefficient of restitution
            is_solid: Whether the sphere is solid or hollow
            thickness: Thickness to use for computing inertia of a hollow sphere, and for collision handling
            has_ground_collision: If True, the mesh will collide with the ground plane if `Model.ground` is True

        """

        return self._add_shape(
            body, pos, rot, GEO_SPHERE, (radius, 0.0, 0.0, 0.0),
            None, density, ke, kd, kf, mu, restitution, thickness + radius, is_solid,
            has_ground_collision=has_ground_collision)

<<<<<<< HEAD
    def add_shape_box(self,
                      body: int,
                      pos: Vec3=(0.0, 0.0, 0.0),
                      rot: Quat=(0.0, 0.0, 0.0, 1.0),
                      hx: float=0.5,
                      hy: float=0.5,
                      hz: float=0.5,
                      density: float=default_shape_density,
                      ke: float=default_shape_ke,
                      kd: float=default_shape_kd,
                      kf: float=default_shape_kf,
                      mu: float=default_shape_mu,
                      restitution: float=default_shape_restitution,
                      is_solid: bool=True,
                      thickness: float=default_geo_thickness,
                      has_ground_collision: bool=True):
=======
    def add_shape_box(
        self,
        body: int,
        pos: Vec3 = (0.0, 0.0, 0.0),
        rot: Quat = (0.0, 0.0, 0.0, 1.0),
        hx: float = 0.5,
        hy: float = 0.5,
        hz: float = 0.5,
        density: float = default_shape_density,
        ke: float = default_shape_ke,
        kd: float = default_shape_kd,
        kf: float = default_shape_kf,
        mu: float = default_shape_mu,
        restitution: float = default_shape_restitution,
        is_solid: bool = True,
        thickness: float = default_geo_thickness,
        has_ground_collision: bool = True,
    ):
>>>>>>> 4cfe0a70
        """Adds a box collision shape to a body.

        Args:
            body: The index of the parent body this shape belongs to
            pos: The location of the shape with respect to the parent frame
            rot: The rotation of the shape with respect to the parent frame
            hx: The half-extent along the x-axis
            hy: The half-extent along the y-axis
            hz: The half-extent along the z-axis
            density: The density of the shape
            ke: The contact elastic stiffness
            kd: The contact damping stiffness
            kf: The contact friction stiffness
            mu: The coefficient of friction
            restitution: The coefficient of restitution
            is_solid: Whether the box is solid or hollow
            thickness: Thickness to use for computing inertia of a hollow box, and for collision handling
            has_ground_collision: If True, the mesh will collide with the ground plane if `Model.ground` is True

        """

        return self._add_shape(
            body, pos, rot, GEO_BOX, (hx, hy, hz, 0.0),
            None, density, ke, kd, kf, mu, restitution, thickness, is_solid,
            has_ground_collision=has_ground_collision)

<<<<<<< HEAD
    def add_shape_capsule(self,
                          body: int,
                          pos: Vec3=(0.0, 0.0, 0.0),
                          rot: Quat=(0.0, 0.0, 0.0, 1.0),
                          radius: float=1.0,
                          half_height: float=0.5,
                          up_axis: int=1,
                          density: float=default_shape_density,
                          ke: float=default_shape_ke,
                          kd: float=default_shape_kd,
                          kf: float=default_shape_kf,
                          mu: float=default_shape_mu,
                          restitution: float=default_shape_restitution,
                          is_solid: bool=True,
                          thickness: float=default_geo_thickness,
                          has_ground_collision: bool=True):
=======
    def add_shape_capsule(
        self,
        body: int,
        pos: Vec3 = (0.0, 0.0, 0.0),
        rot: Quat = (0.0, 0.0, 0.0, 1.0),
        radius: float = 1.0,
        half_height: float = 0.5,
        up_axis: int = 1,
        density: float = default_shape_density,
        ke: float = default_shape_ke,
        kd: float = default_shape_kd,
        kf: float = default_shape_kf,
        mu: float = default_shape_mu,
        restitution: float = default_shape_restitution,
        is_solid: bool = True,
        thickness: float = default_geo_thickness,
        has_ground_collision: bool = True,
    ):
>>>>>>> 4cfe0a70
        """Adds a capsule collision shape to a body.

        Args:
            body: The index of the parent body this shape belongs to
            pos: The location of the shape with respect to the parent frame
            rot: The rotation of the shape with respect to the parent frame
            radius: The radius of the capsule
            half_height: The half length of the center cylinder along the up axis
            up_axis: The axis along which the capsule is aligned (0=x, 1=y, 2=z)
            density: The density of the shape
            ke: The contact elastic stiffness
            kd: The contact damping stiffness
            kf: The contact friction stiffness
            mu: The coefficient of friction
            restitution: The coefficient of restitution
            is_solid: Whether the capsule is solid or hollow
            thickness: Thickness to use for computing inertia of a hollow capsule, and for collision handling
            has_ground_collision: If True, the mesh will collide with the ground plane if `Model.ground` is True

        """

        q = rot
        sqh = math.sqrt(0.5)
        if up_axis == 0:
            q = wp.mul(rot, wp.quat(0.0, 0.0, -sqh, sqh))
        elif up_axis == 2:
            q = wp.mul(rot, wp.quat(sqh, 0.0, 0.0, sqh))
<<<<<<< HEAD

        return self._add_shape(
            body, pos, q, GEO_CAPSULE, (radius, half_height, 0.0, 0.0),
            None, density, ke, kd, kf, mu, restitution, thickness + radius, is_solid,
            has_ground_collision=has_ground_collision)
    
    def add_shape_cylinder(self,
                           body: int,
                           pos: Vec3=(0.0, 0.0, 0.0),
                           rot: Quat=(0.0, 0.0, 0.0, 1.0),
                           radius: float=1.0,
                           half_height: float=0.5,
                           up_axis: int=1,
                           density: float=default_shape_density,
                           ke: float=default_shape_ke,
                           kd: float=default_shape_kd,
                           kf: float=default_shape_kf,
                           mu: float=default_shape_mu,
                           restitution: float=default_shape_restitution,
                           is_solid: bool=True,
                           thickness: float=default_geo_thickness,
                           has_ground_collision: bool=True):
=======

        return self._add_shape(
            body, pos, q, GEO_CAPSULE, (radius, half_height, 0.0, 0.0),
            None, density, ke, kd, kf, mu, restitution, thickness + radius, is_solid,
            has_ground_collision=has_ground_collision)

    def add_shape_cylinder(
        self,
        body: int,
        pos: Vec3 = (0.0, 0.0, 0.0),
        rot: Quat = (0.0, 0.0, 0.0, 1.0),
        radius: float = 1.0,
        half_height: float = 0.5,
        up_axis: int = 1,
        density: float = default_shape_density,
        ke: float = default_shape_ke,
        kd: float = default_shape_kd,
        kf: float = default_shape_kf,
        mu: float = default_shape_mu,
        restitution: float = default_shape_restitution,
        is_solid: bool = True,
        thickness: float = default_geo_thickness,
        has_ground_collision: bool = True,
    ):
>>>>>>> 4cfe0a70
        """Adds a cylinder collision shape to a body.

        Args:
            body: The index of the parent body this shape belongs to
            pos: The location of the shape with respect to the parent frame
            rot: The rotation of the shape with respect to the parent frame
            radius: The radius of the cylinder
            half_height: The half length of the cylinder along the up axis
            up_axis: The axis along which the cylinder is aligned (0=x, 1=y, 2=z)
            density: The density of the shape
            ke: The contact elastic stiffness
            kd: The contact damping stiffness
            kf: The contact friction stiffness
            mu: The coefficient of friction
            restitution: The coefficient of restitution
            is_solid: Whether the cylinder is solid or hollow
            thickness: Thickness to use for computing inertia of a hollow cylinder, and for collision handling
            has_ground_collision: If True, the mesh will collide with the ground plane if `Model.ground` is True

        """

        q = rot
        sqh = math.sqrt(0.5)
        if up_axis == 0:
            q = wp.mul(rot, wp.quat(0.0, 0.0, -sqh, sqh))
        elif up_axis == 2:
            q = wp.mul(rot, wp.quat(sqh, 0.0, 0.0, sqh))
<<<<<<< HEAD

        return self._add_shape(
            body, pos, q, GEO_CYLINDER, (radius, half_height, 0.0, 0.0),
            None, density, ke, kd, kf, mu, restitution, thickness, is_solid,
            has_ground_collision=has_ground_collision)
    
    def add_shape_cone(self,
                           body: int,
                           pos: Vec3=(0.0, 0.0, 0.0),
                           rot: Quat=(0.0, 0.0, 0.0, 1.0),
                           radius: float=1.0,
                           half_height: float=0.5,
                           up_axis: int=1,
                           density: float=default_shape_density,
                           ke: float=default_shape_ke,
                           kd: float=default_shape_kd,
                           kf: float=default_shape_kf,
                           mu: float=default_shape_mu,
                           restitution: float=default_shape_restitution,
                           is_solid: bool=True,
                           thickness: float=default_geo_thickness,
                           has_ground_collision: bool=True):
=======

        return self._add_shape(
            body, pos, q, GEO_CYLINDER, (radius, half_height, 0.0, 0.0),
            None, density, ke, kd, kf, mu, restitution, thickness, is_solid,
            has_ground_collision=has_ground_collision)

    def add_shape_cone(
        self,
        body: int,
        pos: Vec3 = (0.0, 0.0, 0.0),
        rot: Quat = (0.0, 0.0, 0.0, 1.0),
        radius: float = 1.0,
        half_height: float = 0.5,
        up_axis: int = 1,
        density: float = default_shape_density,
        ke: float = default_shape_ke,
        kd: float = default_shape_kd,
        kf: float = default_shape_kf,
        mu: float = default_shape_mu,
        restitution: float = default_shape_restitution,
        is_solid: bool = True,
        thickness: float = default_geo_thickness,
        has_ground_collision: bool = True,
    ):
>>>>>>> 4cfe0a70
        """Adds a cone collision shape to a body.

        Args:
            body: The index of the parent body this shape belongs to
            pos: The location of the shape with respect to the parent frame
            rot: The rotation of the shape with respect to the parent frame
            radius: The radius of the cone
            half_height: The half length of the cone along the up axis
            up_axis: The axis along which the cone is aligned (0=x, 1=y, 2=z)
            density: The density of the shape
            ke: The contact elastic stiffness
            kd: The contact damping stiffness
            kf: The contact friction stiffness
            mu: The coefficient of friction
            restitution: The coefficient of restitution
            is_solid: Whether the cone is solid or hollow
            thickness: Thickness to use for computing inertia of a hollow cone, and for collision handling
            has_ground_collision: If True, the mesh will collide with the ground plane if `Model.ground` is True

        """

        q = rot
        sqh = math.sqrt(0.5)
        if up_axis == 0:
            q = wp.mul(rot, wp.quat(0.0, 0.0, -sqh, sqh))
        elif up_axis == 2:
            q = wp.mul(rot, wp.quat(sqh, 0.0, 0.0, sqh))
<<<<<<< HEAD

        return self._add_shape(
            body, pos, q, GEO_CONE, (radius, half_height, 0.0, 0.0),
            None, density, ke, kd, kf, mu, restitution, thickness, is_solid,
            has_ground_collision=has_ground_collision)

    def add_shape_mesh(self,
                       body: int,
                       pos: Vec3=(0.0, 0.0, 0.0),
                       rot: Quat=(0.0, 0.0, 0.0, 1.0),
                       mesh: Mesh=None,
                       scale: Vec3=(1.0, 1.0, 1.0),
                       density: float=default_shape_density,
                       ke: float=default_shape_ke,
                       kd: float=default_shape_kd,
                       kf: float=default_shape_kf,
                       mu: float=default_shape_mu,
                       restitution: float=default_shape_restitution,
                       is_solid: bool=True,
                       thickness: float=default_geo_thickness,
                       has_ground_collision: bool=True):
=======

        return self._add_shape(
            body, pos, q, GEO_CONE, (radius, half_height, 0.0, 0.0),
            None, density, ke, kd, kf, mu, restitution, thickness, is_solid,
            has_ground_collision=has_ground_collision)

    def add_shape_mesh(
        self,
        body: int,
        pos: Vec3 = (0.0, 0.0, 0.0),
        rot: Quat = (0.0, 0.0, 0.0, 1.0),
        mesh: Mesh = None,
        scale: Vec3 = (1.0, 1.0, 1.0),
        density: float = default_shape_density,
        ke: float = default_shape_ke,
        kd: float = default_shape_kd,
        kf: float = default_shape_kf,
        mu: float = default_shape_mu,
        restitution: float = default_shape_restitution,
        is_solid: bool = True,
        thickness: float = default_geo_thickness,
        has_ground_collision: bool = True,
    ):
>>>>>>> 4cfe0a70
        """Adds a triangle mesh collision shape to a body.

        Args:
            body: The index of the parent body this shape belongs to
            pos: The location of the shape with respect to the parent frame
            rot: The rotation of the shape with respect to the parent frame
            mesh: The mesh object
            scale: Scale to use for the collider
            density: The density of the shape
            ke: The contact elastic stiffness
            kd: The contact damping stiffness
            kf: The contact friction stiffness
            mu: The coefficient of friction
            restitution: The coefficient of restitution
            is_solid: If True, the mesh is solid, otherwise it is a hollow surface with the given wall thickness
            thickness: Thickness to use for computing inertia of a hollow mesh, and for collision handling
            has_ground_collision: If True, the mesh will collide with the ground plane if `Model.ground` is True

        """

        return self._add_shape(
            body, pos, rot, GEO_MESH, (scale[0], scale[1], scale[2], 0.0),
            mesh, density, ke, kd, kf, mu,
            restitution, thickness, is_solid,
            has_ground_collision=has_ground_collision)

    def _shape_radius(self, type, scale, src):
        """
        Calculates the radius of a sphere that encloses the shape, used for broadphase collision detection.
        """
        if type == GEO_SPHERE:
            return scale[0]
        elif type == GEO_BOX:
            return np.linalg.norm(scale)
        elif type == GEO_CAPSULE or type == GEO_CYLINDER or type == GEO_CONE:
            return scale[0] + scale[1]
        elif type == GEO_MESH:
            vmax = np.max(np.abs(src.vertices), axis=0) * np.max(scale)
            return np.linalg.norm(vmax)
        elif type == GEO_PLANE:
            if scale[0] > 0.0 and scale[1] > 0.0:
                # finite plane
                return np.linalg.norm(scale)
            else:
                return 1.0e6
        else:
            return 10.0

    def _add_shape(
        self,
        body,
        pos,
        rot,
        type,
        scale,
        src,
        density,
        ke,
        kd,
        kf,
        mu,
        restitution,
        thickness=default_geo_thickness,
        is_solid=True,
        collision_group=-1,
        collision_filter_parent=True,
        has_ground_collision=True,
    ):
        self.shape_body.append(body)
        shape = self.shape_count
        if body in self.body_shapes:
            # no contacts between shapes of the same body
            for same_body_shape in self.body_shapes[body]:
                self.shape_collision_filter_pairs.add((same_body_shape, shape))
            self.body_shapes[body].append(shape)
        else:
            self.body_shapes[body] = [shape]
        self.shape_transform.append(wp.transform(pos, rot))
        self.shape_geo_type.append(type)
        self.shape_geo_scale.append((scale[0], scale[1], scale[2]))
        self.shape_geo_src.append(src)
        self.shape_geo_thickness.append(thickness)
        self.shape_geo_is_solid.append(is_solid)
        self.shape_material_ke.append(ke)
        self.shape_material_kd.append(kd)
        self.shape_material_kf.append(kf)
        self.shape_material_mu.append(mu)
        self.shape_material_restitution.append(restitution)
        self.shape_collision_group.append(collision_group)
        if collision_group not in self.shape_collision_group_map:
            self.shape_collision_group_map[collision_group] = []
        self.last_collision_group = max(self.last_collision_group, collision_group)
        self.shape_collision_group_map[collision_group].append(shape)
        self.shape_collision_radius.append(self._shape_radius(type, scale, src))
        if collision_filter_parent and body > -1 and body in self.joint_parents:
            for parent_body in self.joint_parents[body]:
                if parent_body > -1:
                    for parent_shape in self.body_shapes[parent_body]:
                        self.shape_collision_filter_pairs.add((parent_shape, shape))
        if body == -1:
            has_ground_collision = False
        self.shape_ground_collision.append(has_ground_collision)

        (m, c, I) = compute_shape_mass(type, scale, src, density, is_solid, thickness)

        self._update_body_mass(body, m, I, np.array(pos) + c, np.array(rot))
        return shape

    # particles
    def add_particle(self, pos: Vec3, vel: Vec3, mass: float) -> int:
        """Adds a single particle to the model

        Args:
            pos: The initial position of the particle
            vel: The initial velocity of the particle
            mass: The mass of the particle

        Note:
            Set the mass equal to zero to create a 'kinematic' particle that does is not subject to dynamics.

        Returns:
            The index of the particle in the system
        """
        self.particle_q.append(pos)
        self.particle_qd.append(vel)
        self.particle_mass.append(mass)

        return len(self.particle_q) - 1

    def add_spring(self, i: int, j, ke: float, kd: float, control: float):
        """Adds a spring between two particles in the system

        Args:
            i: The index of the first particle
            j: The index of the second particle
            ke: The elastic stiffness of the spring
            kd: The damping stiffness of the spring
            control: The actuation level of the spring

        Note:
            The spring is created with a rest-length based on the distance
            between the particles in their initial configuration.

        """
        self.spring_indices.append(i)
        self.spring_indices.append(j)
        self.spring_stiffness.append(ke)
        self.spring_damping.append(kd)
        self.spring_control.append(control)

        # compute rest length
        p = self.particle_q[i]
        q = self.particle_q[j]

        delta = np.subtract(p, q)
        l = np.sqrt(np.dot(delta, delta))

        self.spring_rest_length.append(l)

    def add_triangle(
        self,
        i: int,
        j: int,
        k: int,
        tri_ke: float = default_tri_ke,
        tri_ka: float = default_tri_ka,
        tri_kd: float = default_tri_kd,
        tri_drag: float = default_tri_drag,
        tri_lift: float = default_tri_lift,
    ) -> float:
        """Adds a triangular FEM element between three particles in the system.

        Triangles are modeled as viscoelastic elements with elastic stiffness and damping
        Parameters specified on the model. See model.tri_ke, model.tri_kd.

        Args:
            i: The index of the first particle
            j: The index of the second particle
            k: The index of the third particle

        Return:
            The area of the triangle

        Note:
            The triangle is created with a rest-length based on the distance
            between the particles in their initial configuration.

        Todo:
            * Expose elastic parameters on a per-element basis

        """
        # compute basis for 2D rest pose
        p = np.array(self.particle_q[i])
        q = np.array(self.particle_q[j])
        r = np.array(self.particle_q[k])

        qp = q - p
        rp = r - p

        # construct basis aligned with the triangle
        n = wp.normalize(wp.cross(qp, rp))
        e1 = wp.normalize(qp)
        e2 = wp.normalize(wp.cross(n, e1))

        R = np.array((e1, e2))
        M = np.array((qp, rp))

        D = R @ M.T

        area = np.linalg.det(D) / 2.0

        if area <= 0.0:
            print("inverted or degenerate triangle element")
            return 0.0
        else:
            inv_D = np.linalg.inv(D)

            self.tri_indices.append((i, j, k))
            self.tri_poses.append(inv_D.tolist())
            self.tri_activations.append(0.0)
            self.tri_materials.append((tri_ke, tri_ka, tri_kd, tri_drag, tri_lift))
            return area

    def add_triangles(
        self,
        i: List[int],
        j: List[int],
        k: List[int],
        tri_ke: Optional[List[float]] = None,
        tri_ka: Optional[List[float]] = None,
        tri_kd: Optional[List[float]] = None,
        tri_drag: Optional[List[float]] = None,
        tri_lift: Optional[List[float]] = None,
    ) -> List[float]:
        """Adds triangular FEM elements between groups of three particles in the system.

        Triangles are modeled as viscoelastic elements with elastic stiffness and damping
        Parameters specified on the model. See model.tri_ke, model.tri_kd.

        Args:
            i: The indices of the first particle
            j: The indices of the second particle
            k: The indices of the third particle

        Return:
            The areas of the triangles

        Note:
            A triangle is created with a rest-length based on the distance
            between the particles in their initial configuration.

        """
        # compute basis for 2D rest pose
        p = np.array(self.particle_q)[i]
        q = np.array(self.particle_q)[j]
        r = np.array(self.particle_q)[k]

        qp = q - p
        rp = r - p

        def normalized(a):
            l = np.linalg.norm(a, axis=-1, keepdims=True)
            l[l == 0] = 1.0
            return a / l

        n = normalized(np.cross(qp, rp))
        e1 = normalized(qp)
        e2 = normalized(np.cross(n, e1))

        R = np.concatenate((e1[..., None], e2[..., None]), axis=-1)
        M = np.concatenate((qp[..., None], rp[..., None]), axis=-1)

        D = np.matmul(R.transpose(0, 2, 1), M)

        areas = np.linalg.det(D) / 2.0
        areas[areas < 0.0] = 0.0
        valid_inds = (areas > 0.0).nonzero()[0]
        if len(valid_inds) < len(areas):
            print("inverted or degenerate triangle elements")

        D[areas == 0.0] = np.eye(2)[None, ...]
        inv_D = np.linalg.inv(D)

        inds = np.concatenate((i[valid_inds, None], j[valid_inds, None], k[valid_inds, None]), axis=-1)

        self.tri_indices.extend(inds.tolist())
        self.tri_poses.extend(inv_D[valid_inds].tolist())
        self.tri_activations.extend([0.0] * len(valid_inds))

        def init_if_none(arr, defaultValue):
            if arr is None:
                return [defaultValue] * len(areas)
            return arr

        tri_ke = init_if_none(tri_ke, self.default_tri_ke)
        tri_ka = init_if_none(tri_ka, self.default_tri_ka)
        tri_kd = init_if_none(tri_kd, self.default_tri_kd)
        tri_drag = init_if_none(tri_drag, self.default_tri_drag)
        tri_lift = init_if_none(tri_lift, self.default_tri_lift)

        self.tri_materials.extend(
            zip(
                np.array(tri_ke)[valid_inds],
                np.array(tri_ka)[valid_inds],
                np.array(tri_kd)[valid_inds],
                np.array(tri_drag)[valid_inds],
                np.array(tri_lift)[valid_inds],
            )
        )
        return areas.tolist()

    def add_tetrahedron(
        self, i: int, j: int, k: int, l: int, k_mu: float = 1.0e3, k_lambda: float = 1.0e3, k_damp: float = 0.0
    ) -> float:
        """Adds a tetrahedral FEM element between four particles in the system.

        Tetrahedra are modeled as viscoelastic elements with a NeoHookean energy
        density based on [Smith et al. 2018].

        Args:
            i: The index of the first particle
            j: The index of the second particle
            k: The index of the third particle
            l: The index of the fourth particle
            k_mu: The first elastic Lame parameter
            k_lambda: The second elastic Lame parameter
            k_damp: The element's damping stiffness

        Return:
            The volume of the tetrahedron

        Note:
            The tetrahedron is created with a rest-pose based on the particle's initial configruation

        """
        # compute basis for 2D rest pose
        p = np.array(self.particle_q[i])
        q = np.array(self.particle_q[j])
        r = np.array(self.particle_q[k])
        s = np.array(self.particle_q[l])

        qp = q - p
        rp = r - p
        sp = s - p

        Dm = np.array((qp, rp, sp)).T
        volume = np.linalg.det(Dm) / 6.0

        if volume <= 0.0:
            print("inverted tetrahedral element")
        else:
            inv_Dm = np.linalg.inv(Dm)

            self.tet_indices.append((i, j, k, l))
            self.tet_poses.append(inv_Dm.tolist())
            self.tet_activations.append(0.0)
            self.tet_materials.append((k_mu, k_lambda, k_damp))

        return volume

    def add_edge(
        self,
        i: int,
        j: int,
        k: int,
        l: int,
        rest: float = None,
        edge_ke: float = default_edge_ke,
        edge_kd: float = default_edge_kd,
    ):
        """Adds a bending edge element between four particles in the system.

        Bending elements are designed to be between two connected triangles. Then
        bending energy is based of [Bridson et al. 2002]. Bending stiffness is controlled
        by the `model.tri_kb` parameter.

        Args:
            i: The index of the first particle
            j: The index of the second particle
            k: The index of the third particle
            l: The index of the fourth particle
            rest: The rest angle across the edge in radians, if not specified it will be computed

        Note:
            The edge lies between the particles indexed by 'k' and 'l' parameters with the opposing
            vertices indexed by 'i' and 'j'. This defines two connected triangles with counter clockwise
            winding: (i, k, l), (j, l, k).

        """
        # compute rest angle
        if rest is None:
            x1 = np.array(self.particle_q[i])
            x2 = np.array(self.particle_q[j])
            x3 = np.array(self.particle_q[k])
            x4 = np.array(self.particle_q[l])

            n1 = wp.normalize(np.cross(x3 - x1, x4 - x1))
            n2 = wp.normalize(np.cross(x4 - x2, x3 - x2))
            e = wp.normalize(x4 - x3)

            d = np.clip(np.dot(n2, n1), -1.0, 1.0)

            angle = math.acos(d)
            sign = np.sign(np.dot(np.cross(n2, n1), e))

            rest = angle * sign

        self.edge_indices.append((i, j, k, l))
        self.edge_rest_angle.append(rest)
        self.edge_bending_properties.append((edge_ke, edge_kd))

    def add_edges(
        self,
        i,
        j,
        k,
        l,
        rest: Optional[List[float]] = None,
        edge_ke: Optional[List[float]] = None,
        edge_kd: Optional[List[float]] = None,
    ):
        """Adds bending edge elements between groups of four particles in the system.

        Bending elements are designed to be between two connected triangles. Then
        bending energy is based of [Bridson et al. 2002]. Bending stiffness is controlled
        by the `model.tri_kb` parameter.

        Args:
            i: The indices of the first particle
            j: The indices of the second particle
            k: The indices of the third particle
            l: The indices of the fourth particle
            rest: The rest angles across the edges in radians, if not specified they will be computed

        Note:
            The edge lies between the particles indexed by 'k' and 'l' parameters with the opposing
            vertices indexed by 'i' and 'j'. This defines two connected triangles with counter clockwise
            winding: (i, k, l), (j, l, k).

        """
        if rest is None:
            # compute rest angle
            x1 = np.array(self.particle_q)[i]
            x2 = np.array(self.particle_q)[j]
            x3 = np.array(self.particle_q)[k]
            x4 = np.array(self.particle_q)[l]

            def normalized(a):
                l = np.linalg.norm(a, axis=-1, keepdims=True)
                l[l == 0] = 1.0
                return a / l

            n1 = normalized(np.cross(x3 - x1, x4 - x1))
            n2 = normalized(np.cross(x4 - x2, x3 - x2))
            e = normalized(x4 - x3)

            def dot(a, b):
                return (a * b).sum(axis=-1)

            d = np.clip(dot(n2, n1), -1.0, 1.0)

            angle = np.arccos(d)
            sign = np.sign(dot(np.cross(n2, n1), e))

            rest = angle * sign

        inds = np.concatenate((i[:, None], j[:, None], k[:, None], l[:, None]), axis=-1)

        self.edge_indices.extend(inds.tolist())
        self.edge_rest_angle.extend(rest.tolist())

        def init_if_none(arr, defaultValue):
            if arr is None:
                return [defaultValue] * len(i)
            return arr

        edge_ke = init_if_none(edge_ke, self.default_edge_ke)
        edge_kd = init_if_none(edge_kd, self.default_edge_kd)

        self.edge_bending_properties.extend(zip(edge_ke, edge_kd))

    def add_cloth_grid(
        self,
        pos: Vec3,
        rot: Quat,
        vel: Vec3,
        dim_x: int,
        dim_y: int,
        cell_x: float,
        cell_y: float,
        mass: float,
        reverse_winding: bool = False,
        fix_left: bool = False,
        fix_right: bool = False,
        fix_top: bool = False,
        fix_bottom: bool = False,
        tri_ke: float = default_tri_ke,
        tri_ka: float = default_tri_ka,
        tri_kd: float = default_tri_kd,
        tri_drag: float = default_tri_drag,
        tri_lift: float = default_tri_lift,
        edge_ke: float = default_edge_ke,
        edge_kd: float = default_edge_kd,
    ):
        """Helper to create a regular planar cloth grid

        Creates a rectangular grid of particles with FEM triangles and bending elements
        automatically.

        Args:
            pos: The position of the cloth in world space
            rot: The orientation of the cloth in world space
            vel: The velocity of the cloth in world space
            dim_x_: The number of rectangular cells along the x-axis
            dim_y: The number of rectangular cells along the y-axis
            cell_x: The width of each cell in the x-direction
            cell_y: The width of each cell in the y-direction
            mass: The mass of each particle
            reverse_winding: Flip the winding of the mesh
            fix_left: Make the left-most edge of particles kinematic (fixed in place)
            fix_right: Make the right-most edge of particles kinematic
            fix_top: Make the top-most edge of particles kinematic
            fix_bottom: Make the bottom-most edge of particles kinematic

        """

        def grid_index(x, y, dim_x):
            return y * dim_x + x

        start_vertex = len(self.particle_q)
        start_tri = len(self.tri_indices)

        for y in range(0, dim_y + 1):
            for x in range(0, dim_x + 1):
                g = np.array((x * cell_x, y * cell_y, 0.0))
                p = np.array(wp.quat_rotate(rot, g)) + pos
                m = mass

                if x == 0 and fix_left:
                    m = 0.0
                elif x == dim_x and fix_right:
                    m = 0.0
                elif y == 0 and fix_bottom:
                    m = 0.0
                elif y == dim_y and fix_top:
                    m = 0.0

                self.add_particle(p, vel, m)

                if x > 0 and y > 0:
                    if reverse_winding:
                        tri1 = (
                            start_vertex + grid_index(x - 1, y - 1, dim_x + 1),
                            start_vertex + grid_index(x, y - 1, dim_x + 1),
                            start_vertex + grid_index(x, y, dim_x + 1),
                        )

                        tri2 = (
                            start_vertex + grid_index(x - 1, y - 1, dim_x + 1),
                            start_vertex + grid_index(x, y, dim_x + 1),
                            start_vertex + grid_index(x - 1, y, dim_x + 1),
                        )

                        self.add_triangle(*tri1, tri_ke, tri_ka, tri_kd, tri_drag, tri_lift)
                        self.add_triangle(*tri2, tri_ke, tri_ka, tri_kd, tri_drag, tri_lift)

                    else:
                        tri1 = (
                            start_vertex + grid_index(x - 1, y - 1, dim_x + 1),
                            start_vertex + grid_index(x, y - 1, dim_x + 1),
                            start_vertex + grid_index(x - 1, y, dim_x + 1),
                        )

                        tri2 = (
                            start_vertex + grid_index(x, y - 1, dim_x + 1),
                            start_vertex + grid_index(x, y, dim_x + 1),
                            start_vertex + grid_index(x - 1, y, dim_x + 1),
                        )

                        self.add_triangle(*tri1, tri_ke, tri_ka, tri_kd, tri_drag, tri_lift)
                        self.add_triangle(*tri2, tri_ke, tri_ka, tri_kd, tri_drag, tri_lift)

        end_vertex = len(self.particle_q)
        end_tri = len(self.tri_indices)

        # bending constraints, could create these explicitly for a grid but this
        # is a good test of the adjacency structure
        adj = wp.utils.MeshAdjacency(self.tri_indices[start_tri:end_tri], end_tri - start_tri)

        for k, e in adj.edges.items():
            # skip open edges
            if e.f0 == -1 or e.f1 == -1:
                continue

            self.add_edge(
                e.o0, e.o1, e.v0, e.v1, edge_ke=edge_ke, edge_kd=edge_kd
            )  # opposite 0, opposite 1, vertex 0, vertex 1

    def add_cloth_mesh(
        self,
        pos: Vec3,
        rot: Quat,
        scale: float,
        vel: Vec3,
        vertices: List[Vec3],
        indices: List[int],
        density: float,
        edge_callback=None,
        face_callback=None,
        tri_ke: float = default_tri_ke,
        tri_ka: float = default_tri_ka,
        tri_kd: float = default_tri_kd,
        tri_drag: float = default_tri_drag,
        tri_lift: float = default_tri_lift,
        edge_ke: float = default_edge_ke,
        edge_kd: float = default_edge_kd,
    ):
        """Helper to create a cloth model from a regular triangle mesh

        Creates one FEM triangle element and one bending element for every face
        and edge in the input triangle mesh

        Args:
            pos: The position of the cloth in world space
            rot: The orientation of the cloth in world space
            vel: The velocity of the cloth in world space
            vertices: A list of vertex positions
            indices: A list of triangle indices, 3 entries per-face
            density: The density per-area of the mesh
            edge_callback: A user callback when an edge is created
            face_callback: A user callback when a face is created

        Note:

            The mesh should be two manifold.
        """
        num_tris = int(len(indices) / 3)

        start_vertex = len(self.particle_q)
        start_tri = len(self.tri_indices)

        # particles
        for v in vertices:
            p = np.array(wp.quat_rotate(rot, v * scale)) + pos

            self.add_particle(p, vel, 0.0)

        # triangles
        inds = start_vertex + np.array(indices)
        inds = inds.reshape(-1, 3)
        areas = self.add_triangles(
            inds[:, 0],
            inds[:, 1],
            inds[:, 2],
            [tri_ke] * num_tris,
            [tri_ka] * num_tris,
            [tri_kd] * num_tris,
            [tri_drag] * num_tris,
            [tri_lift] * num_tris,
        )

        for t in range(num_tris):
            area = areas[t]

            self.particle_mass[inds[t, 0]] += density * area / 3.0
            self.particle_mass[inds[t, 1]] += density * area / 3.0
            self.particle_mass[inds[t, 2]] += density * area / 3.0

        end_tri = len(self.tri_indices)

        adj = wp.utils.MeshAdjacency(self.tri_indices[start_tri:end_tri], end_tri - start_tri)

        edgeinds = np.array([[e.o0, e.o1, e.v0, e.v1] for k, e in adj.edges.items()])
        self.add_edges(
            edgeinds[:, 0],
            edgeinds[:, 1],
            edgeinds[:, 2],
            edgeinds[:, 0],
            edge_ke=[edge_ke] * len(edgeinds),
            edge_kd=[edge_kd] * len(edgeinds),
        )

    def add_particle_grid(
        self,
        pos: Vec3,
        rot: Quat,
        vel: Vec3,
        dim_x: int,
        dim_y: int,
        dim_z: int,
        cell_x: float,
        cell_y: float,
        cell_z: float,
        mass: float,
        jitter: float,
    ):
        for z in range(dim_z):
            for y in range(dim_y):
                for x in range(dim_x):
                    v = np.array((x * cell_x, y * cell_y, z * cell_z))
                    m = mass

                    p = np.array(wp.quat_rotate(rot, v)) + pos + np.random.rand(3) * jitter

                    self.add_particle(p, vel, m)

    def add_soft_grid(
        self,
        pos: Vec3,
        rot: Quat,
        vel: Vec3,
        dim_x: int,
        dim_y: int,
        dim_z: int,
        cell_x: float,
        cell_y: float,
        cell_z: float,
        density: float,
        k_mu: float,
        k_lambda: float,
        k_damp: float,
        fix_left: bool = False,
        fix_right: bool = False,
        fix_top: bool = False,
        fix_bottom: bool = False,
        tri_ke: float = default_tri_ke,
        tri_ka: float = default_tri_ka,
        tri_kd: float = default_tri_kd,
        tri_drag: float = default_tri_drag,
        tri_lift: float = default_tri_lift,
    ):
        """Helper to create a rectangular tetrahedral FEM grid

        Creates a regular grid of FEM tetrahedra and surface triangles. Useful for example
        to create beams and sheets. Each hexahedral cell is decomposed into 5
        tetrahedral elements.

        Args:
            pos: The position of the solid in world space
            rot: The orientation of the solid in world space
            vel: The velocity of the solid in world space
            dim_x_: The number of rectangular cells along the x-axis
            dim_y: The number of rectangular cells along the y-axis
            dim_z: The number of rectangular cells along the z-axis
            cell_x: The width of each cell in the x-direction
            cell_y: The width of each cell in the y-direction
            cell_z: The width of each cell in the z-direction
            density: The density of each particle
            k_mu: The first elastic Lame parameter
            k_lambda: The second elastic Lame parameter
            k_damp: The damping stiffness
            fix_left: Make the left-most edge of particles kinematic (fixed in place)
            fix_right: Make the right-most edge of particles kinematic
            fix_top: Make the top-most edge of particles kinematic
            fix_bottom: Make the bottom-most edge of particles kinematic
        """

        start_vertex = len(self.particle_q)

        mass = cell_x * cell_y * cell_z * density

        for z in range(dim_z + 1):
            for y in range(dim_y + 1):
                for x in range(dim_x + 1):
                    v = np.array((x * cell_x, y * cell_y, z * cell_z))
                    m = mass

                    if fix_left and x == 0:
                        m = 0.0

                    if fix_right and x == dim_x:
                        m = 0.0

                    if fix_top and y == dim_y:
                        m = 0.0

                    if fix_bottom and y == 0:
                        m = 0.0

                    p = np.array(wp.quat_rotate(rot, v)) + pos

                    self.add_particle(p, vel, m)

        # dict of open faces
        faces = {}

        def add_face(i: int, j: int, k: int):
            key = tuple(sorted((i, j, k)))

            if key not in faces:
                faces[key] = (i, j, k)
            else:
                del faces[key]

        def add_tet(i: int, j: int, k: int, l: int):
            self.add_tetrahedron(i, j, k, l, k_mu, k_lambda, k_damp)

            add_face(i, k, j)
            add_face(j, k, l)
            add_face(i, j, l)
            add_face(i, l, k)

        def grid_index(x, y, z):
            return (dim_x + 1) * (dim_y + 1) * z + (dim_x + 1) * y + x

        for z in range(dim_z):
            for y in range(dim_y):
                for x in range(dim_x):
                    v0 = grid_index(x, y, z) + start_vertex
                    v1 = grid_index(x + 1, y, z) + start_vertex
                    v2 = grid_index(x + 1, y, z + 1) + start_vertex
                    v3 = grid_index(x, y, z + 1) + start_vertex
                    v4 = grid_index(x, y + 1, z) + start_vertex
                    v5 = grid_index(x + 1, y + 1, z) + start_vertex
                    v6 = grid_index(x + 1, y + 1, z + 1) + start_vertex
                    v7 = grid_index(x, y + 1, z + 1) + start_vertex

                    if (x & 1) ^ (y & 1) ^ (z & 1):
                        add_tet(v0, v1, v4, v3)
                        add_tet(v2, v3, v6, v1)
                        add_tet(v5, v4, v1, v6)
                        add_tet(v7, v6, v3, v4)
                        add_tet(v4, v1, v6, v3)

                    else:
                        add_tet(v1, v2, v5, v0)
                        add_tet(v3, v0, v7, v2)
                        add_tet(v4, v7, v0, v5)
                        add_tet(v6, v5, v2, v7)
                        add_tet(v5, v2, v7, v0)

        # add triangles
        for k, v in faces.items():
            self.add_triangle(v[0], v[1], v[2], tri_ke, tri_ka, tri_kd, tri_drag, tri_lift)

    def add_soft_mesh(
        self,
        pos: Vec3,
        rot: Quat,
        scale: float,
        vel: Vec3,
        vertices: List[Vec3],
        indices: List[int],
        density: float,
        k_mu: float,
        k_lambda: float,
        k_damp: float,
        tri_ke: float = default_tri_ke,
        tri_ka: float = default_tri_ka,
        tri_kd: float = default_tri_kd,
        tri_drag: float = default_tri_drag,
        tri_lift: float = default_tri_lift,
    ):
        """Helper to create a tetrahedral model from an input tetrahedral mesh

        Args:
            pos: The position of the solid in world space
            rot: The orientation of the solid in world space
            vel: The velocity of the solid in world space
            vertices: A list of vertex positions
            indices: A list of tetrahedron indices, 4 entries per-element
            density: The density per-area of the mesh
            k_mu: The first elastic Lame parameter
            k_lambda: The second elastic Lame parameter
            k_damp: The damping stiffness
        """
        num_tets = int(len(indices) / 4)

        start_vertex = len(self.particle_q)
        start_tri = len(self.tri_indices)

        # dict of open faces
        faces = {}

        def add_face(i, j, k):
            key = tuple(sorted((i, j, k)))

            if key not in faces:
                faces[key] = (i, j, k)
            else:
                del faces[key]

        # add particles
        for v in vertices:
            p = wp.quat_rotate(rot, v * scale) + np.array(pos)

            self.add_particle(p, vel, 0.0)

        # add tetrahedra
        for t in range(num_tets):
            v0 = start_vertex + indices[t * 4 + 0]
            v1 = start_vertex + indices[t * 4 + 1]
            v2 = start_vertex + indices[t * 4 + 2]
            v3 = start_vertex + indices[t * 4 + 3]

            volume = self.add_tetrahedron(v0, v1, v2, v3, k_mu, k_lambda, k_damp)

            # distribute volume fraction to particles
            if volume > 0.0:
                self.particle_mass[v0] += density * volume / 4.0
                self.particle_mass[v1] += density * volume / 4.0
                self.particle_mass[v2] += density * volume / 4.0
                self.particle_mass[v3] += density * volume / 4.0

                # build open faces
                add_face(v0, v2, v1)
                add_face(v1, v2, v3)
                add_face(v0, v1, v3)
                add_face(v0, v3, v2)

        # add triangles
        for k, v in faces.items():
            try:
                self.add_triangle(v[0], v[1], v[2], tri_ke, tri_ka, tri_kd, tri_drag, tri_lift)
            except np.linalg.LinAlgError:
                continue

    # incrementally updates rigid body mass with additional mass and inertia expressed at a local to the body
    def _update_body_mass(self, i, m, I, p, q):
        if i == -1:
            return

        # find new COM
        new_mass = self.body_mass[i] + m

        if new_mass == 0.0:  # no mass
            return

        new_com = (self.body_com[i] * self.body_mass[i] + p * m) / new_mass

        # shift inertia to new COM
        com_offset = new_com - self.body_com[i]
        shape_offset = new_com - p

        new_inertia = transform_inertia(
            self.body_mass[i], self.body_inertia[i], com_offset, wp.quat_identity()
        ) + transform_inertia(m, I, shape_offset, q)

        self.body_mass[i] = new_mass
        self.body_inertia[i] = new_inertia
        self.body_com[i] = new_com

        if new_mass > 0.0:
            self.body_inv_mass[i] = 1.0 / new_mass
        else:
            self.body_inv_mass[i] = 0.0

        if new_inertia.any():
            self.body_inv_inertia[i] = np.linalg.inv(new_inertia)
        else:
            self.body_inv_inertia[i] = new_inertia

    def set_ground_plane(
        self,
        normal=None,
        offset=0.0,
        ke: float = default_shape_ke,
        kd: float = default_shape_kd,
        kf: float = default_shape_kf,
        mu: float = default_shape_mu,
        restitution: float = default_shape_restitution,
    ):
        """
        Creates a ground plane for the world. If the normal is not specified,
        the up_vector of the ModelBuilder is used.
        """
        if normal is None:
            normal = self.up_vector
        self._ground_params = dict(
            plane=(*normal, offset), width=0.0, length=0.0, ke=ke, kd=kd, kf=kf, mu=mu, restitution=restitution
        )

    def _create_ground_plane(self):
        ground_id = self.add_shape_plane(**self._ground_params)
        self._ground_created = True
        # disable ground collisions as they will be treated separately
        for i in range(self.shape_count - 1):
            self.shape_collision_filter_pairs.add((i, ground_id))

    def finalize(self, device=None, requires_grad=False) -> Model:
        """Convert this builder object to a concrete model for simulation.

        After building simulation elements this method should be called to transfer
        all data to device memory ready for simulation.

        Args:
            device: The simulation device to use, e.g.: 'cpu', 'cuda'
            requires_grad: Whether to enable gradient computation for the model

        Returns:

            A model object.
        """

        # ensure the env count is set correctly
        self.num_envs = max(1, self.num_envs)

        # add ground plane if not already created
        if not self._ground_created:
            self._create_ground_plane()

        # construct particle inv masses
        particle_inv_mass = []

        for m in self.particle_mass:
            if m > 0.0:
                particle_inv_mass.append(1.0 / m)
            else:
                particle_inv_mass.append(0.0)

        with wp.ScopedDevice(device):
            # -------------------------------------
            # construct Model (non-time varying) data

            m = Model(device)
            m.requires_grad = requires_grad

            m.num_envs = self.num_envs

            # ---------------------
            # particles

            # state (initial)
            m.particle_q = wp.array(self.particle_q, dtype=wp.vec3, requires_grad=requires_grad)
            m.particle_qd = wp.array(self.particle_qd, dtype=wp.vec3, requires_grad=requires_grad)
            m.particle_mass = wp.array(self.particle_mass, dtype=wp.float32, requires_grad=requires_grad)
            m.particle_inv_mass = wp.array(particle_inv_mass, dtype=wp.float32, requires_grad=requires_grad)

            # ---------------------
            # collision geometry

            m.shape_transform = wp.array(self.shape_transform, dtype=wp.transform, requires_grad=requires_grad)
            m.shape_body = wp.array(self.shape_body, dtype=wp.int32)
            m.body_shapes = self.body_shapes

            # build list of ids for geometry sources (meshes, sdfs)
            geo_sources = []
            finalized_meshes = {}  # do not duplicate meshes
            for geo in self.shape_geo_src:
                geo_hash = hash(geo)  # avoid repeated hash computations
                if geo:
                    if geo_hash not in finalized_meshes:
                        finalized_meshes[geo_hash] = geo.finalize(device=device)
                    geo_sources.append(finalized_meshes[geo_hash])
                else:
                    # add null pointer
                    geo_sources.append(0)

            m.shape_geo.type = wp.array(self.shape_geo_type, dtype=wp.int32)
            m.shape_geo.source = wp.array(geo_sources, dtype=wp.uint64)
            m.shape_geo.scale = wp.array(self.shape_geo_scale, dtype=wp.vec3, requires_grad=requires_grad)
            m.shape_geo.is_solid = wp.array(self.shape_geo_is_solid, dtype=wp.uint8)
            m.shape_geo.thickness = wp.array(self.shape_geo_thickness, dtype=wp.float32, requires_grad=requires_grad)
            m.shape_geo_src = self.shape_geo_src  # used for rendering

            m.shape_materials.ke = wp.array(self.shape_material_ke, dtype=wp.float32, requires_grad=requires_grad)
            m.shape_materials.kd = wp.array(self.shape_material_kd, dtype=wp.float32, requires_grad=requires_grad)
            m.shape_materials.kf = wp.array(self.shape_material_kf, dtype=wp.float32, requires_grad=requires_grad)
            m.shape_materials.mu = wp.array(self.shape_material_mu, dtype=wp.float32, requires_grad=requires_grad)
            m.shape_materials.restitution = wp.array(
                self.shape_material_restitution, dtype=wp.float32, requires_grad=requires_grad
            )

            m.shape_collision_filter_pairs = self.shape_collision_filter_pairs
            m.shape_collision_group = self.shape_collision_group
            m.shape_collision_group_map = self.shape_collision_group_map
            m.shape_collision_radius = wp.array(
                self.shape_collision_radius, dtype=wp.float32, requires_grad=requires_grad
            )
            m.shape_ground_collision = self.shape_ground_collision

            # ---------------------
            # springs

            m.spring_indices = wp.array(self.spring_indices, dtype=wp.int32)
            m.spring_rest_length = wp.array(self.spring_rest_length, dtype=wp.float32, requires_grad=requires_grad)
            m.spring_stiffness = wp.array(self.spring_stiffness, dtype=wp.float32, requires_grad=requires_grad)
            m.spring_damping = wp.array(self.spring_damping, dtype=wp.float32, requires_grad=requires_grad)
            m.spring_control = wp.array(self.spring_control, dtype=wp.float32, requires_grad=requires_grad)

            # ---------------------
            # triangles

            m.tri_indices = wp.array(self.tri_indices, dtype=wp.int32)
            m.tri_poses = wp.array(self.tri_poses, dtype=wp.mat22, requires_grad=requires_grad)
            m.tri_activations = wp.array(self.tri_activations, dtype=wp.float32, requires_grad=requires_grad)
            m.tri_materials = wp.array(self.tri_materials, dtype=wp.float32, requires_grad=requires_grad)

            # ---------------------
            # edges

            m.edge_indices = wp.array(self.edge_indices, dtype=wp.int32)
            m.edge_rest_angle = wp.array(self.edge_rest_angle, dtype=wp.float32, requires_grad=requires_grad)
            m.edge_bending_properties = wp.array(
                self.edge_bending_properties, dtype=wp.float32, requires_grad=requires_grad
            )

            # ---------------------
            # tetrahedra

            m.tet_indices = wp.array(self.tet_indices, dtype=wp.int32)
            m.tet_poses = wp.array(self.tet_poses, dtype=wp.mat33, requires_grad=requires_grad)
            m.tet_activations = wp.array(self.tet_activations, dtype=wp.float32, requires_grad=requires_grad)
            m.tet_materials = wp.array(self.tet_materials, dtype=wp.float32, requires_grad=requires_grad)

            # -----------------------
            # muscles

            # close the muscle waypoint indices
            muscle_start = copy.copy(self.muscle_start)
            muscle_start.append(len(self.muscle_bodies))

            m.muscle_start = wp.array(muscle_start, dtype=wp.int32)
            m.muscle_params = wp.array(self.muscle_params, dtype=wp.float32, requires_grad=requires_grad)
            m.muscle_bodies = wp.array(self.muscle_bodies, dtype=wp.int32)
            m.muscle_points = wp.array(self.muscle_points, dtype=wp.vec3, requires_grad=requires_grad)
            m.muscle_activation = wp.array(self.muscle_activation, dtype=wp.float32, requires_grad=requires_grad)

            # --------------------------------------
            # rigid bodies

            m.body_q = wp.array(self.body_q, dtype=wp.transform, requires_grad=requires_grad)
            m.body_qd = wp.array(self.body_qd, dtype=wp.spatial_vector, requires_grad=requires_grad)
            m.body_inertia = wp.array(self.body_inertia, dtype=wp.mat33, requires_grad=requires_grad)
            m.body_inv_inertia = wp.array(self.body_inv_inertia, dtype=wp.mat33, requires_grad=requires_grad)
            m.body_mass = wp.array(self.body_mass, dtype=wp.float32, requires_grad=requires_grad)
            m.body_inv_mass = wp.array(self.body_inv_mass, dtype=wp.float32, requires_grad=requires_grad)
            m.body_com = wp.array(self.body_com, dtype=wp.vec3, requires_grad=requires_grad)
            m.body_name = self.body_name

            # joints
            m.joint_count = self.joint_count
            m.joint_axis_count = self.joint_axis_count
            m.joint_type = wp.array(self.joint_type, dtype=wp.int32)
            m.joint_parent = wp.array(self.joint_parent, dtype=wp.int32)
            m.joint_child = wp.array(self.joint_child, dtype=wp.int32)
            m.joint_X_p = wp.array(self.joint_X_p, dtype=wp.transform, requires_grad=requires_grad)
            m.joint_X_c = wp.array(self.joint_X_c, dtype=wp.transform, requires_grad=requires_grad)
            m.joint_axis_start = wp.array(self.joint_axis_start, dtype=wp.int32)
            m.joint_axis_dim = wp.array(np.array(self.joint_axis_dim), dtype=wp.int32, ndim=2)
            m.joint_axis = wp.array(self.joint_axis, dtype=wp.vec3, requires_grad=requires_grad)
            m.joint_q = wp.array(self.joint_q, dtype=wp.float32, requires_grad=requires_grad)
            m.joint_qd = wp.array(self.joint_qd, dtype=wp.float32, requires_grad=requires_grad)
            m.joint_name = self.joint_name

            # dynamics properties
            # TODO unused joint_armature
            m.joint_armature = wp.array(self.joint_armature, dtype=wp.float32, requires_grad=requires_grad)
            m.joint_target = wp.array(self.joint_target, dtype=wp.float32, requires_grad=requires_grad)
            m.joint_target_ke = wp.array(self.joint_target_ke, dtype=wp.float32, requires_grad=requires_grad)
            m.joint_target_kd = wp.array(self.joint_target_kd, dtype=wp.float32, requires_grad=requires_grad)
            m.joint_axis_mode = wp.array(self.joint_axis_mode, dtype=wp.uint8)
            m.joint_act = wp.array(self.joint_act, dtype=wp.float32, requires_grad=requires_grad)

            m.joint_limit_lower = wp.array(self.joint_limit_lower, dtype=wp.float32, requires_grad=requires_grad)
            m.joint_limit_upper = wp.array(self.joint_limit_upper, dtype=wp.float32, requires_grad=requires_grad)
            m.joint_limit_ke = wp.array(self.joint_limit_ke, dtype=wp.float32, requires_grad=requires_grad)
            m.joint_limit_kd = wp.array(self.joint_limit_kd, dtype=wp.float32, requires_grad=requires_grad)
            m.joint_linear_compliance = wp.array(
                self.joint_linear_compliance, dtype=wp.float32, requires_grad=requires_grad
            )
            m.joint_angular_compliance = wp.array(
                self.joint_angular_compliance, dtype=wp.float32, requires_grad=requires_grad
            )
            m.joint_enabled = wp.array(self.joint_enabled, dtype=wp.int32)

            # 'close' the start index arrays with a sentinel value
            joint_q_start = copy.copy(self.joint_q_start)
            joint_q_start.append(self.joint_coord_count)
            joint_qd_start = copy.copy(self.joint_qd_start)
            joint_qd_start.append(self.joint_dof_count)
            articulation_start = copy.copy(self.articulation_start)
            articulation_start.append(self.joint_count)

            m.joint_q_start = wp.array(joint_q_start, dtype=wp.int32)
            m.joint_qd_start = wp.array(joint_qd_start, dtype=wp.int32)
            m.articulation_start = wp.array(articulation_start, dtype=wp.int32)

            # counts
            m.particle_count = len(self.particle_q)
            m.body_count = len(self.body_q)
            m.shape_count = len(self.shape_geo_type)
            m.tri_count = len(self.tri_poses)
            m.tet_count = len(self.tet_poses)
            m.edge_count = len(self.edge_rest_angle)
            m.spring_count = len(self.spring_rest_length)
            m.muscle_count = len(self.muscle_start)
            m.articulation_count = len(self.articulation_start)

            # contacts
            if m.particle_count:
                m.allocate_soft_contacts(self.soft_contact_max, requires_grad=requires_grad)
            m.find_shape_contact_pairs()
            if self.num_rigid_contacts_per_env is None:
                contact_count = m.count_contact_points()
            else:
                contact_count = self.num_rigid_contacts_per_env * self.num_envs
            if wp.config.verbose:
                print(f"Allocating {contact_count} rigid contacts.")
            m.allocate_rigid_contacts(contact_count, requires_grad=requires_grad)
            m.rigid_contact_margin = self.rigid_contact_margin
            m.rigid_contact_torsional_friction = self.rigid_contact_torsional_friction
            m.rigid_contact_rolling_friction = self.rigid_contact_rolling_friction

            m.joint_dof_count = self.joint_dof_count
            m.joint_coord_count = self.joint_coord_count

            # hash-grid for particle interactions
            m.particle_grid = wp.HashGrid(128, 128, 128)

            # store refs to geometry
            m.geo_meshes = self.geo_meshes
            m.geo_sdfs = self.geo_sdfs

            # enable ground plane
            m.ground_plane = wp.array(self._ground_params["plane"], dtype=wp.float32, requires_grad=requires_grad)
            m.gravity = np.array(self.up_vector) * self.gravity

            m.enable_tri_collisions = False

            return m<|MERGE_RESOLUTION|>--- conflicted
+++ resolved
@@ -22,11 +22,7 @@
 import math
 import copy
 
-<<<<<<< HEAD
-from typing import List, Optional, Tuple, Union
-=======
 from typing import List, Optional, Tuple
->>>>>>> 4cfe0a70
 
 Vec3 = List[float]
 Vec4 = List[float]
@@ -45,17 +41,6 @@
 GEO_PLANE = wp.constant(7)
 GEO_NONE = wp.constant(8)
 
-<<<<<<< HEAD
-from .inertia import compute_mesh_inertia
-from .inertia import compute_sphere_inertia
-from .inertia import compute_box_inertia
-from .inertia import compute_capsule_inertia
-from .inertia import compute_cylinder_inertia
-from .inertia import compute_cone_inertia
-from .inertia import transform_inertia
-
-=======
->>>>>>> 4cfe0a70
 # Types of joints linking rigid bodies
 JOINT_PRISMATIC = wp.constant(0)
 JOINT_REVOLUTE = wp.constant(1)
@@ -267,11 +252,7 @@
         else:
             hollow = compute_cone_inertia(density, r - thickness, h - 2.0 * thickness)
             return solid[0] - hollow[0], solid[1], solid[2] - hollow[2]
-<<<<<<< HEAD
-    elif (type == GEO_MESH):            
-=======
     elif (type == GEO_MESH):
->>>>>>> 4cfe0a70
         if src.has_inertia and src.mass > 0.0 and src.is_solid == is_solid:
             m, c, I = src.mass, src.com, src.I
 
@@ -283,21 +264,12 @@
 
             c_new = c * s
 
-<<<<<<< HEAD
-            Ixx = I[0,0] * (sy**2 + sz**2)/2 * mass_ratio
-            Iyy = I[1,1] * (sx**2 + sz**2)/2 * mass_ratio
-            Izz = I[2,2] * (sx**2 + sy**2)/2 * mass_ratio
-            Ixy = I[0,1] * sx * sy * mass_ratio
-            Ixz = I[0,2] * sx * sz * mass_ratio
-            Iyz = I[1,2] * sy * sz * mass_ratio
-=======
             Ixx = I[0, 0] * (sy**2 + sz**2) / 2 * mass_ratio
             Iyy = I[1, 1] * (sx**2 + sz**2) / 2 * mass_ratio
             Izz = I[2, 2] * (sx**2 + sy**2) / 2 * mass_ratio
             Ixy = I[0, 1] * sx * sy * mass_ratio
             Ixz = I[0, 2] * sx * sz * mass_ratio
             Iyz = I[1, 2] * sy * sz * mass_ratio
->>>>>>> 4cfe0a70
 
             I_new = np.array([
                 [Ixx, Ixy, Ixz],
@@ -1868,22 +1840,6 @@
         return len(self.muscle_start) - 1
 
     # shapes
-<<<<<<< HEAD
-    def add_shape_plane(self,
-                        plane: Vec4=(0.0, 1.0, 0.0, 0.0),
-                        pos: Vec3=None,
-                        rot: Quat=None,
-                        width: float=10.0,
-                        length: float=10.0,
-                        body: int = -1,
-                        ke: float=default_shape_ke,
-                        kd: float=default_shape_kd,
-                        kf: float=default_shape_kf,
-                        mu: float=default_shape_mu,
-                        restitution: float=default_shape_restitution,
-                        thickness: float=0.0,
-                        has_ground_collision: bool=False):
-=======
     def add_shape_plane(
         self,
         plane: Vec4 = (0.0, 1.0, 0.0, 0.0),
@@ -1900,7 +1856,6 @@
         thickness: float = 0.0,
         has_ground_collision: bool = False,
     ):
->>>>>>> 4cfe0a70
         """
         Adds a plane collision shape.
         If pos and rot are defined, the plane is assumed to have its normal as (0, 1, 0).
@@ -1936,28 +1891,6 @@
                 axis = c / np.linalg.norm(c)
                 rot = wp.quat_from_axis_angle(axis, angle)
         scale = (width, length, 0.0)
-<<<<<<< HEAD
-
-        return self._add_shape(
-            body, pos, rot, GEO_PLANE, scale,
-            None, 0.0, ke, kd, kf, mu, restitution, thickness,
-            has_ground_collision=has_ground_collision)
-
-    def add_shape_sphere(self,
-                         body,
-                         pos: Vec3=(0.0, 0.0, 0.0),
-                         rot: Quat=(0.0, 0.0, 0.0, 1.0),
-                         radius: float=1.0,
-                         density: float=default_shape_density,
-                         ke: float=default_shape_ke,
-                         kd: float=default_shape_kd,
-                         kf: float=default_shape_kf,
-                         mu: float=default_shape_mu,
-                         restitution: float=default_shape_restitution,
-                         is_solid: bool=True,
-                         thickness: float=default_geo_thickness,
-                         has_ground_collision: bool=True):
-=======
 
         return self._add_shape(
             body, pos, rot, GEO_PLANE, scale,
@@ -1980,7 +1913,6 @@
         thickness: float = default_geo_thickness,
         has_ground_collision: bool = True,
     ):
->>>>>>> 4cfe0a70
         """Adds a sphere collision shape to a body.
 
         Args:
@@ -2005,24 +1937,6 @@
             None, density, ke, kd, kf, mu, restitution, thickness + radius, is_solid,
             has_ground_collision=has_ground_collision)
 
-<<<<<<< HEAD
-    def add_shape_box(self,
-                      body: int,
-                      pos: Vec3=(0.0, 0.0, 0.0),
-                      rot: Quat=(0.0, 0.0, 0.0, 1.0),
-                      hx: float=0.5,
-                      hy: float=0.5,
-                      hz: float=0.5,
-                      density: float=default_shape_density,
-                      ke: float=default_shape_ke,
-                      kd: float=default_shape_kd,
-                      kf: float=default_shape_kf,
-                      mu: float=default_shape_mu,
-                      restitution: float=default_shape_restitution,
-                      is_solid: bool=True,
-                      thickness: float=default_geo_thickness,
-                      has_ground_collision: bool=True):
-=======
     def add_shape_box(
         self,
         body: int,
@@ -2041,7 +1955,6 @@
         thickness: float = default_geo_thickness,
         has_ground_collision: bool = True,
     ):
->>>>>>> 4cfe0a70
         """Adds a box collision shape to a body.
 
         Args:
@@ -2068,24 +1981,6 @@
             None, density, ke, kd, kf, mu, restitution, thickness, is_solid,
             has_ground_collision=has_ground_collision)
 
-<<<<<<< HEAD
-    def add_shape_capsule(self,
-                          body: int,
-                          pos: Vec3=(0.0, 0.0, 0.0),
-                          rot: Quat=(0.0, 0.0, 0.0, 1.0),
-                          radius: float=1.0,
-                          half_height: float=0.5,
-                          up_axis: int=1,
-                          density: float=default_shape_density,
-                          ke: float=default_shape_ke,
-                          kd: float=default_shape_kd,
-                          kf: float=default_shape_kf,
-                          mu: float=default_shape_mu,
-                          restitution: float=default_shape_restitution,
-                          is_solid: bool=True,
-                          thickness: float=default_geo_thickness,
-                          has_ground_collision: bool=True):
-=======
     def add_shape_capsule(
         self,
         body: int,
@@ -2104,7 +1999,6 @@
         thickness: float = default_geo_thickness,
         has_ground_collision: bool = True,
     ):
->>>>>>> 4cfe0a70
         """Adds a capsule collision shape to a body.
 
         Args:
@@ -2132,30 +2026,6 @@
             q = wp.mul(rot, wp.quat(0.0, 0.0, -sqh, sqh))
         elif up_axis == 2:
             q = wp.mul(rot, wp.quat(sqh, 0.0, 0.0, sqh))
-<<<<<<< HEAD
-
-        return self._add_shape(
-            body, pos, q, GEO_CAPSULE, (radius, half_height, 0.0, 0.0),
-            None, density, ke, kd, kf, mu, restitution, thickness + radius, is_solid,
-            has_ground_collision=has_ground_collision)
-    
-    def add_shape_cylinder(self,
-                           body: int,
-                           pos: Vec3=(0.0, 0.0, 0.0),
-                           rot: Quat=(0.0, 0.0, 0.0, 1.0),
-                           radius: float=1.0,
-                           half_height: float=0.5,
-                           up_axis: int=1,
-                           density: float=default_shape_density,
-                           ke: float=default_shape_ke,
-                           kd: float=default_shape_kd,
-                           kf: float=default_shape_kf,
-                           mu: float=default_shape_mu,
-                           restitution: float=default_shape_restitution,
-                           is_solid: bool=True,
-                           thickness: float=default_geo_thickness,
-                           has_ground_collision: bool=True):
-=======
 
         return self._add_shape(
             body, pos, q, GEO_CAPSULE, (radius, half_height, 0.0, 0.0),
@@ -2180,7 +2050,6 @@
         thickness: float = default_geo_thickness,
         has_ground_collision: bool = True,
     ):
->>>>>>> 4cfe0a70
         """Adds a cylinder collision shape to a body.
 
         Args:
@@ -2208,30 +2077,6 @@
             q = wp.mul(rot, wp.quat(0.0, 0.0, -sqh, sqh))
         elif up_axis == 2:
             q = wp.mul(rot, wp.quat(sqh, 0.0, 0.0, sqh))
-<<<<<<< HEAD
-
-        return self._add_shape(
-            body, pos, q, GEO_CYLINDER, (radius, half_height, 0.0, 0.0),
-            None, density, ke, kd, kf, mu, restitution, thickness, is_solid,
-            has_ground_collision=has_ground_collision)
-    
-    def add_shape_cone(self,
-                           body: int,
-                           pos: Vec3=(0.0, 0.0, 0.0),
-                           rot: Quat=(0.0, 0.0, 0.0, 1.0),
-                           radius: float=1.0,
-                           half_height: float=0.5,
-                           up_axis: int=1,
-                           density: float=default_shape_density,
-                           ke: float=default_shape_ke,
-                           kd: float=default_shape_kd,
-                           kf: float=default_shape_kf,
-                           mu: float=default_shape_mu,
-                           restitution: float=default_shape_restitution,
-                           is_solid: bool=True,
-                           thickness: float=default_geo_thickness,
-                           has_ground_collision: bool=True):
-=======
 
         return self._add_shape(
             body, pos, q, GEO_CYLINDER, (radius, half_height, 0.0, 0.0),
@@ -2256,7 +2101,6 @@
         thickness: float = default_geo_thickness,
         has_ground_collision: bool = True,
     ):
->>>>>>> 4cfe0a70
         """Adds a cone collision shape to a body.
 
         Args:
@@ -2284,29 +2128,6 @@
             q = wp.mul(rot, wp.quat(0.0, 0.0, -sqh, sqh))
         elif up_axis == 2:
             q = wp.mul(rot, wp.quat(sqh, 0.0, 0.0, sqh))
-<<<<<<< HEAD
-
-        return self._add_shape(
-            body, pos, q, GEO_CONE, (radius, half_height, 0.0, 0.0),
-            None, density, ke, kd, kf, mu, restitution, thickness, is_solid,
-            has_ground_collision=has_ground_collision)
-
-    def add_shape_mesh(self,
-                       body: int,
-                       pos: Vec3=(0.0, 0.0, 0.0),
-                       rot: Quat=(0.0, 0.0, 0.0, 1.0),
-                       mesh: Mesh=None,
-                       scale: Vec3=(1.0, 1.0, 1.0),
-                       density: float=default_shape_density,
-                       ke: float=default_shape_ke,
-                       kd: float=default_shape_kd,
-                       kf: float=default_shape_kf,
-                       mu: float=default_shape_mu,
-                       restitution: float=default_shape_restitution,
-                       is_solid: bool=True,
-                       thickness: float=default_geo_thickness,
-                       has_ground_collision: bool=True):
-=======
 
         return self._add_shape(
             body, pos, q, GEO_CONE, (radius, half_height, 0.0, 0.0),
@@ -2330,7 +2151,6 @@
         thickness: float = default_geo_thickness,
         has_ground_collision: bool = True,
     ):
->>>>>>> 4cfe0a70
         """Adds a triangle mesh collision shape to a body.
 
         Args:
