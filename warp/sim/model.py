# Copyright (c) 2022 NVIDIA CORPORATION.  All rights reserved.
# NVIDIA CORPORATION and its licensors retain all intellectual property
# and proprietary rights in and to this software, related documentation
# and any modifications thereto.  Any use, reproduction, disclosure or
# distribution of this software and related documentation without an express
# license agreement from NVIDIA CORPORATION is strictly prohibited.

"""A module for building simulation models and state.
"""

import warp as wp
import numpy as np

import math
import copy

from typing import List, Optional, Tuple, Union

<<<<<<< HEAD
=======
from warp.types import Volume

>>>>>>> b809ff84
Vec3 = List[float]
Vec4 = List[float]
Quat = List[float]
Mat33 = List[float]
Transform = Tuple[Vec3, Quat]

# Shape geometry types
GEO_SPHERE = wp.constant(0)
GEO_BOX = wp.constant(1)
GEO_CAPSULE = wp.constant(2)
GEO_CYLINDER = wp.constant(3)
GEO_CONE = wp.constant(4)
GEO_MESH = wp.constant(5)
GEO_SDF = wp.constant(6)
GEO_PLANE = wp.constant(7)
GEO_NONE = wp.constant(8)

from .inertia import compute_mesh_inertia
from .inertia import compute_sphere_inertia
from .inertia import compute_box_inertia
from .inertia import compute_capsule_inertia
from .inertia import compute_cylinder_inertia
from .inertia import compute_cone_inertia
from .inertia import transform_inertia

<<<<<<< HEAD
=======
from warp.types import Volume

Vec3 = List[float]
Vec4 = List[float]
Quat = List[float]
Mat33 = List[float]
Transform = Tuple[Vec3, Quat]

>>>>>>> b809ff84
# Types of joints linking rigid bodies
JOINT_PRISMATIC = wp.constant(0)
JOINT_REVOLUTE = wp.constant(1)
JOINT_BALL = wp.constant(2)
JOINT_FIXED = wp.constant(3)
JOINT_FREE = wp.constant(4)
JOINT_COMPOUND = wp.constant(5)
JOINT_UNIVERSAL = wp.constant(6)
JOINT_DISTANCE = wp.constant(7)
JOINT_D6 = wp.constant(8)

# Joint axis mode types
JOINT_MODE_LIMIT = wp.constant(0)
JOINT_MODE_TARGET_POSITION = wp.constant(1)
JOINT_MODE_TARGET_VELOCITY = wp.constant(2)


# Material properties pertaining to rigid shape contact dynamics
@wp.struct
class ModelShapeMaterials:
    ke: wp.array(dtype=float)  # The contact elastic stiffness (only used by Euler integrator)
    kd: wp.array(dtype=float)  # The contact damping stiffness (only used by Euler integrator)
    kf: wp.array(dtype=float)  # The contact friction stiffness (only used by Euler integrator)
    mu: wp.array(dtype=float)  # The coefficient of friction
    restitution: wp.array(dtype=float)  # The coefficient of restitution (only used by XPBD integrator)


# Shape properties of geometry
@wp.struct
class ModelShapeGeometry:
    type: wp.array(dtype=wp.int32)  # The type of geometry (GEO_SPHERE, GEO_BOX, etc.)
    is_solid: wp.array(dtype=wp.uint8)  # Indicates whether the shape is solid or hollow
    thickness: wp.array(
        dtype=float
    )  # The thickness of the shape (used for collision detection, and inertia computation of hollow shapes)
    source: wp.array(dtype=wp.uint64)  # Pointer to the source geometry (in case of a mesh, zero otherwise)
    scale: wp.array(dtype=wp.vec3)  # The 3D scale of the shape


# Axis (linear or angular) of a joint that can have bounds and be driven towards a target
class JointAxis:
    def __init__(
        self,
        axis,
        limit_lower=-np.inf,
        limit_upper=np.inf,
        limit_ke=100.0,
        limit_kd=10.0,
        target=None,
        target_ke=0.0,
        target_kd=0.0,
        mode=JOINT_MODE_TARGET_POSITION,
    ):
        self.axis = np.array(wp.normalize(np.array(axis, dtype=np.float32)))
        self.limit_lower = limit_lower
        self.limit_upper = limit_upper
        self.limit_ke = limit_ke
        self.limit_kd = limit_kd
        if target is not None:
            self.target = target
        elif limit_lower > 0.0 or limit_upper < 0.0:
            self.target = 0.5 * (limit_lower + limit_upper)
        else:
            self.target = 0.0
        self.target_ke = target_ke
        self.target_kd = target_kd
        self.mode = mode


class Mesh:
    """Describes a triangle collision mesh for simulation

    Attributes:

        vertices (List[Vec3]): Mesh vertices
        indices (List[int]): Mesh indices
        I (Mat33): Inertia tensor of the mesh assuming density of 1.0 (around the center of mass)
        mass (float): The total mass of the body assuming density of 1.0
        com (Vec3): The center of mass of the body
    """

    def __init__(self, vertices: List[Vec3], indices: List[int], compute_inertia=True, is_solid=True):
        """Construct a Mesh object from a triangle mesh

        The mesh center of mass and inertia tensor will automatically be
        calculated using a density of 1.0. This computation is only valid
        if the mesh is closed (two-manifold).

        Args:
            vertices: List of vertices in the mesh
            indices: List of triangle indices, 3 per-element
            compute_inertia: If True, the mass, inertia tensor and center of mass will be computed assuming density of 1.0
            is_solid: If True, the mesh is assumed to be a solid during inertia computation, otherwise it is assumed to be a hollow surface
        """

        self.vertices = vertices
        self.indices = indices
        self.is_solid = is_solid
        self.has_inertia = compute_inertia

        if compute_inertia:
            self.mass, self.com, self.I, _ = compute_mesh_inertia(1.0, vertices, indices, is_solid=is_solid)
        else:
            self.I = np.eye(3, dtype=np.float32)
            self.mass = 1.0
            self.com = np.array((0.0, 0.0, 0.0))

    # construct simulation ready buffers from points
    def finalize(self, device=None):
        with wp.ScopedDevice(device):
            pos = wp.array(self.vertices, dtype=wp.vec3)
            vel = wp.zeros_like(pos)
            indices = wp.array(self.indices, dtype=wp.int32)

            self.mesh = wp.Mesh(points=pos, velocities=vel, indices=indices)
            return self.mesh.id

    def __hash__(self):
        return hash((tuple(np.array(self.vertices).flatten()), tuple(np.array(self.indices).flatten()), self.is_solid))


class State:
    """The State object holds all *time-varying* data for a model.

    Time-varying data includes particle positions, velocities, rigid body states, and
    anything that is output from the integrator as derived data, e.g.: forces.

    The exact attributes depend on the contents of the model. State objects should
    generally be created using the :func:`Model.state()` function.

    Attributes:

        particle_q (wp.array): Tensor of particle positions
        particle_qd (wp.array): Tensor of particle velocities

        body_q (wp.array): Tensor of body coordinates
        body_qd (wp.array): Tensor of body velocities

    """

    def __init__(self):
        self.particle_count = 0
        self.body_count = 0

    def clear_forces(self):
        if self.particle_count:
            self.particle_f.zero_()

        if self.body_count:
            self.body_f.zero_()

    def flatten(self):
        """Returns a list of Tensors stored by the state

        This function is intended to be used internal-only but can be used to obtain
        a set of all tensors owned by the state.
        """

        tensors = []

        # build a list of all tensor attributes
        for attr, value in self.__dict__.items():
            if wp.is_tensor(value):
                tensors.append(value)

        return tensors


def compute_shape_mass(type, scale, src, density, is_solid, thickness):
    if density == 0.0 or type == GEO_PLANE:  # zero density means fixed
        return 0.0, np.zeros(3), np.zeros((3, 3))

    if type == GEO_SPHERE:
        solid = compute_sphere_inertia(density, scale[0])
        if is_solid:
            return solid
        else:
            hollow = compute_sphere_inertia(density, scale[0] - thickness)
            return solid[0] - hollow[0], solid[1], solid[2] - hollow[2]
    elif type == GEO_BOX:
        w, h, d = np.array(scale[:3]) * 2.0
        solid = compute_box_inertia(density, w, h, d)
        if is_solid:
            return solid
        else:
            hollow = compute_box_inertia(density, w - thickness, h - thickness, d - thickness)
            return solid[0] - hollow[0], solid[1], solid[2] - hollow[2]
    elif type == GEO_CAPSULE:
        r, h = scale[0], scale[1] * 2.0
        solid = compute_capsule_inertia(density, r, h)
        if is_solid:
            return solid
        else:
            hollow = compute_capsule_inertia(density, r - thickness, h - 2.0 * thickness)
            return solid[0] - hollow[0], solid[1], solid[2] - hollow[2]
    elif type == GEO_CYLINDER:
        r, h = scale[0], scale[1] * 2.0
        solid = compute_cylinder_inertia(density, r, h)
        if is_solid:
            return solid
        else:
            hollow = compute_cylinder_inertia(density, r - thickness, h - 2.0 * thickness)
            return solid[0] - hollow[0], solid[1], solid[2] - hollow[2]
    elif type == GEO_CONE:
        r, h = scale[0], scale[1] * 2.0
        solid = compute_cone_inertia(density, r, h)
        if is_solid:
            return solid
        else:
            hollow = compute_cone_inertia(density, r - thickness, h - 2.0 * thickness)
            return solid[0] - hollow[0], solid[1], solid[2] - hollow[2]
<<<<<<< HEAD
    elif (type == GEO_MESH):            
        if src.has_inertia and src.mass > 0.0 and src.is_solid == is_solid:
            m, c, I = src.mass, src.com, src.I

            s = np.array(scale[:3])
            sx, sy, sz = s

            mass_ratio = sx * sy * sz * density
            m_new = m * mass_ratio

            c_new = c * s

            Ixx = I[0,0] * (sy**2 + sz**2)/2 * mass_ratio
            Iyy = I[1,1] * (sx**2 + sz**2)/2 * mass_ratio
            Izz = I[2,2] * (sx**2 + sy**2)/2 * mass_ratio
            Ixy = I[0,1] * sx * sy * mass_ratio
            Ixz = I[0,2] * sx * sz * mass_ratio
            Iyz = I[1,2] * sy * sz * mass_ratio

            I_new = np.array([
                [Ixx, Ixy, Ixz],
                [Ixy, Iyy, Iyz],
                [Ixz, Iyz, Izz]
            ])

            return m_new, c_new, I_new
=======
    elif type == GEO_MESH:
        if src.mass > 0.0 and src.is_solid == is_solid:
            s = scale[0]
            return (density * src.mass * s * s * s, src.com, density * src.I * s * s * s * s * s)
>>>>>>> b809ff84
        else:
            # fall back to computing inertia from mesh geometry
            vertices = np.array(src.vertices) * np.array(scale[:3])
            m, c, I, vol = compute_mesh_inertia(density, vertices, src.indices, is_solid, thickness)
            return m, c, I
    raise ValueError("Unsupported shape type: {}".format(type))


class Model:
    """Holds the definition of the simulation model

    This class holds the non-time varying description of the system, i.e.:
    all geometry, constraints, and parameters used to describe the simulation.

    Attributes:
        requires_grad (float): Indicates whether the model was finalized with gradient computation enabled
        num_envs (int): Number of articulation environments that were added to the ModelBuilder via `add_builder`

        particle_q (wp.array): Particle positions, shape [particle_count, 3], float
        particle_qd (wp.array): Particle velocities, shape [particle_count, 3], float
        particle_mass (wp.array): Particle mass, shape [particle_count], float
        particle_inv_mass (wp.array): Particle inverse mass, shape [particle_count], float
        particle_radius (wp.array): Particle radius, shape [particle_count], float
        particle_ke (wp.array): Particle normal contact stiffness (used by SemiImplicitIntegrator), shape [particle_count], float
        particle_kd (wp.array): Particle normal contact damping (used by SemiImplicitIntegrator), shape [particle_count], float
        particle_kf (wp.array): Particle friction force stiffness (used by SemiImplicitIntegrator), shape [particle_count], float
        particle_mu (wp.array): Particle friction coefficient, shape [particle_count], float
        particle_cohesion (wp.array): Particle cohesion strength, shape [particle_count], float
        particle_adhesion (wp.array): Particle adhesion strength, shape [particle_count], float
        particle_grid (HashGrid): HashGrid instance used for accelerated simulation of particle interactions

        shape_transform (wp.array): Rigid shape transforms, shape [shape_count, 7], float
        shape_body (wp.array): Rigid shape body index, shape [shape_count], int
        body_shapes (dict): Mapping from body index to list of attached shape indices
        shape_materials (ModelShapeMaterials): Rigid shape contact materials, shape [shape_count], float
        shape_shape_geo (ModelShapeGeometry): Shape geometry properties (geo type, scale, thickness, etc.), shape [shape_count, 3], float
        shape_geo_src (list): List of `wp.Mesh` instances used for rendering of mesh geometry

        shape_collision_group (list): Collision group of each shape, shape [shape_count], int
        shape_collision_group_map (dict): Mapping from collision group to list of shape indices
        shape_collision_filter_pairs (set): Pairs of shape indices that should not collide
        shape_collision_radius (wp.array): Collision radius of each shape used for bounding sphere broadphase collision checking, shape [shape_count], float
        shape_ground_collision (list): Indicates whether each shape should collide with the ground, shape [shape_count], bool
        shape_contact_pairs (wp.array): Pairs of shape indices that may collide, shape [contact_pair_count, 2], int
        shape_ground_contact_pairs (wp.array): Pairs of shape, ground indices that may collide, shape [ground_contact_pair_count, 2], int

        spring_indices (wp.array): Particle spring indices, shape [spring_count*2], int
        spring_rest_length (wp.array): Particle spring rest length, shape [spring_count], float
        spring_stiffness (wp.array): Particle spring stiffness, shape [spring_count], float
        spring_damping (wp.array): Particle spring damping, shape [spring_count], float
        spring_control (wp.array): Particle spring activation, shape [spring_count], float

        tri_indices (wp.array): Triangle element indices, shape [tri_count*3], int
        tri_poses (wp.array): Triangle element rest pose, shape [tri_count, 2, 2], float
        tri_activations (wp.array): Triangle element activations, shape [tri_count], float
        tri_materials (wp.array): Triangle element materials, shape [tri_count, 5], float

        edge_indices (wp.array): Bending edge indices, shape [edge_count*2], int
        edge_rest_angle (wp.array): Bending edge rest angle, shape [edge_count], float
        edge_bending_properties (wp.array): Bending edge stiffness and damping parameters, shape [edge_count, 2], float

        tet_indices (wp.array): Tetrahedral element indices, shape [tet_count*4], int
        tet_poses (wp.array): Tetrahedral rest poses, shape [tet_count, 3, 3], float
        tet_activations (wp.array): Tetrahedral volumetric activations, shape [tet_count], float
        tet_materials (wp.array): Tetrahedral elastic parameters in form :math:`k_{mu}, k_{lambda}, k_{damp}`, shape [tet_count, 3]

        body_q (wp.array): Poses of rigid bodies used for state initialization, shape [body_count, 7], float
        body_qd (wp.array): Velocities of rigid bodies used for state initialization, shape [body_count, 6], float
        body_com (wp.array): Rigid body center of mass (in local frame), shape [body_count, 7], float
        body_inertia (wp.array): Rigid body inertia tensor (relative to COM), shape [body_count, 3, 3], float
        body_inv_inertia (wp.array): Rigid body inverse inertia tensor (relative to COM), shape [body_count, 3, 3], float
        body_mass (wp.array): Rigid body mass, shape [body_count], float
        body_inv_mass (wp.array): Rigid body inverse mass, shape [body_count], float
        body_name (list): Rigid body names, shape [body_count], str

        joint_q (wp.array): Generalized joint positions used for state initialization, shape [joint_coord_count], float
        joint_qd (wp.array): Generalized joint velocities used for state initialization, shape [joint_dof_count], float
        joint_act (wp.array): Generalized joint actuation force, shape [joint_dof_count], float
        joint_type (wp.array): Joint type, shape [joint_count], int
        joint_parent (wp.array): Joint parent body indices, shape [joint_count], int
        joint_child (wp.array): Joint child body indices, shape [joint_count], int
        joint_X_p (wp.array): Joint transform in parent frame, shape [joint_count, 7], float
        joint_X_c (wp.array): Joint mass frame in child frame, shape [joint_count, 7], float
        joint_axis (wp.array): Joint axis in child frame, shape [joint_axis_count, 3], float
        joint_armature (wp.array): Armature for each joint, shape [joint_count], float
        joint_target (wp.array): Joint target position/velocity (depending on joint axis mode), shape [joint_axis_count], float
        joint_target_ke (wp.array): Joint stiffness, shape [joint_axis_count], float
        joint_target_kd (wp.array): Joint damping, shape [joint_axis_count], float
        joint_axis_start (wp.array): Start index of the first axis per joint, shape [joint_count], int
        joint_axis_dim (wp.array): Number of linear and angular axes per joint, shape [joint_count, 2], int
        joint_axis_mode (wp.array): Joint axis mode, shape [joint_axis_count], int
        joint_linear_compliance (wp.array): Joint linear compliance, shape [joint_count], float
        joint_angular_compliance (wp.array): Joint linear compliance, shape [joint_count], float
        joint_enabled (wp.array): Joint enabled, shape [joint_count], int
        joint_limit_lower (wp.array): Joint lower position limits, shape [joint_count], float
        joint_limit_upper (wp.array): Joint upper position limits, shape [joint_count], float
        joint_limit_ke (wp.array): Joint position limit stiffness (used by SemiImplicitIntegrator), shape [joint_count], float
        joint_limit_kd (wp.array): Joint position limit damping (used by SemiImplicitIntegrator), shape [joint_count], float
        joint_twist_lower (wp.array): Joint lower twist limit, shape [joint_count], float
        joint_twist_upper (wp.array): Joint upper twist limit, shape [joint_count], float
        joint_q_start (wp.array): Start index of the first position coordinate per joint, shape [joint_count], int
        joint_qd_start (wp.array): Start index of the first velocity coordinate per joint, shape [joint_count], int
        joint_name (list): Joint names, shape [joint_count], str
        joint_attach_ke (float): Joint attachment force stiffness (used by SemiImplicitIntegrator)
        joint_attach_kd (float): Joint attachment force damping (used by SemiImplicitIntegrator)

        articulation_start (wp.array): Articulation start index, shape [articulation_count], int

        soft_contact_distance (float): Radius around particles for soft contact generation
        soft_contact_margin (float): Contact margin for generation of soft contacts
        soft_contact_ke (float): Stiffness of soft contacts (used by SemiImplicitIntegrator)
        soft_contact_kd (float): Damping of soft contacts (used by SemiImplicitIntegrator)
        soft_contact_kf (float): Stiffness of friction force in soft contacts (used by SemiImplicitIntegrator)
        soft_contact_mu (float): Friction coefficient of soft contacts

        rigid_contact_margin (float): Contact margin for generation of rigid body contacts
        rigid_contact_torsional_friction (float): Torsional friction coefficient for rigid body contacts
        rigid_contact_rolling_friction (float): Rolling friction coefficient for rigid body contacts

        ground (bool): Whether the ground plane and ground contacts are enabled
        ground_plane (wp.array): Ground plane 3D normal and offset, shape [4], float
        up_vector (np.ndarray): Up vector of the world, shape [3], float
        up_axis (int): Up axis, 0 for x, 1 for y, 2 for z
        gravity (np.ndarray): Gravity vector, shape [3], float

        particle_count (int): Total number of particles in the system
        body_count (int): Total number of bodies in the system
        shape_count (int): Total number of shapes in the system
        joint_count (int): Total number of joints in the system
        tri_count (int): Total number of triangles in the system
        tet_count (int): Total number of tetrahedra in the system
        edge_count (int): Total number of edges in the system
        spring_count (int): Total number of springs in the system
        contact_count (int): Total number of contacts in the system
        muscle_count (int): Total number of muscles in the system
        articulation_count (int): Total number of articulations in the system
        joint_dof_count (int): Total number of velocity degrees of freedom of all joints in the system
        joint_coord_count (int): Total number of position degrees of freedom of all joints in the system

        device (wp.Device): Device on which the Model was allocated

    Note:
        It is strongly recommended to use the ModelBuilder to construct a simulation rather
        than creating your own Model object directly, however it is possible to do so if
        desired.
    """

    def __init__(self, device=None):
        self.requires_grad = False
        self.num_envs = 0

        self.particle_q = None
        self.particle_qd = None
        self.particle_mass = None
        self.particle_inv_mass = None
        self.particle_radius = 0.0
        self.particle_ke = 1.0e3
        self.particle_kd = 1.0e2
        self.particle_kf = 1.0e2
        self.particle_mu = 0.5
        self.particle_cohesion = 0.0
        self.particle_adhesion = 0.0
        self.particle_grid = None

        self.shape_transform = None
        self.shape_body = None
        self.body_shapes = {}
        self.shape_materials = ModelShapeMaterials()
        self.shape_geo = ModelShapeGeometry()
        self.shape_geo_src = None

        self.shape_collision_group = None
        self.shape_collision_group_map = None
        self.shape_collision_filter_pairs = None
        self.shape_collision_radius = None
        self.shape_ground_collision = None
        self.shape_contact_pairs = None
        self.shape_ground_contact_pairs = None

        self.spring_indices = None
        self.spring_rest_length = None
        self.spring_stiffness = None
        self.spring_damping = None
        self.spring_control = None

        self.tri_indices = None
        self.tri_poses = None
        self.tri_activations = None
        self.tri_materials = None

        self.edge_indices = None
        self.edge_rest_angle = None
        self.edge_bending_properties = None

        self.tet_indices = None
        self.tet_poses = None
        self.tet_activations = None
        self.tet_materials = None

        self.body_q = None
        self.body_qd = None
        self.body_com = None
        self.body_inertia = None
        self.body_inv_inertia = None
        self.body_mass = None
        self.body_inv_mass = None
        self.body_name = None

        self.joint_q = None
        self.joint_qd = None
        self.joint_act = None
        self.joint_type = None
        self.joint_parent = None
        self.joint_child = None
        self.joint_X_p = None
        self.joint_X_c = None
        self.joint_axis = None
        self.joint_armature = None
        self.joint_target = None
        self.joint_target_ke = None
        self.joint_target_kd = None
        self.joint_axis_start = None
        self.joint_axis_dim = None
        self.joint_axis_mode = None
        self.joint_linear_compliance = None
        self.joint_angular_compliance = None
        self.joint_enabled = None
        self.joint_limit_lower = None
        self.joint_limit_upper = None
        self.joint_limit_ke = None
        self.joint_limit_kd = None
        self.joint_twist_lower = None
        self.joint_twist_upper = None
        self.joint_q_start = None
        self.joint_name = None

        # todo: per-joint values?
        self.joint_attach_ke = 1.0e3
        self.joint_attach_kd = 1.0e2

        self.soft_contact_distance = 0.1
        self.soft_contact_margin = 0.2
        self.soft_contact_ke = 1.0e3
        self.soft_contact_kd = 10.0
        self.soft_contact_kf = 1.0e3
        self.soft_contact_mu = 0.5

        self.rigid_contact_margin = None
        self.rigid_contact_torsional_friction = None
        self.rigid_contact_rolling_friction = None

        # toggles ground contact for all shapes
        self.ground = True
        self.ground_plane = None
        self.up_vector = np.array((0.0, 1.0, 0.0))
        self.up_axis = 1
        self.gravity = np.array((0.0, -9.81, 0.0))

        self.particle_count = 0
        self.body_count = 0
        self.shape_count = 0
        self.joint_count = 0
        self.joint_axis_count = 0
        self.tri_count = 0
        self.tet_count = 0
        self.edge_count = 0
        self.spring_count = 0
        self.muscle_count = 0
        self.articulation_count = 0
        self.joint_dof_count = 0
        self.joint_coord_count = 0

        self.device = wp.get_device(device)

    def state(self, requires_grad=False) -> State:
        """Returns a state object for the model

        The returned state will be initialized with the initial configuration given in
        the model description.
        """

        s = State()

        s.particle_count = self.particle_count
        s.body_count = self.body_count

        # --------------------------------
        # dynamic state (input, output)

        s.particle_q = None
        s.particle_qd = None
        s.particle_f = None

        s.body_q = None
        s.body_qd = None
        s.body_f = None
        s.body_deltas = None

        # particles
        if self.particle_count:
            s.particle_q = wp.clone(self.particle_q)
            s.particle_qd = wp.clone(self.particle_qd)
            s.particle_f = wp.zeros_like(self.particle_qd)

            s.particle_q.requires_grad = requires_grad
            s.particle_qd.requires_grad = requires_grad
            s.particle_f.requires_grad = requires_grad

        # articulations
        if self.body_count:
            s.body_q = wp.clone(self.body_q)
            s.body_qd = wp.clone(self.body_qd)
            s.body_f = wp.zeros_like(self.body_qd)

            s.body_deltas = wp.zeros(
                self.body_count, dtype=wp.spatial_vector, device=s.body_q.device, requires_grad=requires_grad
            )

            s.body_q.requires_grad = requires_grad
            s.body_qd.requires_grad = requires_grad
            s.body_f.requires_grad = requires_grad

        if (self.joint_count):
            s.joint_q = wp.clone(self.joint_q)
            s.joint_qd = wp.clone(self.joint_qd)
            s.joint_qdd = wp.zeros_like(self.joint_qd)
            s.joint_act = wp.clone(self.joint_act)

            s.joint_q.requires_grad = requires_grad
            s.joint_qd.requires_grad = requires_grad
            s.joint_act.requires_grad = requires_grad

        return s

    def allocate_soft_contacts(self, count, requires_grad=False):
        self.soft_contact_count = wp.zeros(1, dtype=wp.int32, device=self.device)
        self.soft_contact_particle = wp.zeros(count, dtype=int, device=self.device)
        self.soft_contact_shape = wp.zeros(count, dtype=int, device=self.device)
        self.soft_contact_body_pos = wp.zeros(count, dtype=wp.vec3, device=self.device, requires_grad=requires_grad)
        self.soft_contact_body_vel = wp.zeros(count, dtype=wp.vec3, device=self.device, requires_grad=requires_grad)
        self.soft_contact_normal = wp.zeros(count, dtype=wp.vec3, device=self.device, requires_grad=requires_grad)

    def find_shape_contact_pairs(self):
        # find potential contact pairs based on collision groups and collision mask (pairwise filtering)
        import itertools, copy

        filters = copy.copy(self.shape_collision_filter_pairs)
        for a, b in self.shape_collision_filter_pairs:
            filters.add((b, a))
        contact_pairs = []
        # iterate over collision groups (islands)
        for group, shapes in self.shape_collision_group_map.items():
            for shape_a, shape_b in itertools.product(shapes, shapes):
                if shape_a < shape_b and (shape_a, shape_b) not in filters:
                    contact_pairs.append((shape_a, shape_b))
            if group != -1 and -1 in self.shape_collision_group_map:
                # shapes with collision group -1 collide with all other shapes
                for shape_a, shape_b in itertools.product(shapes, self.shape_collision_group_map[-1]):
                    if shape_a < shape_b and (shape_a, shape_b) not in filters:
                        contact_pairs.append((shape_a, shape_b))
        self.shape_contact_pairs = wp.array(np.array(contact_pairs), dtype=wp.int32, device=self.device)
        self.shape_contact_pair_count = len(contact_pairs)
        # find ground contact pairs
        ground_contact_pairs = []
        ground_id = self.shape_count - 1
        for i in range(ground_id):
            if self.shape_ground_collision[i]:
                ground_contact_pairs.append((i, ground_id))
        self.shape_ground_contact_pairs = wp.array(np.array(ground_contact_pairs), dtype=wp.int32, device=self.device)
        self.shape_ground_contact_pair_count = len(ground_contact_pairs)

    def count_contact_points(self):
        """
        Counts the maximum number of contact points that need to be allocated.
        """
        from .collide import count_contact_points

        # calculate the potential number of shape pair contact points
        contact_count = wp.zeros(1, dtype=wp.int32, device=self.device)
        wp.launch(
            kernel=count_contact_points,
            dim=self.shape_contact_pair_count,
            inputs=[
                self.shape_contact_pairs,
                self.shape_geo,
            ],
            outputs=[contact_count],
            device=self.device,
            record_tape=False,
        )
        # count ground contacts
        wp.launch(
            kernel=count_contact_points,
            dim=self.shape_ground_contact_pair_count,
            inputs=[
                self.shape_ground_contact_pairs,
                self.shape_geo,
            ],
            outputs=[contact_count],
            device=self.device,
            record_tape=False,
        )
        count = contact_count.numpy()[0]
        return int(count)

    def allocate_rigid_contacts(self, count=None, requires_grad=False):
        if count is not None:
            self.rigid_contact_max = count
        # serves as counter of the number of active contact points
        self.rigid_contact_count = wp.zeros(1, dtype=wp.int32, device=self.device)
        # contact point ID within the (shape_a, shape_b) contact pair
        self.rigid_contact_point_id = wp.zeros(self.rigid_contact_max, dtype=wp.int32, device=self.device)
        # ID of first rigid body
        self.rigid_contact_body0 = wp.zeros(self.rigid_contact_max, dtype=wp.int32, device=self.device)
        # ID of second rigid body
        self.rigid_contact_body1 = wp.zeros(self.rigid_contact_max, dtype=wp.int32, device=self.device)
        # position of contact point in body 0's frame before the integration step
        self.rigid_contact_point0 = wp.zeros(
            self.rigid_contact_max, dtype=wp.vec3, device=self.device, requires_grad=requires_grad
        )
        # position of contact point in body 1's frame before the integration step
        self.rigid_contact_point1 = wp.zeros(
            self.rigid_contact_max, dtype=wp.vec3, device=self.device, requires_grad=requires_grad
        )
        # moment arm before the integration step resulting from thickness displacement added to contact point 0 in body 0's frame (used in XPBD contact friction handling)
        self.rigid_contact_offset0 = wp.zeros(
            self.rigid_contact_max, dtype=wp.vec3, device=self.device, requires_grad=requires_grad
        )
        # moment arm before the integration step resulting from thickness displacement added to contact point 1 in body 1's frame (used in XPBD contact friction handling)
        self.rigid_contact_offset1 = wp.zeros(
            self.rigid_contact_max, dtype=wp.vec3, device=self.device, requires_grad=requires_grad
        )
        # contact normal in world frame
        self.rigid_contact_normal = wp.zeros(
            self.rigid_contact_max, dtype=wp.vec3, device=self.device, requires_grad=requires_grad
        )
        # combined thickness of both shapes
        self.rigid_contact_thickness = wp.zeros(
            self.rigid_contact_max, dtype=wp.float32, device=self.device, requires_grad=requires_grad
        )
        # ID of the first shape in the contact pair
        self.rigid_contact_shape0 = wp.zeros(self.rigid_contact_max, dtype=wp.int32, device=self.device)
        # ID of the second shape in the contact pair
        self.rigid_contact_shape1 = wp.zeros(self.rigid_contact_max, dtype=wp.int32, device=self.device)

        # temporary variables used during the XPBD solver iterations:
        # world space position of contact point resulting from applying current body 0 transform to its point0
        self.rigid_active_contact_point0 = wp.zeros(
            self.rigid_contact_max, dtype=wp.vec3, device=self.device, requires_grad=requires_grad
        )
        # world space position of contact point resulting from applying current body 1 transform to its point1
        self.rigid_active_contact_point1 = wp.zeros(
            self.rigid_contact_max, dtype=wp.vec3, device=self.device, requires_grad=requires_grad
        )
        # current contact distance (negative penetration depth)
        self.rigid_active_contact_distance = wp.zeros(
            self.rigid_contact_max, dtype=wp.float32, device=self.device, requires_grad=requires_grad
        )
        # contact distance before the solver iterations
        self.rigid_active_contact_distance_prev = wp.zeros(
            self.rigid_contact_max, dtype=wp.float32, device=self.device, requires_grad=requires_grad
        )
        # world space position of point0 before the solver iterations
        self.rigid_active_contact_point0_prev = wp.zeros(
            self.rigid_contact_max, dtype=wp.vec3, device=self.device, requires_grad=requires_grad
        )
        # world space position of point1 before the solver iterations
        self.rigid_active_contact_point1_prev = wp.zeros(
            self.rigid_contact_max, dtype=wp.vec3, device=self.device, requires_grad=requires_grad
        )
        # number of contact constraints per rigid body (used for scaling the constraint contributions, a basic version of mass splitting)
        self.rigid_contact_inv_weight = wp.zeros(
            len(self.body_q), dtype=wp.float32, device=self.device, requires_grad=requires_grad
        )
        # number of contact constraints before the solver iterations
        self.rigid_contact_inv_weight_prev = wp.zeros(
            len(self.body_q), dtype=wp.float32, device=self.device, requires_grad=requires_grad
        )

    def flatten(self):
        """Returns a list of Tensors stored by the model

        This function is intended to be used internal-only but can be used to obtain
        a set of all tensors owned by the model.
        """

        tensors = []

        # build a list of all tensor attributes
        for attr, value in self.__dict__.items():
            if wp.is_tensor(value):
                tensors.append(value)

        return tensors

    def collide(self, state: State):
        import warnings

        warnings.warn(
            "Model.collide() is not needed anymore and will be removed in a future Warp version.",
            DeprecationWarning,
            stacklevel=2,
        )

    @property
    def soft_contact_max(self):
        """Maximum number of soft contacts that can be registered"""
        return len(self.soft_contact_particle)


class ModelBuilder:
    """A helper class for building simulation models at runtime.

    Use the ModelBuilder to construct a simulation scene. The ModelBuilder
    and builds the scene representation using standard Python data structures (lists),
    this means it is not differentiable. Once :func:`finalize()`
    has been called the ModelBuilder transfers all data to Warp tensors and returns
    an object that may be used for simulation.

    Example
    -------

    .. code-block:: python

        import warp as wp
        import warp.sim

        builder = wp.sim.ModelBuilder()

        # anchor point (zero mass)
        builder.add_particle((0, 1.0, 0.0), (0.0, 0.0, 0.0), 0.0)

        # build chain
        for i in range(1,10):
            builder.add_particle((i, 1.0, 0.0), (0.0, 0.0, 0.0), 1.0)
            builder.add_spring(i-1, i, 1.e+3, 0.0, 0)

        # create model
        model = builder.finalize("cuda")

        state = model.state()
        integrator = wp.sim.SemiImplicitIntegrator()

        for i in range(100):

           state.clear_forces()
           integrator.simulate(model, state, state, dt=1.0/60.0)

    Note:
        It is strongly recommended to use the ModelBuilder to construct a simulation rather
        than creating your own Model object directly, however it is possible to do so if
        desired.
    """

    default_tri_ke = 100.0
    default_tri_ka = 100.0
    default_tri_kd = 10.0
    default_tri_drag = 0.0
    default_tri_lift = 0.0

    # Default edge bending properties
    default_edge_ke = 100.0
    default_edge_kd = 0.0

    # Default shape contact material properties
    default_shape_ke = 1.0e5
    default_shape_kd = 1000.0
    default_shape_kf = 1000.0
    default_shape_mu = 0.5
    default_shape_restitution = 0.0
    default_shape_density = 1000.0

    # Default joint settings
    default_joint_limit_ke = 100.0
    default_joint_limit_kd = 1.0

    # Default geo settings
    default_geo_thickness = 1e-5

    def __init__(self, up_vector=(0.0, 1.0, 0.0), gravity=-9.80665):
        self.num_envs = 0

        # particles
        self.particle_q = []
        self.particle_qd = []
        self.particle_mass = []

        # shapes (each shape has an entry in these arrays)
        # transform from shape to body
        self.shape_transform = []
        # maps from shape index to body index
        self.shape_body = []
        self.shape_geo_type = []
        self.shape_geo_scale = []
        self.shape_geo_src = []
        self.shape_geo_is_solid = []
        self.shape_geo_thickness = []
        self.shape_material_ke = []
        self.shape_material_kd = []
        self.shape_material_kf = []
        self.shape_material_mu = []
        self.shape_material_restitution = []
        # collision groups within collisions are handled
        self.shape_collision_group = []
        self.shape_collision_group_map = {}
        self.last_collision_group = 0
        # radius to use for broadphase collision checking
        self.shape_collision_radius = []
        # whether the shape collides with the ground
        self.shape_ground_collision = []

        # filtering to ignore certain collision pairs
        self.shape_collision_filter_pairs = set()

        # geometry
        self.geo_meshes = []
        self.geo_sdfs = []

        # springs
        self.spring_indices = []
        self.spring_rest_length = []
        self.spring_stiffness = []
        self.spring_damping = []
        self.spring_control = []

        # triangles
        self.tri_indices = []
        self.tri_poses = []
        self.tri_activations = []
        self.tri_materials = []

        # edges (bending)
        self.edge_indices = []
        self.edge_rest_angle = []
        self.edge_bending_properties = []

        # tetrahedra
        self.tet_indices = []
        self.tet_poses = []
        self.tet_activations = []
        self.tet_materials = []

        # muscles
        self.muscle_start = []
        self.muscle_params = []
        self.muscle_activation = []
        self.muscle_bodies = []
        self.muscle_points = []

        # rigid bodies
        self.body_mass = []
        self.body_inertia = []
        self.body_inv_mass = []
        self.body_inv_inertia = []
        self.body_com = []
        self.body_q = []
        self.body_qd = []
        self.body_name = []
        self.body_shapes = {}  # mapping from body to shapes

        # rigid joints
        self.joint = {}
        self.joint_parent = []  # index of the parent body                      (constant)
        self.joint_parents = {}  # mapping from joint to parent bodies
        self.joint_child = []  # index of the child body                       (constant)
        self.joint_axis = []  # joint axis in child joint frame               (constant)
        self.joint_X_p = []  # frame of joint in parent                      (constant)
        self.joint_X_c = []  # frame of child com (in child coordinates)     (constant)
        self.joint_q = []
        self.joint_qd = []

        self.joint_type = []
        self.joint_name = []
        self.joint_armature = []
        self.joint_target = []
        self.joint_target_ke = []
        self.joint_target_kd = []
        self.joint_axis_mode = []
        self.joint_limit_lower = []
        self.joint_limit_upper = []
        self.joint_limit_ke = []
        self.joint_limit_kd = []
        self.joint_act = []

        self.joint_twist_lower = []
        self.joint_twist_upper = []

        self.joint_linear_compliance = []
        self.joint_angular_compliance = []
        self.joint_enabled = []

        self.joint_q_start = []
        self.joint_qd_start = []
        self.joint_axis_start = []
        self.joint_axis_dim = []
        self.articulation_start = []

        self.joint_dof_count = 0
        self.joint_coord_count = 0
        self.joint_axis_total_count = 0

        self.up_vector = up_vector
        self.up_axis = np.argmax(np.abs(up_vector))
        self.gravity = gravity
        # indicates whether a ground plane has been created
        self._ground_created = False
        # constructor parameters for ground plane shape
        self._ground_params = dict(
            plane=(*up_vector, 0.0),
            width=0.0,
            length=0.0,
            ke=self.default_shape_ke,
            kd=self.default_shape_kd,
            kf=self.default_shape_kf,
            mu=self.default_shape_mu,
            restitution=self.default_shape_restitution,
        )

        # Maximum number of soft contacts that can be registered
        self.soft_contact_max = 64 * 1024

        # contacts to be generated within the given distance margin to be generated at
        # every simulation substep (can be 0 if only one PBD solver iteration is used)
        self.rigid_contact_margin = 0.1
        # torsional friction coefficient (only considered by XPBD so far)
        self.rigid_contact_torsional_friction = 0.5
        # rolling friction coefficient (only considered by XPBD so far)
        self.rigid_contact_rolling_friction = 0.001

        # number of rigid contact points to allocate in the model during self.finalize() per environment
        # if setting is None, the number of worst-case number of contacts will be calculated in self.finalize()
        self.num_rigid_contacts_per_env = None

    @property
    def shape_count(self):
        return len(self.shape_geo_type)

    @property
    def body_count(self):
        return len(self.body_q)

    @property
    def joint_count(self):
        return len(self.joint_type)

    @property
    def joint_axis_count(self):
        return len(self.joint_axis)

    @property
    def particle_count(self):
        return len(self.particle_q)

    @property
    def tri_count(self):
        return len(self.tri_poses)

    @property
    def tet_count(self):
        return len(self.tet_poses)

    @property
    def edge_count(self):
        return len(self.edge_rest_angle)

    @property
    def spring_count(self):
        return len(self.spring_rest_length)

    @property
    def muscle_count(self):
        return len(self.muscle_start)

    @property
    def articulation_count(self):
        return len(self.articulation_start)

    # an articulation is a set of contiguous bodies bodies from articulation_start[i] to articulation_start[i+1]
    # these are used for computing forward kinematics e.g.:
    #
    # model.eval_articulation_fk()
    # model.eval_articulation_j()
    # model.eval_articulation_m()
    #
    # articulations are automatically 'closed' when calling finalize

    def add_articulation(self):
        self.articulation_start.append(self.joint_count)

    def add_builder(self, articulation, xform=None, update_num_env_count=True, separate_collision_group=True):
        """Copies a rigid articulation from `articulation`, another `ModelBuilder`.

        Args:
            articulation: a model builder to add rigid articulation from.
            xform: offset transform applied to root bodies.
            update_num_env_count: if True, the number of environments is incremented by 1.
            separate_collision_group: if True, the shapes from the articulation will all be put into a single new collision group, otherwise, only the shapes in collision group > -1 will be moved to a new group.
        """

        start_body_idx = self.body_count
        start_shape_idx = self.shape_count
        self.shape_body.extend([b + start_body_idx for b in articulation.shape_body])
        for b, shapes in articulation.body_shapes.items():
            self.body_shapes[b + start_body_idx] = [s + start_shape_idx for s in shapes]

        if articulation.joint_count:
            joint_X_p = copy.deepcopy(articulation.joint_X_p)
            joint_q = copy.deepcopy(articulation.joint_q)
            if xform is not None:
                for i in range(len(joint_X_p)):
                    if articulation.joint_type[i] == wp.sim.JOINT_FREE:
                        qi = articulation.joint_q_start[i]
                        xform_prev = wp.transform(joint_q[qi : qi + 3], joint_q[qi + 3 : qi + 7])
                        tf = xform * xform_prev
                        joint_q[qi : qi + 3] = tf.p
                        joint_q[qi + 3 : qi + 7] = tf.q
                    elif articulation.joint_parent[i] == -1:
                        joint_X_p[i] = xform * joint_X_p[i]
            self.joint_X_p.extend(joint_X_p)
            self.joint_q.extend(joint_q)

            self.add_articulation()

            # offset the indices
            self.joint_parent.extend([p + self.joint_count if p != -1 else -1 for p in articulation.joint_parent])
            self.joint_child.extend([c + self.joint_count for c in articulation.joint_child])

            self.joint_q_start.extend([c + self.joint_coord_count for c in articulation.joint_q_start])
            self.joint_qd_start.extend([c + self.joint_dof_count for c in articulation.joint_qd_start])

            self.joint_axis_start.extend([a + self.joint_axis_total_count for a in articulation.joint_axis_start])

        joint_children = set(articulation.joint_child)
        for i in range(articulation.body_count):
            if xform is not None and i not in joint_children:
                # rigid body is not attached to a joint, so apply input transform directly
                self.body_q.append(xform * articulation.body_q[i])
            else:
                self.body_q.append(articulation.body_q[i])

        # apply collision group
        if separate_collision_group:
            self.shape_collision_group.extend(
                [self.last_collision_group + 1 for _ in articulation.shape_collision_group]
            )
        else:
            self.shape_collision_group.extend(
                [(g + self.last_collision_group if g > -1 else -1) for g in articulation.shape_collision_group]
            )
        shape_count = self.shape_count
        for i, j in articulation.shape_collision_filter_pairs:
            self.shape_collision_filter_pairs.add((i + shape_count, j + shape_count))
        for group, shapes in articulation.shape_collision_group_map.items():
            if separate_collision_group:
                group = self.last_collision_group + 1
            else:
                group = group + self.last_collision_group if group > -1 else -1
            if group not in self.shape_collision_group_map:
                self.shape_collision_group_map[group] = []
            self.shape_collision_group_map[group].extend([s + shape_count for s in shapes])

        # update last collision group counter
        if separate_collision_group:
            self.last_collision_group += 1
        elif articulation.last_collision_group > -1:
            self.last_collision_group += articulation.last_collision_group

        rigid_articulation_attrs = [
            "body_inertia",
            "body_mass",
            "body_inv_inertia",
            "body_inv_mass",
            "body_com",
            "body_qd",
            "body_name",
            "joint_type",
            "joint_enabled",
            "joint_X_c",
            "joint_armature",
            "joint_axis",
            "joint_axis_dim",
            "joint_axis_mode",
            "joint_name",
            "joint_qd",
            "joint_act",
            "joint_limit_lower",
            "joint_limit_upper",
            "joint_limit_ke",
            "joint_limit_kd",
            "joint_target",
            "joint_target_ke",
            "joint_target_kd",
            "joint_linear_compliance",
            "joint_angular_compliance",
            "shape_transform",
            "shape_geo_type",
            "shape_geo_scale",
            "shape_geo_src",
            "shape_geo_is_solid",
            "shape_geo_thickness",
            "shape_material_ke",
            "shape_material_kd",
            "shape_material_kf",
            "shape_material_mu",
            "shape_material_restitution",
            "shape_collision_radius",
            "shape_ground_collision",
        ]

        for attr in rigid_articulation_attrs:
            getattr(self, attr).extend(getattr(articulation, attr))

        self.joint_dof_count += articulation.joint_dof_count
        self.joint_coord_count += articulation.joint_coord_count
        self.joint_axis_total_count += articulation.joint_axis_total_count

        self.up_vector = articulation.up_vector
        self.gravity = articulation.gravity

        if update_num_env_count:
            self.num_envs += 1

    # register a rigid body and return its index.
    def add_body(
        self,
        origin: Transform = wp.transform(),
        armature: float = 0.0,
        com: Vec3 = np.zeros(3),
        I_m: Mat33 = np.zeros((3, 3)),
        m: float = 0.0,
        name: str = None,
    ) -> int:
        """Adds a rigid body to the model.

        Args:
            origin: The location of the body in the world frame
            armature: Artificial inertia added to the body
            com: The center of mass of the body w.r.t its origin
            I_m: The 3x3 inertia tensor of the body (specified relative to the center of mass)
            m: Mass of the body
            name: Name of the body (optional)

        Returns:
            The index of the body in the model

        Note:
            If the mass (m) is zero then the body is treated as kinematic with no dynamics

        """

        body_id = len(self.body_mass)

        # body data
        inertia = I_m + np.eye(3) * armature
        self.body_inertia.append(inertia)
        self.body_mass.append(m)
        self.body_com.append(com)

        if m > 0.0:
            self.body_inv_mass.append(1.0 / m)
        else:
            self.body_inv_mass.append(0.0)

        if inertia.any():
            self.body_inv_inertia.append(np.linalg.inv(inertia))
        else:
            self.body_inv_inertia.append(inertia)

        self.body_q.append(origin)
        self.body_qd.append(wp.spatial_vector())

        self.body_name.append(name or f"body {body_id}")
        self.body_shapes[body_id] = []
        return body_id

    def add_joint(
        self,
        joint_type: wp.constant,
        parent: int,
        child: int,
        linear_axes: List[JointAxis] = [],
        angular_axes: List[JointAxis] = [],
        name: str = None,
        parent_xform: wp.transform = wp.transform(),
        child_xform: wp.transform = wp.transform(),
        linear_compliance: float = 0.0,
        angular_compliance: float = 0.0,
        collision_filter_parent: bool = True,
        enabled: bool = True,
    ) -> int:
        self.joint_type.append(joint_type)
        self.joint_parent.append(parent)
        if child not in self.joint_parents:
            self.joint_parents[child] = [parent]
        else:
            self.joint_parents[child].append(parent)
        self.joint_child.append(child)
        self.joint_X_p.append([*parent_xform])
        self.joint_X_c.append([*child_xform])
        self.joint_name.append(name or f"joint {self.joint_count}")
        self.joint_axis_start.append(len(self.joint_axis))
        self.joint_axis_dim.append((len(linear_axes), len(angular_axes)))
        self.joint_axis_total_count += len(linear_axes) + len(angular_axes)

        self.joint_linear_compliance.append(linear_compliance)
        self.joint_angular_compliance.append(angular_compliance)
        self.joint_enabled.append(enabled)

        for dim in linear_axes:
            self.joint_axis.append(dim.axis)
            self.joint_axis_mode.append(dim.mode)
            self.joint_target.append(dim.target)
            self.joint_target_ke.append(dim.target_ke)
            self.joint_target_kd.append(dim.target_kd)
            self.joint_limit_ke.append(dim.limit_ke)
            self.joint_limit_kd.append(dim.limit_kd)
            self.joint_limit_lower.append(dim.limit_lower)
            self.joint_limit_upper.append(dim.limit_upper)
        for dim in angular_axes:
            self.joint_axis.append(dim.axis)
            self.joint_axis_mode.append(dim.mode)
            self.joint_target.append(dim.target)
            self.joint_target_ke.append(dim.target_ke)
            self.joint_target_kd.append(dim.target_kd)
            self.joint_limit_ke.append(dim.limit_ke)
            self.joint_limit_kd.append(dim.limit_kd)
            self.joint_limit_lower.append(dim.limit_lower)
            self.joint_limit_upper.append(dim.limit_upper)

        if joint_type == JOINT_PRISMATIC:
            dof_count = 1
            coord_count = 1
        elif joint_type == JOINT_REVOLUTE:
            dof_count = 1
            coord_count = 1
        elif joint_type == JOINT_BALL:
            dof_count = 3
            coord_count = 4
        elif joint_type == JOINT_FREE:
            dof_count = 6
            coord_count = 7
        elif joint_type == JOINT_FIXED:
            dof_count = 0
            coord_count = 0
        elif joint_type == JOINT_UNIVERSAL:
            dof_count = 2
            coord_count = 2
        elif joint_type == JOINT_COMPOUND:
            dof_count = 3
            coord_count = 3
        elif joint_type == JOINT_DISTANCE:
            # todo use free joint dofs?
            dof_count = 0
            coord_count = 0
        elif joint_type == JOINT_D6:
            dof_count = len(linear_axes) + len(angular_axes)
            coord_count = dof_count

        for i in range(coord_count):
            self.joint_q.append(0.0)

        for i in range(dof_count):
            self.joint_qd.append(0.0)
            self.joint_act.append(0.0)

        if joint_type == JOINT_FREE or joint_type == JOINT_BALL:
            # ensure that a valid quaternion is used for the angular dofs
            self.joint_q[-1] = 1.0

        self.joint_q_start.append(self.joint_coord_count)
        self.joint_qd_start.append(self.joint_dof_count)

        self.joint_dof_count += dof_count
        self.joint_coord_count += coord_count

        if collision_filter_parent and parent > -1:
            for child_shape in self.body_shapes[child]:
                for parent_shape in self.body_shapes[parent]:
                    self.shape_collision_filter_pairs.add((parent_shape, child_shape))

        return self.joint_count - 1

    def add_joint_revolute(
        self,
        parent: int,
        child: int,
        parent_xform: wp.transform,
        child_xform: wp.transform,
        axis: Vec3,
        target: float = 0.0,
        target_ke: float = 0.0,
        target_kd: float = 0.0,
        mode: int = JOINT_MODE_TARGET_POSITION,
        limit_lower: float = -2 * math.pi,
        limit_upper: float = 2 * math.pi,
        limit_ke: float = default_joint_limit_ke,
        limit_kd: float = default_joint_limit_kd,
        linear_compliance: float = 0.0,
        angular_compliance: float = 0.0,
        name: str = None,
        collision_filter_parent: bool = True,
        enabled: bool = True,
    ) -> int:
        """Adds a revolute joint to the model

        Args:
            parent: The index of the parent body
            child: The index of the child body
            parent_xform: The transform of the joint in the parent body's local frame
            child_xform: The transform of the joint in the child body's local frame
            axis: The axis of rotation in the parent body's local frame
            target: The target angle (in radians) of the joint
            target_ke: The stiffness of the joint target
            target_kd: The damping of the joint target
            limit_lower: The lower limit of the joint
            limit_upper: The upper limit of the joint
            limit_ke: The stiffness of the joint limit
            limit_kd: The damping of the joint limit
            linear_compliance: The linear compliance of the joint
            angular_compliance: The angular compliance of the joint
            name: The name of the joint
            collision_filter_parent: Whether to filter collisions between shapes of the parent and child bodies
            enabled: Whether the joint is enabled

        Returns:
            The index of the child body

        """
        ax = JointAxis(
            axis=axis,
            limit_lower=limit_lower,
            limit_upper=limit_upper,
            target=target,
            target_ke=target_ke,
            target_kd=target_kd,
            mode=mode,
            limit_ke=limit_ke,
            limit_kd=limit_kd,
        )
        return self.add_joint(
            JOINT_REVOLUTE,
            parent,
            child,
            parent_xform=parent_xform,
            child_xform=child_xform,
            angular_axes=[ax],
            linear_compliance=linear_compliance,
            angular_compliance=angular_compliance,
            name=name,
            collision_filter_parent=collision_filter_parent,
            enabled=enabled,
        )

    def add_joint_prismatic(
        self,
        parent: int,
        child: int,
        parent_xform: wp.transform,
        child_xform: wp.transform,
        axis: Vec3,
        target: float = 0.0,
        target_ke: float = 0.0,
        target_kd: float = 0.0,
        mode: int = JOINT_MODE_TARGET_POSITION,
        limit_lower: float = -1e4,
        limit_upper: float = 1e4,
        limit_ke: float = default_joint_limit_ke,
        limit_kd: float = default_joint_limit_kd,
        linear_compliance: float = 0.0,
        angular_compliance: float = 0.0,
        name: str = None,
        collision_filter_parent: bool = True,
        enabled: bool = True,
    ) -> int:
        """Adds a prismatic joint to the model

        Args:
            parent: The index of the parent body
            child: The index of the child body
            parent_xform: The transform of the joint in the parent body's local frame
            child_xform: The transform of the joint in the child body's local frame
            axis: The axis of rotation in the parent body's local frame
            target: The target position of the joint
            target_ke: The stiffness of the joint target
            target_kd: The damping of the joint target
            limit_lower: The lower limit of the joint
            limit_upper: The upper limit of the joint
            limit_ke: The stiffness of the joint limit
            limit_kd: The damping of the joint limit
            linear_compliance: The linear compliance of the joint
            angular_compliance: The angular compliance of the joint
            name: The name of the joint
            collision_filter_parent: Whether to filter collisions between shapes of the parent and child bodies
            enabled: Whether the joint is enabled

        Returns:
            The index of the child body

        """
        ax = JointAxis(
            axis=axis,
            limit_lower=limit_lower,
            limit_upper=limit_upper,
            target=target,
            target_ke=target_ke,
            target_kd=target_kd,
            mode=mode,
            limit_ke=limit_ke,
            limit_kd=limit_kd,
        )
        return self.add_joint(
            JOINT_PRISMATIC,
            parent,
            child,
            parent_xform=parent_xform,
            child_xform=child_xform,
            linear_axes=[ax],
            linear_compliance=linear_compliance,
            angular_compliance=angular_compliance,
            name=name,
            collision_filter_parent=collision_filter_parent,
            enabled=enabled,
        )

    def add_joint_ball(
        self,
        parent: int,
        child: int,
        parent_xform: wp.transform = wp.transform(),
        child_xform: wp.transform = wp.transform(),
        linear_compliance: float = 0.0,
        angular_compliance: float = 0.0,
        name: str = None,
        collision_filter_parent: bool = True,
        enabled: bool = True,
    ) -> int:
        """Adds a ball joint to the model

        Args:
            parent: The index of the parent body
            child: The index of the child body
            parent_xform: The transform of the joint in the parent body's local frame
            xform: The transform of the joint in the child body's local frame
            linear_compliance: The linear compliance of the joint
            angular_compliance: The angular compliance of the joint
            name: The name of the joint
            collision_filter_parent: Whether to filter collisions between shapes of the parent and child bodies
            enabled: Whether the joint is enabled

        Returns:
            The index of the child body

        """
        return self.add_joint(
            JOINT_BALL,
            parent,
            child,
            parent_xform=parent_xform,
            child_xform=child_xform,
            linear_compliance=linear_compliance,
            angular_compliance=angular_compliance,
            name=name,
            collision_filter_parent=collision_filter_parent,
            enabled=enabled,
        )

    def add_joint_fixed(
        self,
        parent: int,
        child: int,
        parent_xform: wp.transform = wp.transform(),
        child_xform: wp.transform = wp.transform(),
        linear_compliance: float = 0.0,
        angular_compliance: float = 0.0,
        name: str = None,
        collision_filter_parent: bool = True,
        enabled: bool = True,
    ) -> int:
        """Adds a fixed joint to the model

        Args:
            parent: The index of the parent body
            child: The index of the child body
            parent_xform: The transform of the joint in the parent body's local frame
            xform: The transform of the joint in the child body's local frame
            linear_compliance: The linear compliance of the joint
            angular_compliance: The angular compliance of the joint
            name: The name of the joint
            collision_filter_parent: Whether to filter collisions between shapes of the parent and child bodies
            enabled: Whether the joint is enabled

        Returns:
            The index of the child body

        """
        return self.add_joint(
            JOINT_FIXED,
            parent,
            child,
            parent_xform=parent_xform,
            child_xform=child_xform,
            linear_compliance=linear_compliance,
            angular_compliance=angular_compliance,
            name=name,
            collision_filter_parent=collision_filter_parent,
            enabled=enabled,
        )

    def add_joint_free(
        self,
        child: int,
        parent_xform: wp.transform = wp.transform(),
        child_xform: wp.transform = wp.transform(),
        parent: int = -1,
        name: str = None,
        collision_filter_parent: bool = True,
        enabled: bool = True,
    ) -> int:
        """Adds a free joint to the model

        Args:
            parent: The index of the parent body
            child: The index of the child body
            parent_xform: The transform of the joint in the parent body's local frame
            xform: The transform of the joint in the child body's local frame
            name: The name of the joint
            collision_filter_parent: Whether to filter collisions between shapes of the parent and child bodies
            enabled: Whether the joint is enabled

        Returns:
            The index of the child body

        """
        return self.add_joint(
            JOINT_FREE,
            parent,
            child,
            parent_xform=parent_xform,
            child_xform=child_xform,
            name=name,
            collision_filter_parent=collision_filter_parent,
            enabled=enabled,
        )

    def add_joint_distance(
        self,
        parent: int,
        child: int,
        parent_xform: wp.transform = wp.transform(),
        child_xform: wp.transform = wp.transform(),
        min_distance: float = -1.0,
        max_distance: float = 1.0,
        compliance: float = 0.0,
        collision_filter_parent: bool = True,
        enabled: bool = True,
    ) -> int:
        """Adds a distance joint to the model

        Args:
            parent: The index of the parent body
            child: The index of the child body
            parent_xform: The transform of the joint in the parent body's local frame
            xform: The transform of the joint in the child body's local frame
            min_distance: The minimum distance between the bodies (no limit if negative)
            max_distance: The maximum distance between the bodies (no limit if negative)
            compliance: The compliance of the joint
            collision_filter_parent: Whether to filter collisions between shapes of the parent and child bodies
            enabled: Whether the joint is enabled

        Returns:
            The index of the child body

        """
        ax = JointAxis(
            axis=(1.0, 0.0, 0.0),
            limit_lower=min_distance,
            limit_upper=max_distance,
        )
        return self.add_joint(
            JOINT_DISTANCE,
            parent,
            child,
            parent_xform=parent_xform,
            child_xform=child_xform,
            linear_axes=[ax],
            linear_compliance=compliance,
            collision_filter_parent=collision_filter_parent,
            enabled=enabled,
        )

    def add_joint_universal(
        self,
        parent: int,
        child: int,
        axis_0: JointAxis,
        axis_1: JointAxis,
        parent_xform: wp.transform = wp.transform(),
        child_xform: wp.transform = wp.transform(),
        linear_compliance: float = 0.0,
        angular_compliance: float = 0.0,
        name: str = None,
        collision_filter_parent: bool = True,
        enabled: bool = True,
    ) -> int:
        """Adds a universal joint to the model

        Args:
            parent: The index of the parent body
            child: The index of the child body
            axis_0: The first axis of the joint
            axis_1: The second axis of the joint
            parent_xform: The transform of the joint in the parent body's local frame
            xform: The transform of the joint in the child body's local frame
            linear_compliance: The linear compliance of the joint
            angular_compliance: The angular compliance of the joint
            name: The name of the joint
            collision_filter_parent: Whether to filter collisions between shapes of the parent and child bodies
            enabled: Whether the joint is enabled

        Returns:
            The index of the child body

        """
        return self.add_joint(
            JOINT_UNIVERSAL,
            parent,
            child,
            angular_axes=[axis_0, axis_1],
            parent_xform=parent_xform,
            child_xform=child_xform,
            linear_compliance=linear_compliance,
            angular_compliance=angular_compliance,
            name=name,
            collision_filter_parent=collision_filter_parent,
            enabled=enabled,
        )

    def add_joint_compound(
        self,
        parent: int,
        child: int,
        axis_0: JointAxis,
        axis_1: JointAxis,
        axis_2: JointAxis,
        parent_xform: wp.transform = wp.transform(),
        child_xform: wp.transform = wp.transform(),
        name: str = None,
        collision_filter_parent: bool = True,
        enabled: bool = True,
    ) -> int:
        """Adds a compound joint to the model

        Args:
            parent: The index of the parent body
            child: The index of the child body
            axis_0: The first axis of the joint
            axis_1: The second axis of the joint
            axis_2: The third axis of the joint
            parent_xform: The transform of the joint in the parent body's local frame
            xform: The transform of the joint in the child body's local frame
            name: The name of the joint
            collision_filter_parent: Whether to filter collisions between shapes of the parent and child bodies
            enabled: Whether the joint is enabled

        Returns:
            The index of the child body

        """
        return self.add_joint(
            JOINT_COMPOUND,
            parent,
            child,
            angular_axes=[axis_0, axis_1, axis_2],
            parent_xform=parent_xform,
            child_xform=child_xform,
            name=name,
            collision_filter_parent=collision_filter_parent,
            enabled=enabled,
        )

    def add_joint_d6(
        self,
        parent: int,
        child: int,
        linear_axes: List[JointAxis] = [],
        angular_axes: List[JointAxis] = [],
        name: str = None,
        parent_xform: wp.transform = wp.transform(),
        child_xform: wp.transform = wp.transform(),
        linear_compliance: float = 0.0,
        angular_compliance: float = 0.0,
        collision_filter_parent: bool = True,
        enabled: bool = True,
    ):
        """Adds a generic joint with custom linear and angular axes.

        Args:
            parent: The index of the parent body
            child: The index of the child body
            linear_axes: A list of linear axes
            angular_axes: A list of angular axes
            name: The name of the joint
            parent_xform: The transform of the joint in the parent body's local frame
            xform: The transform of the joint in the child body's local frame
            linear_compliance: The linear compliance of the joint
            angular_compliance: The angular compliance of the joint
            collision_filter_parent: Whether to filter collisions between shapes of the parent and child bodies
            enabled: Whether the joint is enabled

        Returns:
            The index of the child body

        """
        return self.add_joint(
            JOINT_D6,
            parent,
            child,
            parent_xform=parent_xform,
            child_xform=child_xform,
            linear_axes=linear_axes,
            angular_axes=angular_axes,
            linear_compliance=linear_compliance,
            angular_compliance=angular_compliance,
            name=name,
            collision_filter_parent=collision_filter_parent,
            enabled=enabled,
        )

    # muscles
    def add_muscle(
        self, bodies: List[int], positions: List[Vec3], f0: float, lm: float, lt: float, lmax: float, pen: float
    ) -> float:
        """Adds a muscle-tendon activation unit

        Args:
            bodies: A list of body indices for each waypoint
            positions: A list of positions of each waypoint in the body's local frame
            f0: Force scaling
            lm: Muscle length
            lt: Tendon length
            lmax: Maximally efficient muscle length

        Returns:
            The index of the muscle in the model

        """

        n = len(bodies)

        self.muscle_start.append(len(self.muscle_bodies))
        self.muscle_params.append((f0, lm, lt, lmax, pen))
        self.muscle_activation.append(0.0)

        for i in range(n):
            self.muscle_bodies.append(bodies[i])
            self.muscle_points.append(positions[i])

        # return the index of the muscle
        return len(self.muscle_start) - 1

    # shapes
<<<<<<< HEAD
    def add_shape_plane(self,
                        plane: Vec4=(0.0, 1.0, 0.0, 0.0),
                        pos: Vec3=None,
                        rot: Quat=None,
                        width: float=10.0,
                        length: float=10.0,
                        body: int = -1,
                        ke: float=default_shape_ke,
                        kd: float=default_shape_kd,
                        kf: float=default_shape_kf,
                        mu: float=default_shape_mu,
                        restitution: float=default_shape_restitution,
                        thickness: float=0.0,
                        has_ground_collision: bool=False):
=======
    def add_shape_plane(
        self,
        plane: Vec4 = (0.0, 1.0, 0.0, 0.0),
        pos: Vec3 = None,
        rot: Quat = None,
        width: float = 10.0,
        length: float = 10.0,
        body: int = -1,
        ke: float = default_shape_ke,
        kd: float = default_shape_kd,
        kf: float = default_shape_kf,
        mu: float = default_shape_mu,
        restitution: float = default_shape_restitution,
        thickness: float = 0.0,
    ):
>>>>>>> b809ff84
        """
        Adds a plane collision shape.
        If pos and rot are defined, the plane is assumed to have its normal as (0, 1, 0).
        Otherwise, the plane equation is used.

        Args:
            plane: The plane equation in form a*x + b*y + c*z + d = 0
            pos: The position of the plane in world coordinates
            rot: The rotation of the plane in world coordinates
            width: The extent along x of the plane (infinite if 0)
            length: The extent along z of the plane (infinite if 0)
            body: The body index to attach the shape to (-1 by default to keep the plane static)
            ke: The contact elastic stiffness
            kd: The contact damping stiffness
            kf: The contact friction stiffness
            mu: The coefficient of friction
            restitution: The coefficient of restitution
            thickness: The thickness of the plane (0 by default) for collision handling
            has_ground_collision: If True, the mesh will collide with the ground plane if `Model.ground` is True

        """
        if pos is None or rot is None:
            # compute position and rotation from plane equation
            normal = np.array(plane[:3])
            normal /= np.linalg.norm(normal)
            pos = plane[3] * normal
            if np.allclose(normal, (0.0, 1.0, 0.0)):
                # no rotation necessary
                rot = (0.0, 0.0, 0.0, 1.0)
            else:
                c = np.cross(normal, (0.0, 1.0, 0.0))
                angle = np.arcsin(np.linalg.norm(c))
                axis = c / np.linalg.norm(c)
                rot = wp.quat_from_axis_angle(axis, angle)
        scale = (width, length, 0.0)

        return self._add_shape(
            body, pos, rot, GEO_PLANE, scale,
            None, 0.0, ke, kd, kf, mu, restitution, thickness,
            has_ground_collision=has_ground_collision)

<<<<<<< HEAD
    def add_shape_sphere(self,
                         body,
                         pos: Vec3=(0.0, 0.0, 0.0),
                         rot: Quat=(0.0, 0.0, 0.0, 1.0),
                         radius: float=1.0,
                         density: float=default_shape_density,
                         ke: float=default_shape_ke,
                         kd: float=default_shape_kd,
                         kf: float=default_shape_kf,
                         mu: float=default_shape_mu,
                         restitution: float=default_shape_restitution,
                         is_solid: bool=True,
                         thickness: float=default_geo_thickness,
                         has_ground_collision: bool=True):
=======
    def add_shape_sphere(
        self,
        body,
        pos: Vec3 = (0.0, 0.0, 0.0),
        rot: Quat = (0.0, 0.0, 0.0, 1.0),
        radius: float = 1.0,
        density: float = default_shape_density,
        ke: float = default_shape_ke,
        kd: float = default_shape_kd,
        kf: float = default_shape_kf,
        mu: float = default_shape_mu,
        restitution: float = default_shape_restitution,
        is_solid: bool = True,
        thickness: float = default_geo_thickness,
    ):
>>>>>>> b809ff84
        """Adds a sphere collision shape to a body.

        Args:
            body: The index of the parent body this shape belongs to
            pos: The location of the shape with respect to the parent frame
            rot: The rotation of the shape with respect to the parent frame
            radius: The radius of the sphere
            density: The density of the shape
            ke: The contact elastic stiffness
            kd: The contact damping stiffness
            kf: The contact friction stiffness
            mu: The coefficient of friction
            restitution: The coefficient of restitution
            is_solid: Whether the sphere is solid or hollow
            thickness: Thickness to use for computing inertia of a hollow sphere, and for collision handling
            has_ground_collision: If True, the mesh will collide with the ground plane if `Model.ground` is True

        """

        return self._add_shape(
<<<<<<< HEAD
            body, pos, rot, GEO_SPHERE, (radius, 0.0, 0.0, 0.0),
            None, density, ke, kd, kf, mu, restitution, thickness + radius, is_solid,
            has_ground_collision=has_ground_collision)

    def add_shape_box(self,
                      body: int,
                      pos: Vec3=(0.0, 0.0, 0.0),
                      rot: Quat=(0.0, 0.0, 0.0, 1.0),
                      hx: float=0.5,
                      hy: float=0.5,
                      hz: float=0.5,
                      density: float=default_shape_density,
                      ke: float=default_shape_ke,
                      kd: float=default_shape_kd,
                      kf: float=default_shape_kf,
                      mu: float=default_shape_mu,
                      restitution: float=default_shape_restitution,
                      is_solid: bool=True,
                      thickness: float=default_geo_thickness,
                      has_ground_collision: bool=True):
=======
            body,
            pos,
            rot,
            GEO_SPHERE,
            (radius, 0.0, 0.0, 0.0),
            None,
            density,
            ke,
            kd,
            kf,
            mu,
            restitution,
            thickness + radius,
            is_solid,
        )

    def add_shape_box(
        self,
        body: int,
        pos: Vec3 = (0.0, 0.0, 0.0),
        rot: Quat = (0.0, 0.0, 0.0, 1.0),
        hx: float = 0.5,
        hy: float = 0.5,
        hz: float = 0.5,
        density: float = default_shape_density,
        ke: float = default_shape_ke,
        kd: float = default_shape_kd,
        kf: float = default_shape_kf,
        mu: float = default_shape_mu,
        restitution: float = default_shape_restitution,
        is_solid: bool = True,
        thickness: float = default_geo_thickness,
    ):
>>>>>>> b809ff84
        """Adds a box collision shape to a body.

        Args:
            body: The index of the parent body this shape belongs to
            pos: The location of the shape with respect to the parent frame
            rot: The rotation of the shape with respect to the parent frame
            hx: The half-extent along the x-axis
            hy: The half-extent along the y-axis
            hz: The half-extent along the z-axis
            density: The density of the shape
            ke: The contact elastic stiffness
            kd: The contact damping stiffness
            kf: The contact friction stiffness
            mu: The coefficient of friction
            restitution: The coefficient of restitution
            is_solid: Whether the box is solid or hollow
            thickness: Thickness to use for computing inertia of a hollow box, and for collision handling
            has_ground_collision: If True, the mesh will collide with the ground plane if `Model.ground` is True

        """

        return self._add_shape(
<<<<<<< HEAD
            body, pos, rot, GEO_BOX, (hx, hy, hz, 0.0),
            None, density, ke, kd, kf, mu, restitution, thickness, is_solid,
            has_ground_collision=has_ground_collision)

    def add_shape_capsule(self,
                          body: int,
                          pos: Vec3=(0.0, 0.0, 0.0),
                          rot: Quat=(0.0, 0.0, 0.0, 1.0),
                          radius: float=1.0,
                          half_height: float=0.5,
                          up_axis: int=1,
                          density: float=default_shape_density,
                          ke: float=default_shape_ke,
                          kd: float=default_shape_kd,
                          kf: float=default_shape_kf,
                          mu: float=default_shape_mu,
                          restitution: float=default_shape_restitution,
                          is_solid: bool=True,
                          thickness: float=default_geo_thickness,
                          has_ground_collision: bool=True):
=======
            body, pos, rot, GEO_BOX, (hx, hy, hz, 0.0), None, density, ke, kd, kf, mu, restitution, thickness, is_solid
        )

    def add_shape_capsule(
        self,
        body: int,
        pos: Vec3 = (0.0, 0.0, 0.0),
        rot: Quat = (0.0, 0.0, 0.0, 1.0),
        radius: float = 1.0,
        half_height: float = 0.5,
        up_axis: int = 1,
        density: float = default_shape_density,
        ke: float = default_shape_ke,
        kd: float = default_shape_kd,
        kf: float = default_shape_kf,
        mu: float = default_shape_mu,
        restitution: float = default_shape_restitution,
        is_solid: bool = True,
        thickness: float = default_geo_thickness,
    ):
>>>>>>> b809ff84
        """Adds a capsule collision shape to a body.

        Args:
            body: The index of the parent body this shape belongs to
            pos: The location of the shape with respect to the parent frame
            rot: The rotation of the shape with respect to the parent frame
            radius: The radius of the capsule
            half_height: The half length of the center cylinder along the up axis
            up_axis: The axis along which the capsule is aligned (0=x, 1=y, 2=z)
            density: The density of the shape
            ke: The contact elastic stiffness
            kd: The contact damping stiffness
            kf: The contact friction stiffness
            mu: The coefficient of friction
            restitution: The coefficient of restitution
            is_solid: Whether the capsule is solid or hollow
            thickness: Thickness to use for computing inertia of a hollow capsule, and for collision handling
            has_ground_collision: If True, the mesh will collide with the ground plane if `Model.ground` is True

        """

        q = rot
        sqh = math.sqrt(0.5)
        if up_axis == 0:
            q = wp.mul(rot, wp.quat(0.0, 0.0, -sqh, sqh))
        elif up_axis == 2:
            q = wp.mul(rot, wp.quat(sqh, 0.0, 0.0, sqh))
<<<<<<< HEAD

        return self._add_shape(
            body, pos, q, GEO_CAPSULE, (radius, half_height, 0.0, 0.0),
            None, density, ke, kd, kf, mu, restitution, thickness + radius, is_solid,
            has_ground_collision=has_ground_collision)
    
    def add_shape_cylinder(self,
                           body: int,
                           pos: Vec3=(0.0, 0.0, 0.0),
                           rot: Quat=(0.0, 0.0, 0.0, 1.0),
                           radius: float=1.0,
                           half_height: float=0.5,
                           up_axis: int=1,
                           density: float=default_shape_density,
                           ke: float=default_shape_ke,
                           kd: float=default_shape_kd,
                           kf: float=default_shape_kf,
                           mu: float=default_shape_mu,
                           restitution: float=default_shape_restitution,
                           is_solid: bool=True,
                           thickness: float=default_geo_thickness,
                           has_ground_collision: bool=True):
=======
        return self._add_shape(
            body,
            pos,
            q,
            GEO_CAPSULE,
            (radius, half_height, 0.0, 0.0),
            None,
            density,
            ke,
            kd,
            kf,
            mu,
            restitution,
            thickness + radius,
            is_solid,
        )

    def add_shape_cylinder(
        self,
        body: int,
        pos: Vec3 = (0.0, 0.0, 0.0),
        rot: Quat = (0.0, 0.0, 0.0, 1.0),
        radius: float = 1.0,
        half_height: float = 0.5,
        up_axis: int = 1,
        density: float = default_shape_density,
        ke: float = default_shape_ke,
        kd: float = default_shape_kd,
        kf: float = default_shape_kf,
        mu: float = default_shape_mu,
        restitution: float = default_shape_restitution,
        is_solid: bool = True,
        thickness: float = default_geo_thickness,
    ):
>>>>>>> b809ff84
        """Adds a cylinder collision shape to a body.

        Args:
            body: The index of the parent body this shape belongs to
            pos: The location of the shape with respect to the parent frame
            rot: The rotation of the shape with respect to the parent frame
            radius: The radius of the cylinder
            half_height: The half length of the cylinder along the up axis
            up_axis: The axis along which the cylinder is aligned (0=x, 1=y, 2=z)
            density: The density of the shape
            ke: The contact elastic stiffness
            kd: The contact damping stiffness
            kf: The contact friction stiffness
            mu: The coefficient of friction
            restitution: The coefficient of restitution
            is_solid: Whether the cylinder is solid or hollow
            thickness: Thickness to use for computing inertia of a hollow cylinder, and for collision handling
            has_ground_collision: If True, the mesh will collide with the ground plane if `Model.ground` is True

        """

        q = rot
        sqh = math.sqrt(0.5)
        if up_axis == 0:
            q = wp.mul(rot, wp.quat(0.0, 0.0, -sqh, sqh))
        elif up_axis == 2:
            q = wp.mul(rot, wp.quat(sqh, 0.0, 0.0, sqh))
<<<<<<< HEAD

        return self._add_shape(
            body, pos, q, GEO_CYLINDER, (radius, half_height, 0.0, 0.0),
            None, density, ke, kd, kf, mu, restitution, thickness, is_solid,
            has_ground_collision=has_ground_collision)
    
    def add_shape_cone(self,
                           body: int,
                           pos: Vec3=(0.0, 0.0, 0.0),
                           rot: Quat=(0.0, 0.0, 0.0, 1.0),
                           radius: float=1.0,
                           half_height: float=0.5,
                           up_axis: int=1,
                           density: float=default_shape_density,
                           ke: float=default_shape_ke,
                           kd: float=default_shape_kd,
                           kf: float=default_shape_kf,
                           mu: float=default_shape_mu,
                           restitution: float=default_shape_restitution,
                           is_solid: bool=True,
                           thickness: float=default_geo_thickness,
                           has_ground_collision: bool=True):
=======
        return self._add_shape(
            body,
            pos,
            q,
            GEO_CYLINDER,
            (radius, half_height, 0.0, 0.0),
            None,
            density,
            ke,
            kd,
            kf,
            mu,
            restitution,
            thickness,
            is_solid,
        )

    def add_shape_cone(
        self,
        body: int,
        pos: Vec3 = (0.0, 0.0, 0.0),
        rot: Quat = (0.0, 0.0, 0.0, 1.0),
        radius: float = 1.0,
        half_height: float = 0.5,
        up_axis: int = 1,
        density: float = default_shape_density,
        ke: float = default_shape_ke,
        kd: float = default_shape_kd,
        kf: float = default_shape_kf,
        mu: float = default_shape_mu,
        restitution: float = default_shape_restitution,
        is_solid: bool = True,
        thickness: float = default_geo_thickness,
    ):
>>>>>>> b809ff84
        """Adds a cone collision shape to a body.

        Args:
            body: The index of the parent body this shape belongs to
            pos: The location of the shape with respect to the parent frame
            rot: The rotation of the shape with respect to the parent frame
            radius: The radius of the cone
            half_height: The half length of the cone along the up axis
            up_axis: The axis along which the cone is aligned (0=x, 1=y, 2=z)
            density: The density of the shape
            ke: The contact elastic stiffness
            kd: The contact damping stiffness
            kf: The contact friction stiffness
            mu: The coefficient of friction
            restitution: The coefficient of restitution
            is_solid: Whether the cone is solid or hollow
            thickness: Thickness to use for computing inertia of a hollow cone, and for collision handling
            has_ground_collision: If True, the mesh will collide with the ground plane if `Model.ground` is True

        """

        q = rot
        sqh = math.sqrt(0.5)
        if up_axis == 0:
            q = wp.mul(rot, wp.quat(0.0, 0.0, -sqh, sqh))
        elif up_axis == 2:
            q = wp.mul(rot, wp.quat(sqh, 0.0, 0.0, sqh))
<<<<<<< HEAD

        return self._add_shape(
            body, pos, q, GEO_CONE, (radius, half_height, 0.0, 0.0),
            None, density, ke, kd, kf, mu, restitution, thickness, is_solid,
            has_ground_collision=has_ground_collision)

    def add_shape_mesh(self,
                       body: int,
                       pos: Vec3=(0.0, 0.0, 0.0),
                       rot: Quat=(0.0, 0.0, 0.0, 1.0),
                       mesh: Mesh=None,
                       scale: Vec3=(1.0, 1.0, 1.0),
                       density: float=default_shape_density,
                       ke: float=default_shape_ke,
                       kd: float=default_shape_kd,
                       kf: float=default_shape_kf,
                       mu: float=default_shape_mu,
                       restitution: float=default_shape_restitution,
                       is_solid: bool=True,
                       thickness: float=default_geo_thickness,
                       has_ground_collision: bool=True):
=======
        return self._add_shape(
            body,
            pos,
            q,
            GEO_CONE,
            (radius, half_height, 0.0, 0.0),
            None,
            density,
            ke,
            kd,
            kf,
            mu,
            restitution,
            thickness,
            is_solid,
        )

    def add_shape_mesh(
        self,
        body: int,
        pos: Vec3 = (0.0, 0.0, 0.0),
        rot: Quat = (0.0, 0.0, 0.0, 1.0),
        mesh: Mesh = None,
        scale: Vec3 = (1.0, 1.0, 1.0),
        density: float = default_shape_density,
        ke: float = default_shape_ke,
        kd: float = default_shape_kd,
        kf: float = default_shape_kf,
        mu: float = default_shape_mu,
        restitution: float = default_shape_restitution,
        is_solid: bool = True,
        thickness: float = default_geo_thickness,
    ):
>>>>>>> b809ff84
        """Adds a triangle mesh collision shape to a body.

        Args:
            body: The index of the parent body this shape belongs to
            pos: The location of the shape with respect to the parent frame
            rot: The rotation of the shape with respect to the parent frame
            mesh: The mesh object
            scale: Scale to use for the collider
            density: The density of the shape
            ke: The contact elastic stiffness
            kd: The contact damping stiffness
            kf: The contact friction stiffness
            mu: The coefficient of friction
            restitution: The coefficient of restitution
            is_solid: If True, the mesh is solid, otherwise it is a hollow surface with the given wall thickness
            thickness: Thickness to use for computing inertia of a hollow mesh, and for collision handling
            has_ground_collision: If True, the mesh will collide with the ground plane if `Model.ground` is True

        """

        return self._add_shape(
<<<<<<< HEAD
            body, pos, rot, GEO_MESH, (scale[0], scale[1], scale[2], 0.0),
            mesh, density, ke, kd, kf, mu,
            restitution, thickness, is_solid,
            has_ground_collision=has_ground_collision)
=======
            body,
            pos,
            rot,
            GEO_MESH,
            (scale[0], scale[1], scale[2], 0.0),
            mesh,
            density,
            ke,
            kd,
            kf,
            mu,
            restitution,
            thickness,
            is_solid,
        )
>>>>>>> b809ff84

    def _shape_radius(self, type, scale, src):
        """
        Calculates the radius of a sphere that encloses the shape, used for broadphase collision detection.
        """
        if type == GEO_SPHERE:
            return scale[0]
        elif type == GEO_BOX:
            return np.linalg.norm(scale)
        elif type == GEO_CAPSULE or type == GEO_CYLINDER or type == GEO_CONE:
            return scale[0] + scale[1]
        elif type == GEO_MESH:
            vmax = np.max(np.abs(src.vertices), axis=0) * np.max(scale)
            return np.linalg.norm(vmax)
        elif type == GEO_PLANE:
            if scale[0] > 0.0 and scale[1] > 0.0:
                # finite plane
                return np.linalg.norm(scale)
            else:
                return 1.0e6
        else:
            return 10.0

    def _add_shape(
        self,
        body,
        pos,
        rot,
        type,
        scale,
        src,
        density,
        ke,
        kd,
        kf,
        mu,
        restitution,
        thickness=default_geo_thickness,
        is_solid=True,
        collision_group=-1,
        collision_filter_parent=True,
        has_ground_collision=True,
    ):
        self.shape_body.append(body)
        shape = self.shape_count
        if body in self.body_shapes:
            # no contacts between shapes of the same body
            for same_body_shape in self.body_shapes[body]:
                self.shape_collision_filter_pairs.add((same_body_shape, shape))
            self.body_shapes[body].append(shape)
        else:
            self.body_shapes[body] = [shape]
        self.shape_transform.append(wp.transform(pos, rot))
        self.shape_geo_type.append(type)
        self.shape_geo_scale.append((scale[0], scale[1], scale[2]))
        self.shape_geo_src.append(src)
        self.shape_geo_thickness.append(thickness)
        self.shape_geo_is_solid.append(is_solid)
        self.shape_material_ke.append(ke)
        self.shape_material_kd.append(kd)
        self.shape_material_kf.append(kf)
        self.shape_material_mu.append(mu)
        self.shape_material_restitution.append(restitution)
        self.shape_collision_group.append(collision_group)
        if collision_group not in self.shape_collision_group_map:
            self.shape_collision_group_map[collision_group] = []
        self.last_collision_group = max(self.last_collision_group, collision_group)
        self.shape_collision_group_map[collision_group].append(shape)
        self.shape_collision_radius.append(self._shape_radius(type, scale, src))
        if collision_filter_parent and body > -1 and body in self.joint_parents:
            for parent_body in self.joint_parents[body]:
                if parent_body > -1:
                    for parent_shape in self.body_shapes[parent_body]:
                        self.shape_collision_filter_pairs.add((parent_shape, shape))
        if body == -1:
            has_ground_collision = False
        self.shape_ground_collision.append(has_ground_collision)

        (m, c, I) = compute_shape_mass(type, scale, src, density, is_solid, thickness)

        self._update_body_mass(body, m, I, np.array(pos) + c, np.array(rot))
        return shape

    # particles
    def add_particle(self, pos: Vec3, vel: Vec3, mass: float) -> int:
        """Adds a single particle to the model

        Args:
            pos: The initial position of the particle
            vel: The initial velocity of the particle
            mass: The mass of the particle

        Note:
            Set the mass equal to zero to create a 'kinematic' particle that does is not subject to dynamics.

        Returns:
            The index of the particle in the system
        """
        self.particle_q.append(pos)
        self.particle_qd.append(vel)
        self.particle_mass.append(mass)

        return len(self.particle_q) - 1

    def add_spring(self, i: int, j, ke: float, kd: float, control: float):
        """Adds a spring between two particles in the system

        Args:
            i: The index of the first particle
            j: The index of the second particle
            ke: The elastic stiffness of the spring
            kd: The damping stiffness of the spring
            control: The actuation level of the spring

        Note:
            The spring is created with a rest-length based on the distance
            between the particles in their initial configuration.

        """
        self.spring_indices.append(i)
        self.spring_indices.append(j)
        self.spring_stiffness.append(ke)
        self.spring_damping.append(kd)
        self.spring_control.append(control)

        # compute rest length
        p = self.particle_q[i]
        q = self.particle_q[j]

        delta = np.subtract(p, q)
        l = np.sqrt(np.dot(delta, delta))

        self.spring_rest_length.append(l)

    def add_triangle(
        self,
        i: int,
        j: int,
        k: int,
        tri_ke: float = default_tri_ke,
        tri_ka: float = default_tri_ka,
        tri_kd: float = default_tri_kd,
        tri_drag: float = default_tri_drag,
        tri_lift: float = default_tri_lift,
    ) -> float:
        """Adds a triangular FEM element between three particles in the system.

        Triangles are modeled as viscoelastic elements with elastic stiffness and damping
        Parameters specified on the model. See model.tri_ke, model.tri_kd.

        Args:
            i: The index of the first particle
            j: The index of the second particle
            k: The index of the third particle

        Return:
            The area of the triangle

        Note:
            The triangle is created with a rest-length based on the distance
            between the particles in their initial configuration.

        Todo:
            * Expose elastic parameters on a per-element basis

        """
        # compute basis for 2D rest pose
        p = np.array(self.particle_q[i])
        q = np.array(self.particle_q[j])
        r = np.array(self.particle_q[k])

        qp = q - p
        rp = r - p

        # construct basis aligned with the triangle
        n = wp.normalize(wp.cross(qp, rp))
        e1 = wp.normalize(qp)
        e2 = wp.normalize(wp.cross(n, e1))

        R = np.array((e1, e2))
        M = np.array((qp, rp))

        D = R @ M.T

        area = np.linalg.det(D) / 2.0

        if area <= 0.0:
            print("inverted or degenerate triangle element")
            return 0.0
        else:
            inv_D = np.linalg.inv(D)

            self.tri_indices.append((i, j, k))
            self.tri_poses.append(inv_D.tolist())
            self.tri_activations.append(0.0)
            self.tri_materials.append((tri_ke, tri_ka, tri_kd, tri_drag, tri_lift))
            return area

    def add_triangles(
        self,
        i: List[int],
        j: List[int],
        k: List[int],
        tri_ke: Optional[List[float]] = None,
        tri_ka: Optional[List[float]] = None,
        tri_kd: Optional[List[float]] = None,
        tri_drag: Optional[List[float]] = None,
        tri_lift: Optional[List[float]] = None,
    ) -> List[float]:
        """Adds triangular FEM elements between groups of three particles in the system.

        Triangles are modeled as viscoelastic elements with elastic stiffness and damping
        Parameters specified on the model. See model.tri_ke, model.tri_kd.

        Args:
            i: The indices of the first particle
            j: The indices of the second particle
            k: The indices of the third particle

        Return:
            The areas of the triangles

        Note:
            A triangle is created with a rest-length based on the distance
            between the particles in their initial configuration.

        """
        # compute basis for 2D rest pose
        p = np.array(self.particle_q)[i]
        q = np.array(self.particle_q)[j]
        r = np.array(self.particle_q)[k]

        qp = q - p
        rp = r - p

        def normalized(a):
            l = np.linalg.norm(a, axis=-1, keepdims=True)
            l[l == 0] = 1.0
            return a / l

        n = normalized(np.cross(qp, rp))
        e1 = normalized(qp)
        e2 = normalized(np.cross(n, e1))

        R = np.concatenate((e1[..., None], e2[..., None]), axis=-1)
        M = np.concatenate((qp[..., None], rp[..., None]), axis=-1)

        D = np.matmul(R.transpose(0, 2, 1), M)

        areas = np.linalg.det(D) / 2.0
        areas[areas < 0.0] = 0.0
        valid_inds = (areas > 0.0).nonzero()[0]
        if len(valid_inds) < len(areas):
            print("inverted or degenerate triangle elements")

        D[areas == 0.0] = np.eye(2)[None, ...]
        inv_D = np.linalg.inv(D)

        inds = np.concatenate((i[valid_inds, None], j[valid_inds, None], k[valid_inds, None]), axis=-1)

        self.tri_indices.extend(inds.tolist())
        self.tri_poses.extend(inv_D[valid_inds].tolist())
        self.tri_activations.extend([0.0] * len(valid_inds))

        def init_if_none(arr, defaultValue):
            if arr is None:
                return [defaultValue] * len(areas)
            return arr

        tri_ke = init_if_none(tri_ke, self.default_tri_ke)
        tri_ka = init_if_none(tri_ka, self.default_tri_ka)
        tri_kd = init_if_none(tri_kd, self.default_tri_kd)
        tri_drag = init_if_none(tri_drag, self.default_tri_drag)
        tri_lift = init_if_none(tri_lift, self.default_tri_lift)

        self.tri_materials.extend(
            zip(
                np.array(tri_ke)[valid_inds],
                np.array(tri_ka)[valid_inds],
                np.array(tri_kd)[valid_inds],
                np.array(tri_drag)[valid_inds],
                np.array(tri_lift)[valid_inds],
            )
        )
        return areas.tolist()

    def add_tetrahedron(
        self, i: int, j: int, k: int, l: int, k_mu: float = 1.0e3, k_lambda: float = 1.0e3, k_damp: float = 0.0
    ) -> float:
        """Adds a tetrahedral FEM element between four particles in the system.

        Tetrahedra are modeled as viscoelastic elements with a NeoHookean energy
        density based on [Smith et al. 2018].

        Args:
            i: The index of the first particle
            j: The index of the second particle
            k: The index of the third particle
            l: The index of the fourth particle
            k_mu: The first elastic Lame parameter
            k_lambda: The second elastic Lame parameter
            k_damp: The element's damping stiffness

        Return:
            The volume of the tetrahedron

        Note:
            The tetrahedron is created with a rest-pose based on the particle's initial configruation

        """
        # compute basis for 2D rest pose
        p = np.array(self.particle_q[i])
        q = np.array(self.particle_q[j])
        r = np.array(self.particle_q[k])
        s = np.array(self.particle_q[l])

        qp = q - p
        rp = r - p
        sp = s - p

        Dm = np.array((qp, rp, sp)).T
        volume = np.linalg.det(Dm) / 6.0

        if volume <= 0.0:
            print("inverted tetrahedral element")
        else:
            inv_Dm = np.linalg.inv(Dm)

            self.tet_indices.append((i, j, k, l))
            self.tet_poses.append(inv_Dm.tolist())
            self.tet_activations.append(0.0)
            self.tet_materials.append((k_mu, k_lambda, k_damp))

        return volume

    def add_edge(
        self,
        i: int,
        j: int,
        k: int,
        l: int,
        rest: float = None,
        edge_ke: float = default_edge_ke,
        edge_kd: float = default_edge_kd,
    ):
        """Adds a bending edge element between four particles in the system.

        Bending elements are designed to be between two connected triangles. Then
        bending energy is based of [Bridson et al. 2002]. Bending stiffness is controlled
        by the `model.tri_kb` parameter.

        Args:
            i: The index of the first particle
            j: The index of the second particle
            k: The index of the third particle
            l: The index of the fourth particle
            rest: The rest angle across the edge in radians, if not specified it will be computed

        Note:
            The edge lies between the particles indexed by 'k' and 'l' parameters with the opposing
            vertices indexed by 'i' and 'j'. This defines two connected triangles with counter clockwise
            winding: (i, k, l), (j, l, k).

        """
        # compute rest angle
        if rest == None:
            x1 = np.array(self.particle_q[i])
            x2 = np.array(self.particle_q[j])
            x3 = np.array(self.particle_q[k])
            x4 = np.array(self.particle_q[l])

            n1 = wp.normalize(np.cross(x3 - x1, x4 - x1))
            n2 = wp.normalize(np.cross(x4 - x2, x3 - x2))
            e = wp.normalize(x4 - x3)

            d = np.clip(np.dot(n2, n1), -1.0, 1.0)

            angle = math.acos(d)
            sign = np.sign(np.dot(np.cross(n2, n1), e))

            rest = angle * sign

        self.edge_indices.append((i, j, k, l))
        self.edge_rest_angle.append(rest)
        self.edge_bending_properties.append((edge_ke, edge_kd))

    def add_edges(
        self,
        i,
        j,
        k,
        l,
        rest: Optional[List[float]] = None,
        edge_ke: Optional[List[float]] = None,
        edge_kd: Optional[List[float]] = None,
    ):
        """Adds bending edge elements between groups of four particles in the system.

        Bending elements are designed to be between two connected triangles. Then
        bending energy is based of [Bridson et al. 2002]. Bending stiffness is controlled
        by the `model.tri_kb` parameter.

        Args:
            i: The indices of the first particle
            j: The indices of the second particle
            k: The indices of the third particle
            l: The indices of the fourth particle
            rest: The rest angles across the edges in radians, if not specified they will be computed

        Note:
            The edge lies between the particles indexed by 'k' and 'l' parameters with the opposing
            vertices indexed by 'i' and 'j'. This defines two connected triangles with counter clockwise
            winding: (i, k, l), (j, l, k).

        """
        if rest is None:
            # compute rest angle
            x1 = np.array(self.particle_q)[i]
            x2 = np.array(self.particle_q)[j]
            x3 = np.array(self.particle_q)[k]
            x4 = np.array(self.particle_q)[l]

            def normalized(a):
                l = np.linalg.norm(a, axis=-1, keepdims=True)
                l[l == 0] = 1.0
                return a / l

            n1 = normalized(np.cross(x3 - x1, x4 - x1))
            n2 = normalized(np.cross(x4 - x2, x3 - x2))
            e = normalized(x4 - x3)

            def dot(a, b):
                return (a * b).sum(axis=-1)

            d = np.clip(dot(n2, n1), -1.0, 1.0)

            angle = np.arccos(d)
            sign = np.sign(dot(np.cross(n2, n1), e))

            rest = angle * sign

        inds = np.concatenate((i[:, None], j[:, None], k[:, None], l[:, None]), axis=-1)

        self.edge_indices.extend(inds.tolist())
        self.edge_rest_angle.extend(rest.tolist())

        def init_if_none(arr, defaultValue):
            if arr is None:
                return [defaultValue] * len(i)
            return arr

        edge_ke = init_if_none(edge_ke, self.default_edge_ke)
        edge_kd = init_if_none(edge_kd, self.default_edge_kd)

        self.edge_bending_properties.extend(zip(edge_ke, edge_kd))

    def add_cloth_grid(
        self,
        pos: Vec3,
        rot: Quat,
        vel: Vec3,
        dim_x: int,
        dim_y: int,
        cell_x: float,
        cell_y: float,
        mass: float,
        reverse_winding: bool = False,
        fix_left: bool = False,
        fix_right: bool = False,
        fix_top: bool = False,
        fix_bottom: bool = False,
        tri_ke: float = default_tri_ke,
        tri_ka: float = default_tri_ka,
        tri_kd: float = default_tri_kd,
        tri_drag: float = default_tri_drag,
        tri_lift: float = default_tri_lift,
        edge_ke: float = default_edge_ke,
        edge_kd: float = default_edge_kd,
    ):
        """Helper to create a regular planar cloth grid

        Creates a rectangular grid of particles with FEM triangles and bending elements
        automatically.

        Args:
            pos: The position of the cloth in world space
            rot: The orientation of the cloth in world space
            vel: The velocity of the cloth in world space
            dim_x_: The number of rectangular cells along the x-axis
            dim_y: The number of rectangular cells along the y-axis
            cell_x: The width of each cell in the x-direction
            cell_y: The width of each cell in the y-direction
            mass: The mass of each particle
            reverse_winding: Flip the winding of the mesh
            fix_left: Make the left-most edge of particles kinematic (fixed in place)
            fix_right: Make the right-most edge of particles kinematic
            fix_top: Make the top-most edge of particles kinematic
            fix_bottom: Make the bottom-most edge of particles kinematic

        """

        def grid_index(x, y, dim_x):
            return y * dim_x + x

        start_vertex = len(self.particle_q)
        start_tri = len(self.tri_indices)

        for y in range(0, dim_y + 1):
            for x in range(0, dim_x + 1):
                g = np.array((x * cell_x, y * cell_y, 0.0))
                p = np.array(wp.quat_rotate(rot, g)) + pos
                m = mass

                if x == 0 and fix_left:
                    m = 0.0
                elif x == dim_x and fix_right:
                    m = 0.0
                elif y == 0 and fix_bottom:
                    m = 0.0
                elif y == dim_y and fix_top:
                    m = 0.0

                self.add_particle(p, vel, m)

                if x > 0 and y > 0:
                    if reverse_winding:
                        tri1 = (
                            start_vertex + grid_index(x - 1, y - 1, dim_x + 1),
                            start_vertex + grid_index(x, y - 1, dim_x + 1),
                            start_vertex + grid_index(x, y, dim_x + 1),
                        )

                        tri2 = (
                            start_vertex + grid_index(x - 1, y - 1, dim_x + 1),
                            start_vertex + grid_index(x, y, dim_x + 1),
                            start_vertex + grid_index(x - 1, y, dim_x + 1),
                        )

                        self.add_triangle(*tri1, tri_ke, tri_ka, tri_kd, tri_drag, tri_lift)
                        self.add_triangle(*tri2, tri_ke, tri_ka, tri_kd, tri_drag, tri_lift)

                    else:
                        tri1 = (
                            start_vertex + grid_index(x - 1, y - 1, dim_x + 1),
                            start_vertex + grid_index(x, y - 1, dim_x + 1),
                            start_vertex + grid_index(x - 1, y, dim_x + 1),
                        )

                        tri2 = (
                            start_vertex + grid_index(x, y - 1, dim_x + 1),
                            start_vertex + grid_index(x, y, dim_x + 1),
                            start_vertex + grid_index(x - 1, y, dim_x + 1),
                        )

                        self.add_triangle(*tri1, tri_ke, tri_ka, tri_kd, tri_drag, tri_lift)
                        self.add_triangle(*tri2, tri_ke, tri_ka, tri_kd, tri_drag, tri_lift)

        end_vertex = len(self.particle_q)
        end_tri = len(self.tri_indices)

        # bending constraints, could create these explicitly for a grid but this
        # is a good test of the adjacency structure
        adj = wp.utils.MeshAdjacency(self.tri_indices[start_tri:end_tri], end_tri - start_tri)

        for k, e in adj.edges.items():
            # skip open edges
            if e.f0 == -1 or e.f1 == -1:
                continue

            self.add_edge(
                e.o0, e.o1, e.v0, e.v1, edge_ke=edge_ke, edge_kd=edge_kd
            )  # opposite 0, opposite 1, vertex 0, vertex 1

    def add_cloth_mesh(
        self,
        pos: Vec3,
        rot: Quat,
        scale: float,
        vel: Vec3,
        vertices: List[Vec3],
        indices: List[int],
        density: float,
        edge_callback=None,
        face_callback=None,
        tri_ke: float = default_tri_ke,
        tri_ka: float = default_tri_ka,
        tri_kd: float = default_tri_kd,
        tri_drag: float = default_tri_drag,
        tri_lift: float = default_tri_lift,
        edge_ke: float = default_edge_ke,
        edge_kd: float = default_edge_kd,
    ):
        """Helper to create a cloth model from a regular triangle mesh

        Creates one FEM triangle element and one bending element for every face
        and edge in the input triangle mesh

        Args:
            pos: The position of the cloth in world space
            rot: The orientation of the cloth in world space
            vel: The velocity of the cloth in world space
            vertices: A list of vertex positions
            indices: A list of triangle indices, 3 entries per-face
            density: The density per-area of the mesh
            edge_callback: A user callback when an edge is created
            face_callback: A user callback when a face is created

        Note:

            The mesh should be two manifold.
        """
        num_tris = int(len(indices) / 3)

        start_vertex = len(self.particle_q)
        start_tri = len(self.tri_indices)

        # particles
        for v in vertices:
            p = np.array(wp.quat_rotate(rot, v * scale)) + pos

            self.add_particle(p, vel, 0.0)

        # triangles
        inds = start_vertex + np.array(indices)
        inds = inds.reshape(-1, 3)
        areas = self.add_triangles(
            inds[:, 0],
            inds[:, 1],
            inds[:, 2],
            [tri_ke] * num_tris,
            [tri_ka] * num_tris,
            [tri_kd] * num_tris,
            [tri_drag] * num_tris,
            [tri_lift] * num_tris,
        )

        for t in range(num_tris):
            area = areas[t]

            self.particle_mass[inds[t, 0]] += density * area / 3.0
            self.particle_mass[inds[t, 1]] += density * area / 3.0
            self.particle_mass[inds[t, 2]] += density * area / 3.0

        end_tri = len(self.tri_indices)

        adj = wp.utils.MeshAdjacency(self.tri_indices[start_tri:end_tri], end_tri - start_tri)

        edgeinds = np.array([[e.o0, e.o1, e.v0, e.v1] for k, e in adj.edges.items()])
        self.add_edges(
            edgeinds[:, 0],
            edgeinds[:, 1],
            edgeinds[:, 2],
            edgeinds[:, 0],
            edge_ke=[edge_ke] * len(edgeinds),
            edge_kd=[edge_kd] * len(edgeinds),
        )

    def add_particle_grid(
        self,
        pos: Vec3,
        rot: Quat,
        vel: Vec3,
        dim_x: int,
        dim_y: int,
        dim_z: int,
        cell_x: float,
        cell_y: float,
        cell_z: float,
        mass: float,
        jitter: float,
    ):
        for z in range(dim_z):
            for y in range(dim_y):
                for x in range(dim_x):
                    v = np.array((x * cell_x, y * cell_y, z * cell_z))
                    m = mass

                    p = np.array(wp.quat_rotate(rot, v)) + pos + np.random.rand(3) * jitter

                    self.add_particle(p, vel, m)

    def add_soft_grid(
        self,
        pos: Vec3,
        rot: Quat,
        vel: Vec3,
        dim_x: int,
        dim_y: int,
        dim_z: int,
        cell_x: float,
        cell_y: float,
        cell_z: float,
        density: float,
        k_mu: float,
        k_lambda: float,
        k_damp: float,
        fix_left: bool = False,
        fix_right: bool = False,
        fix_top: bool = False,
        fix_bottom: bool = False,
        tri_ke: float = default_tri_ke,
        tri_ka: float = default_tri_ka,
        tri_kd: float = default_tri_kd,
        tri_drag: float = default_tri_drag,
        tri_lift: float = default_tri_lift,
    ):
        """Helper to create a rectangular tetrahedral FEM grid

        Creates a regular grid of FEM tetrahedra and surface triangles. Useful for example
        to create beams and sheets. Each hexahedral cell is decomposed into 5
        tetrahedral elements.

        Args:
            pos: The position of the solid in world space
            rot: The orientation of the solid in world space
            vel: The velocity of the solid in world space
            dim_x_: The number of rectangular cells along the x-axis
            dim_y: The number of rectangular cells along the y-axis
            dim_z: The number of rectangular cells along the z-axis
            cell_x: The width of each cell in the x-direction
            cell_y: The width of each cell in the y-direction
            cell_z: The width of each cell in the z-direction
            density: The density of each particle
            k_mu: The first elastic Lame parameter
            k_lambda: The second elastic Lame parameter
            k_damp: The damping stiffness
            fix_left: Make the left-most edge of particles kinematic (fixed in place)
            fix_right: Make the right-most edge of particles kinematic
            fix_top: Make the top-most edge of particles kinematic
            fix_bottom: Make the bottom-most edge of particles kinematic
        """

        start_vertex = len(self.particle_q)

        mass = cell_x * cell_y * cell_z * density

        for z in range(dim_z + 1):
            for y in range(dim_y + 1):
                for x in range(dim_x + 1):
                    v = np.array((x * cell_x, y * cell_y, z * cell_z))
                    m = mass

                    if fix_left and x == 0:
                        m = 0.0

                    if fix_right and x == dim_x:
                        m = 0.0

                    if fix_top and y == dim_y:
                        m = 0.0

                    if fix_bottom and y == 0:
                        m = 0.0

                    p = np.array(wp.quat_rotate(rot, v)) + pos

                    self.add_particle(p, vel, m)

        # dict of open faces
        faces = {}

        def add_face(i: int, j: int, k: int):
            key = tuple(sorted((i, j, k)))

            if key not in faces:
                faces[key] = (i, j, k)
            else:
                del faces[key]

        def add_tet(i: int, j: int, k: int, l: int):
            self.add_tetrahedron(i, j, k, l, k_mu, k_lambda, k_damp)

            add_face(i, k, j)
            add_face(j, k, l)
            add_face(i, j, l)
            add_face(i, l, k)

        def grid_index(x, y, z):
            return (dim_x + 1) * (dim_y + 1) * z + (dim_x + 1) * y + x

        for z in range(dim_z):
            for y in range(dim_y):
                for x in range(dim_x):
                    v0 = grid_index(x, y, z) + start_vertex
                    v1 = grid_index(x + 1, y, z) + start_vertex
                    v2 = grid_index(x + 1, y, z + 1) + start_vertex
                    v3 = grid_index(x, y, z + 1) + start_vertex
                    v4 = grid_index(x, y + 1, z) + start_vertex
                    v5 = grid_index(x + 1, y + 1, z) + start_vertex
                    v6 = grid_index(x + 1, y + 1, z + 1) + start_vertex
                    v7 = grid_index(x, y + 1, z + 1) + start_vertex

                    if (x & 1) ^ (y & 1) ^ (z & 1):
                        add_tet(v0, v1, v4, v3)
                        add_tet(v2, v3, v6, v1)
                        add_tet(v5, v4, v1, v6)
                        add_tet(v7, v6, v3, v4)
                        add_tet(v4, v1, v6, v3)

                    else:
                        add_tet(v1, v2, v5, v0)
                        add_tet(v3, v0, v7, v2)
                        add_tet(v4, v7, v0, v5)
                        add_tet(v6, v5, v2, v7)
                        add_tet(v5, v2, v7, v0)

        # add triangles
        for k, v in faces.items():
            self.add_triangle(v[0], v[1], v[2], tri_ke, tri_ka, tri_kd, tri_drag, tri_lift)

    def add_soft_mesh(
        self,
        pos: Vec3,
        rot: Quat,
        scale: float,
        vel: Vec3,
        vertices: List[Vec3],
        indices: List[int],
        density: float,
        k_mu: float,
        k_lambda: float,
        k_damp: float,
        tri_ke: float = default_tri_ke,
        tri_ka: float = default_tri_ka,
        tri_kd: float = default_tri_kd,
        tri_drag: float = default_tri_drag,
        tri_lift: float = default_tri_lift,
    ):
        """Helper to create a tetrahedral model from an input tetrahedral mesh

        Args:
            pos: The position of the solid in world space
            rot: The orientation of the solid in world space
            vel: The velocity of the solid in world space
            vertices: A list of vertex positions
            indices: A list of tetrahedron indices, 4 entries per-element
            density: The density per-area of the mesh
            k_mu: The first elastic Lame parameter
            k_lambda: The second elastic Lame parameter
            k_damp: The damping stiffness
        """
        num_tets = int(len(indices) / 4)

        start_vertex = len(self.particle_q)
        start_tri = len(self.tri_indices)

        # dict of open faces
        faces = {}

        def add_face(i, j, k):
            key = tuple(sorted((i, j, k)))

            if key not in faces:
                faces[key] = (i, j, k)
            else:
                del faces[key]

        # add particles
        for v in vertices:
            p = wp.quat_rotate(rot, v * scale) + np.array(pos)

            self.add_particle(p, vel, 0.0)

        # add tetrahedra
        for t in range(num_tets):
            v0 = start_vertex + indices[t * 4 + 0]
            v1 = start_vertex + indices[t * 4 + 1]
            v2 = start_vertex + indices[t * 4 + 2]
            v3 = start_vertex + indices[t * 4 + 3]

            volume = self.add_tetrahedron(v0, v1, v2, v3, k_mu, k_lambda, k_damp)

            # distribute volume fraction to particles
            if volume > 0.0:
                self.particle_mass[v0] += density * volume / 4.0
                self.particle_mass[v1] += density * volume / 4.0
                self.particle_mass[v2] += density * volume / 4.0
                self.particle_mass[v3] += density * volume / 4.0

                # build open faces
                add_face(v0, v2, v1)
                add_face(v1, v2, v3)
                add_face(v0, v1, v3)
                add_face(v0, v3, v2)

        # add triangles
        for k, v in faces.items():
            try:
                self.add_triangle(v[0], v[1], v[2], tri_ke, tri_ka, tri_kd, tri_drag, tri_lift)
            except np.linalg.LinAlgError:
                continue

    # incrementally updates rigid body mass with additional mass and inertia expressed at a local to the body
    def _update_body_mass(self, i, m, I, p, q):
        if i == -1:
            return

        # find new COM
        new_mass = self.body_mass[i] + m

        if new_mass == 0.0:  # no mass
            return

        new_com = (self.body_com[i] * self.body_mass[i] + p * m) / new_mass

        # shift inertia to new COM
        com_offset = new_com - self.body_com[i]
        shape_offset = new_com - p

        new_inertia = transform_inertia(
            self.body_mass[i], self.body_inertia[i], com_offset, wp.quat_identity()
        ) + transform_inertia(m, I, shape_offset, q)

        self.body_mass[i] = new_mass
        self.body_inertia[i] = new_inertia
        self.body_com[i] = new_com

        if new_mass > 0.0:
            self.body_inv_mass[i] = 1.0 / new_mass
        else:
            self.body_inv_mass[i] = 0.0

        if new_inertia.any():
            self.body_inv_inertia[i] = np.linalg.inv(new_inertia)
        else:
            self.body_inv_inertia[i] = new_inertia

    def set_ground_plane(
        self,
        normal=None,
        offset=0.0,
        ke: float = default_shape_ke,
        kd: float = default_shape_kd,
        kf: float = default_shape_kf,
        mu: float = default_shape_mu,
        restitution: float = default_shape_restitution,
    ):
        """
        Creates a ground plane for the world. If the normal is not specified,
        the up_vector of the ModelBuilder is used.
        """
        if normal is None:
            normal = self.up_vector
        self._ground_params = dict(
            plane=(*normal, offset), width=0.0, length=0.0, ke=ke, kd=kd, kf=kf, mu=mu, restitution=restitution
        )

    def _create_ground_plane(self):
        ground_id = self.add_shape_plane(**self._ground_params)
        self._ground_created = True
        # disable ground collisions as they will be treated separately
        for i in range(self.shape_count - 1):
            self.shape_collision_filter_pairs.add((i, ground_id))

    def finalize(self, device=None, requires_grad=False) -> Model:
        """Convert this builder object to a concrete model for simulation.

        After building simulation elements this method should be called to transfer
        all data to device memory ready for simulation.

        Args:
            device: The simulation device to use, e.g.: 'cpu', 'cuda'
            requires_grad: Whether to enable gradient computation for the model

        Returns:

            A model object.
        """

        # ensure the env count is set correctly
        self.num_envs = max(1, self.num_envs)

        # add ground plane if not already created
        if not self._ground_created:
            self._create_ground_plane()

        # construct particle inv masses
        particle_inv_mass = []

        for m in self.particle_mass:
            if m > 0.0:
                particle_inv_mass.append(1.0 / m)
            else:
                particle_inv_mass.append(0.0)

        with wp.ScopedDevice(device):
            # -------------------------------------
            # construct Model (non-time varying) data

            m = Model(device)
            m.requires_grad = requires_grad

            m.num_envs = self.num_envs

            # ---------------------
            # particles

            # state (initial)
            m.particle_q = wp.array(self.particle_q, dtype=wp.vec3, requires_grad=requires_grad)
            m.particle_qd = wp.array(self.particle_qd, dtype=wp.vec3, requires_grad=requires_grad)
            m.particle_mass = wp.array(self.particle_mass, dtype=wp.float32, requires_grad=requires_grad)
            m.particle_inv_mass = wp.array(particle_inv_mass, dtype=wp.float32, requires_grad=requires_grad)

            # ---------------------
            # collision geometry

            m.shape_transform = wp.array(self.shape_transform, dtype=wp.transform, requires_grad=requires_grad)
            m.shape_body = wp.array(self.shape_body, dtype=wp.int32)
            m.body_shapes = self.body_shapes

            # build list of ids for geometry sources (meshes, sdfs)
            geo_sources = []
            finalized_meshes = {}  # do not duplicate meshes
            for geo in self.shape_geo_src:
                geo_hash = hash(geo)  # avoid repeated hash computations
                if geo:
                    if geo_hash not in finalized_meshes:
                        finalized_meshes[geo_hash] = geo.finalize(device=device)
                    geo_sources.append(finalized_meshes[geo_hash])
                else:
                    # add null pointer
                    geo_sources.append(0)

            m.shape_geo.type = wp.array(self.shape_geo_type, dtype=wp.int32)
            m.shape_geo.source = wp.array(geo_sources, dtype=wp.uint64)
            m.shape_geo.scale = wp.array(self.shape_geo_scale, dtype=wp.vec3, requires_grad=requires_grad)
            m.shape_geo.is_solid = wp.array(self.shape_geo_is_solid, dtype=wp.uint8)
            m.shape_geo.thickness = wp.array(self.shape_geo_thickness, dtype=wp.float32, requires_grad=requires_grad)
            m.shape_geo_src = self.shape_geo_src  # used for rendering

            m.shape_materials.ke = wp.array(self.shape_material_ke, dtype=wp.float32, requires_grad=requires_grad)
            m.shape_materials.kd = wp.array(self.shape_material_kd, dtype=wp.float32, requires_grad=requires_grad)
            m.shape_materials.kf = wp.array(self.shape_material_kf, dtype=wp.float32, requires_grad=requires_grad)
            m.shape_materials.mu = wp.array(self.shape_material_mu, dtype=wp.float32, requires_grad=requires_grad)
            m.shape_materials.restitution = wp.array(
                self.shape_material_restitution, dtype=wp.float32, requires_grad=requires_grad
            )

            m.shape_collision_filter_pairs = self.shape_collision_filter_pairs
            m.shape_collision_group = self.shape_collision_group
            m.shape_collision_group_map = self.shape_collision_group_map
            m.shape_collision_radius = wp.array(
                self.shape_collision_radius, dtype=wp.float32, requires_grad=requires_grad
            )
            m.shape_ground_collision = self.shape_ground_collision

            # ---------------------
            # springs

            m.spring_indices = wp.array(self.spring_indices, dtype=wp.int32)
            m.spring_rest_length = wp.array(self.spring_rest_length, dtype=wp.float32, requires_grad=requires_grad)
            m.spring_stiffness = wp.array(self.spring_stiffness, dtype=wp.float32, requires_grad=requires_grad)
            m.spring_damping = wp.array(self.spring_damping, dtype=wp.float32, requires_grad=requires_grad)
            m.spring_control = wp.array(self.spring_control, dtype=wp.float32, requires_grad=requires_grad)

            # ---------------------
            # triangles

            m.tri_indices = wp.array(self.tri_indices, dtype=wp.int32)
            m.tri_poses = wp.array(self.tri_poses, dtype=wp.mat22, requires_grad=requires_grad)
            m.tri_activations = wp.array(self.tri_activations, dtype=wp.float32, requires_grad=requires_grad)
            m.tri_materials = wp.array(self.tri_materials, dtype=wp.float32, requires_grad=requires_grad)

            # ---------------------
            # edges

            m.edge_indices = wp.array(self.edge_indices, dtype=wp.int32)
            m.edge_rest_angle = wp.array(self.edge_rest_angle, dtype=wp.float32, requires_grad=requires_grad)
            m.edge_bending_properties = wp.array(
                self.edge_bending_properties, dtype=wp.float32, requires_grad=requires_grad
            )

            # ---------------------
            # tetrahedra

            m.tet_indices = wp.array(self.tet_indices, dtype=wp.int32)
            m.tet_poses = wp.array(self.tet_poses, dtype=wp.mat33, requires_grad=requires_grad)
            m.tet_activations = wp.array(self.tet_activations, dtype=wp.float32, requires_grad=requires_grad)
            m.tet_materials = wp.array(self.tet_materials, dtype=wp.float32, requires_grad=requires_grad)

            # -----------------------
            # muscles

            # close the muscle waypoint indices
            muscle_start = copy.copy(self.muscle_start)
            muscle_start.append(len(self.muscle_bodies))

            m.muscle_start = wp.array(muscle_start, dtype=wp.int32)
            m.muscle_params = wp.array(self.muscle_params, dtype=wp.float32, requires_grad=requires_grad)
            m.muscle_bodies = wp.array(self.muscle_bodies, dtype=wp.int32)
            m.muscle_points = wp.array(self.muscle_points, dtype=wp.vec3, requires_grad=requires_grad)
            m.muscle_activation = wp.array(self.muscle_activation, dtype=wp.float32, requires_grad=requires_grad)

            # --------------------------------------
            # rigid bodies

            m.body_q = wp.array(self.body_q, dtype=wp.transform, requires_grad=requires_grad)
            m.body_qd = wp.array(self.body_qd, dtype=wp.spatial_vector, requires_grad=requires_grad)
            m.body_inertia = wp.array(self.body_inertia, dtype=wp.mat33, requires_grad=requires_grad)
            m.body_inv_inertia = wp.array(self.body_inv_inertia, dtype=wp.mat33, requires_grad=requires_grad)
            m.body_mass = wp.array(self.body_mass, dtype=wp.float32, requires_grad=requires_grad)
            m.body_inv_mass = wp.array(self.body_inv_mass, dtype=wp.float32, requires_grad=requires_grad)
            m.body_com = wp.array(self.body_com, dtype=wp.vec3, requires_grad=requires_grad)
            m.body_name = self.body_name

            # joints
            m.joint_count = self.joint_count
            m.joint_axis_count = self.joint_axis_count
            m.joint_type = wp.array(self.joint_type, dtype=wp.int32)
            m.joint_parent = wp.array(self.joint_parent, dtype=wp.int32)
            m.joint_child = wp.array(self.joint_child, dtype=wp.int32)
            m.joint_X_p = wp.array(self.joint_X_p, dtype=wp.transform, requires_grad=requires_grad)
            m.joint_X_c = wp.array(self.joint_X_c, dtype=wp.transform, requires_grad=requires_grad)
            m.joint_axis_start = wp.array(self.joint_axis_start, dtype=wp.int32)
            m.joint_axis_dim = wp.array(np.array(self.joint_axis_dim), dtype=wp.int32, ndim=2)
            m.joint_axis = wp.array(self.joint_axis, dtype=wp.vec3, requires_grad=requires_grad)
            m.joint_q = wp.array(self.joint_q, dtype=wp.float32, requires_grad=requires_grad)
            m.joint_qd = wp.array(self.joint_qd, dtype=wp.float32, requires_grad=requires_grad)
            m.joint_name = self.joint_name

            # dynamics properties
            # TODO unused joint_armature
            m.joint_armature = wp.array(self.joint_armature, dtype=wp.float32, requires_grad=requires_grad)
            m.joint_target = wp.array(self.joint_target, dtype=wp.float32, requires_grad=requires_grad)
            m.joint_target_ke = wp.array(self.joint_target_ke, dtype=wp.float32, requires_grad=requires_grad)
            m.joint_target_kd = wp.array(self.joint_target_kd, dtype=wp.float32, requires_grad=requires_grad)
            m.joint_axis_mode = wp.array(self.joint_axis_mode, dtype=wp.uint8)
            m.joint_act = wp.array(self.joint_act, dtype=wp.float32, requires_grad=requires_grad)

            m.joint_limit_lower = wp.array(self.joint_limit_lower, dtype=wp.float32, requires_grad=requires_grad)
            m.joint_limit_upper = wp.array(self.joint_limit_upper, dtype=wp.float32, requires_grad=requires_grad)
            m.joint_limit_ke = wp.array(self.joint_limit_ke, dtype=wp.float32, requires_grad=requires_grad)
            m.joint_limit_kd = wp.array(self.joint_limit_kd, dtype=wp.float32, requires_grad=requires_grad)
            m.joint_linear_compliance = wp.array(
                self.joint_linear_compliance, dtype=wp.float32, requires_grad=requires_grad
            )
            m.joint_angular_compliance = wp.array(
                self.joint_angular_compliance, dtype=wp.float32, requires_grad=requires_grad
            )
            m.joint_enabled = wp.array(self.joint_enabled, dtype=wp.int32)

            # 'close' the start index arrays with a sentinel value
            joint_q_start = copy.copy(self.joint_q_start)
            joint_q_start.append(self.joint_coord_count)
            joint_qd_start = copy.copy(self.joint_qd_start)
            joint_qd_start.append(self.joint_dof_count)
            articulation_start = copy.copy(self.articulation_start)
            articulation_start.append(self.joint_count)

            m.joint_q_start = wp.array(joint_q_start, dtype=wp.int32)
            m.joint_qd_start = wp.array(joint_qd_start, dtype=wp.int32)
            m.articulation_start = wp.array(articulation_start, dtype=wp.int32)

            # counts
            m.particle_count = len(self.particle_q)
            m.body_count = len(self.body_q)
            m.shape_count = len(self.shape_geo_type)
            m.tri_count = len(self.tri_poses)
            m.tet_count = len(self.tet_poses)
            m.edge_count = len(self.edge_rest_angle)
            m.spring_count = len(self.spring_rest_length)
            m.muscle_count = len(self.muscle_start)
            m.articulation_count = len(self.articulation_start)

            # contacts
            if m.particle_count:
                m.allocate_soft_contacts(self.soft_contact_max, requires_grad=requires_grad)
            m.find_shape_contact_pairs()
            if self.num_rigid_contacts_per_env is None:
                contact_count = m.count_contact_points()
            else:
                contact_count = self.num_rigid_contacts_per_env * self.num_envs
            if wp.config.verbose:
                print(f"Allocating {contact_count} rigid contacts.")
            m.allocate_rigid_contacts(contact_count, requires_grad=requires_grad)
            m.rigid_contact_margin = self.rigid_contact_margin
            m.rigid_contact_torsional_friction = self.rigid_contact_torsional_friction
            m.rigid_contact_rolling_friction = self.rigid_contact_rolling_friction

            m.joint_dof_count = self.joint_dof_count
            m.joint_coord_count = self.joint_coord_count

            # hash-grid for particle interactions
            m.particle_grid = wp.HashGrid(128, 128, 128)

            # store refs to geometry
            m.geo_meshes = self.geo_meshes
            m.geo_sdfs = self.geo_sdfs

            # enable ground plane
            m.ground_plane = wp.array(self._ground_params["plane"], dtype=wp.float32, requires_grad=requires_grad)
            m.gravity = np.array(self.up_vector) * self.gravity

            m.enable_tri_collisions = False

            return m<|MERGE_RESOLUTION|>--- conflicted
+++ resolved
@@ -16,11 +16,6 @@
 
 from typing import List, Optional, Tuple, Union
 
-<<<<<<< HEAD
-=======
-from warp.types import Volume
-
->>>>>>> b809ff84
 Vec3 = List[float]
 Vec4 = List[float]
 Quat = List[float]
@@ -46,17 +41,6 @@
 from .inertia import compute_cone_inertia
 from .inertia import transform_inertia
 
-<<<<<<< HEAD
-=======
-from warp.types import Volume
-
-Vec3 = List[float]
-Vec4 = List[float]
-Quat = List[float]
-Mat33 = List[float]
-Transform = Tuple[Vec3, Quat]
-
->>>>>>> b809ff84
 # Types of joints linking rigid bodies
 JOINT_PRISMATIC = wp.constant(0)
 JOINT_REVOLUTE = wp.constant(1)
@@ -268,7 +252,6 @@
         else:
             hollow = compute_cone_inertia(density, r - thickness, h - 2.0 * thickness)
             return solid[0] - hollow[0], solid[1], solid[2] - hollow[2]
-<<<<<<< HEAD
     elif (type == GEO_MESH):            
         if src.has_inertia and src.mass > 0.0 and src.is_solid == is_solid:
             m, c, I = src.mass, src.com, src.I
@@ -295,12 +278,6 @@
             ])
 
             return m_new, c_new, I_new
-=======
-    elif type == GEO_MESH:
-        if src.mass > 0.0 and src.is_solid == is_solid:
-            s = scale[0]
-            return (density * src.mass * s * s * s, src.com, density * src.I * s * s * s * s * s)
->>>>>>> b809ff84
         else:
             # fall back to computing inertia from mesh geometry
             vertices = np.array(src.vertices) * np.array(scale[:3])
@@ -1862,7 +1839,6 @@
         return len(self.muscle_start) - 1
 
     # shapes
-<<<<<<< HEAD
     def add_shape_plane(self,
                         plane: Vec4=(0.0, 1.0, 0.0, 0.0),
                         pos: Vec3=None,
@@ -1877,23 +1853,6 @@
                         restitution: float=default_shape_restitution,
                         thickness: float=0.0,
                         has_ground_collision: bool=False):
-=======
-    def add_shape_plane(
-        self,
-        plane: Vec4 = (0.0, 1.0, 0.0, 0.0),
-        pos: Vec3 = None,
-        rot: Quat = None,
-        width: float = 10.0,
-        length: float = 10.0,
-        body: int = -1,
-        ke: float = default_shape_ke,
-        kd: float = default_shape_kd,
-        kf: float = default_shape_kf,
-        mu: float = default_shape_mu,
-        restitution: float = default_shape_restitution,
-        thickness: float = 0.0,
-    ):
->>>>>>> b809ff84
         """
         Adds a plane collision shape.
         If pos and rot are defined, the plane is assumed to have its normal as (0, 1, 0).
@@ -1935,7 +1894,6 @@
             None, 0.0, ke, kd, kf, mu, restitution, thickness,
             has_ground_collision=has_ground_collision)
 
-<<<<<<< HEAD
     def add_shape_sphere(self,
                          body,
                          pos: Vec3=(0.0, 0.0, 0.0),
@@ -1950,23 +1908,6 @@
                          is_solid: bool=True,
                          thickness: float=default_geo_thickness,
                          has_ground_collision: bool=True):
-=======
-    def add_shape_sphere(
-        self,
-        body,
-        pos: Vec3 = (0.0, 0.0, 0.0),
-        rot: Quat = (0.0, 0.0, 0.0, 1.0),
-        radius: float = 1.0,
-        density: float = default_shape_density,
-        ke: float = default_shape_ke,
-        kd: float = default_shape_kd,
-        kf: float = default_shape_kf,
-        mu: float = default_shape_mu,
-        restitution: float = default_shape_restitution,
-        is_solid: bool = True,
-        thickness: float = default_geo_thickness,
-    ):
->>>>>>> b809ff84
         """Adds a sphere collision shape to a body.
 
         Args:
@@ -1987,7 +1928,6 @@
         """
 
         return self._add_shape(
-<<<<<<< HEAD
             body, pos, rot, GEO_SPHERE, (radius, 0.0, 0.0, 0.0),
             None, density, ke, kd, kf, mu, restitution, thickness + radius, is_solid,
             has_ground_collision=has_ground_collision)
@@ -2008,41 +1948,6 @@
                       is_solid: bool=True,
                       thickness: float=default_geo_thickness,
                       has_ground_collision: bool=True):
-=======
-            body,
-            pos,
-            rot,
-            GEO_SPHERE,
-            (radius, 0.0, 0.0, 0.0),
-            None,
-            density,
-            ke,
-            kd,
-            kf,
-            mu,
-            restitution,
-            thickness + radius,
-            is_solid,
-        )
-
-    def add_shape_box(
-        self,
-        body: int,
-        pos: Vec3 = (0.0, 0.0, 0.0),
-        rot: Quat = (0.0, 0.0, 0.0, 1.0),
-        hx: float = 0.5,
-        hy: float = 0.5,
-        hz: float = 0.5,
-        density: float = default_shape_density,
-        ke: float = default_shape_ke,
-        kd: float = default_shape_kd,
-        kf: float = default_shape_kf,
-        mu: float = default_shape_mu,
-        restitution: float = default_shape_restitution,
-        is_solid: bool = True,
-        thickness: float = default_geo_thickness,
-    ):
->>>>>>> b809ff84
         """Adds a box collision shape to a body.
 
         Args:
@@ -2065,7 +1970,6 @@
         """
 
         return self._add_shape(
-<<<<<<< HEAD
             body, pos, rot, GEO_BOX, (hx, hy, hz, 0.0),
             None, density, ke, kd, kf, mu, restitution, thickness, is_solid,
             has_ground_collision=has_ground_collision)
@@ -2086,28 +1990,6 @@
                           is_solid: bool=True,
                           thickness: float=default_geo_thickness,
                           has_ground_collision: bool=True):
-=======
-            body, pos, rot, GEO_BOX, (hx, hy, hz, 0.0), None, density, ke, kd, kf, mu, restitution, thickness, is_solid
-        )
-
-    def add_shape_capsule(
-        self,
-        body: int,
-        pos: Vec3 = (0.0, 0.0, 0.0),
-        rot: Quat = (0.0, 0.0, 0.0, 1.0),
-        radius: float = 1.0,
-        half_height: float = 0.5,
-        up_axis: int = 1,
-        density: float = default_shape_density,
-        ke: float = default_shape_ke,
-        kd: float = default_shape_kd,
-        kf: float = default_shape_kf,
-        mu: float = default_shape_mu,
-        restitution: float = default_shape_restitution,
-        is_solid: bool = True,
-        thickness: float = default_geo_thickness,
-    ):
->>>>>>> b809ff84
         """Adds a capsule collision shape to a body.
 
         Args:
@@ -2135,7 +2017,6 @@
             q = wp.mul(rot, wp.quat(0.0, 0.0, -sqh, sqh))
         elif up_axis == 2:
             q = wp.mul(rot, wp.quat(sqh, 0.0, 0.0, sqh))
-<<<<<<< HEAD
 
         return self._add_shape(
             body, pos, q, GEO_CAPSULE, (radius, half_height, 0.0, 0.0),
@@ -2158,42 +2039,6 @@
                            is_solid: bool=True,
                            thickness: float=default_geo_thickness,
                            has_ground_collision: bool=True):
-=======
-        return self._add_shape(
-            body,
-            pos,
-            q,
-            GEO_CAPSULE,
-            (radius, half_height, 0.0, 0.0),
-            None,
-            density,
-            ke,
-            kd,
-            kf,
-            mu,
-            restitution,
-            thickness + radius,
-            is_solid,
-        )
-
-    def add_shape_cylinder(
-        self,
-        body: int,
-        pos: Vec3 = (0.0, 0.0, 0.0),
-        rot: Quat = (0.0, 0.0, 0.0, 1.0),
-        radius: float = 1.0,
-        half_height: float = 0.5,
-        up_axis: int = 1,
-        density: float = default_shape_density,
-        ke: float = default_shape_ke,
-        kd: float = default_shape_kd,
-        kf: float = default_shape_kf,
-        mu: float = default_shape_mu,
-        restitution: float = default_shape_restitution,
-        is_solid: bool = True,
-        thickness: float = default_geo_thickness,
-    ):
->>>>>>> b809ff84
         """Adds a cylinder collision shape to a body.
 
         Args:
@@ -2221,7 +2066,6 @@
             q = wp.mul(rot, wp.quat(0.0, 0.0, -sqh, sqh))
         elif up_axis == 2:
             q = wp.mul(rot, wp.quat(sqh, 0.0, 0.0, sqh))
-<<<<<<< HEAD
 
         return self._add_shape(
             body, pos, q, GEO_CYLINDER, (radius, half_height, 0.0, 0.0),
@@ -2244,42 +2088,6 @@
                            is_solid: bool=True,
                            thickness: float=default_geo_thickness,
                            has_ground_collision: bool=True):
-=======
-        return self._add_shape(
-            body,
-            pos,
-            q,
-            GEO_CYLINDER,
-            (radius, half_height, 0.0, 0.0),
-            None,
-            density,
-            ke,
-            kd,
-            kf,
-            mu,
-            restitution,
-            thickness,
-            is_solid,
-        )
-
-    def add_shape_cone(
-        self,
-        body: int,
-        pos: Vec3 = (0.0, 0.0, 0.0),
-        rot: Quat = (0.0, 0.0, 0.0, 1.0),
-        radius: float = 1.0,
-        half_height: float = 0.5,
-        up_axis: int = 1,
-        density: float = default_shape_density,
-        ke: float = default_shape_ke,
-        kd: float = default_shape_kd,
-        kf: float = default_shape_kf,
-        mu: float = default_shape_mu,
-        restitution: float = default_shape_restitution,
-        is_solid: bool = True,
-        thickness: float = default_geo_thickness,
-    ):
->>>>>>> b809ff84
         """Adds a cone collision shape to a body.
 
         Args:
@@ -2307,7 +2115,6 @@
             q = wp.mul(rot, wp.quat(0.0, 0.0, -sqh, sqh))
         elif up_axis == 2:
             q = wp.mul(rot, wp.quat(sqh, 0.0, 0.0, sqh))
-<<<<<<< HEAD
 
         return self._add_shape(
             body, pos, q, GEO_CONE, (radius, half_height, 0.0, 0.0),
@@ -2329,41 +2136,6 @@
                        is_solid: bool=True,
                        thickness: float=default_geo_thickness,
                        has_ground_collision: bool=True):
-=======
-        return self._add_shape(
-            body,
-            pos,
-            q,
-            GEO_CONE,
-            (radius, half_height, 0.0, 0.0),
-            None,
-            density,
-            ke,
-            kd,
-            kf,
-            mu,
-            restitution,
-            thickness,
-            is_solid,
-        )
-
-    def add_shape_mesh(
-        self,
-        body: int,
-        pos: Vec3 = (0.0, 0.0, 0.0),
-        rot: Quat = (0.0, 0.0, 0.0, 1.0),
-        mesh: Mesh = None,
-        scale: Vec3 = (1.0, 1.0, 1.0),
-        density: float = default_shape_density,
-        ke: float = default_shape_ke,
-        kd: float = default_shape_kd,
-        kf: float = default_shape_kf,
-        mu: float = default_shape_mu,
-        restitution: float = default_shape_restitution,
-        is_solid: bool = True,
-        thickness: float = default_geo_thickness,
-    ):
->>>>>>> b809ff84
         """Adds a triangle mesh collision shape to a body.
 
         Args:
@@ -2385,28 +2157,10 @@
         """
 
         return self._add_shape(
-<<<<<<< HEAD
             body, pos, rot, GEO_MESH, (scale[0], scale[1], scale[2], 0.0),
             mesh, density, ke, kd, kf, mu,
             restitution, thickness, is_solid,
             has_ground_collision=has_ground_collision)
-=======
-            body,
-            pos,
-            rot,
-            GEO_MESH,
-            (scale[0], scale[1], scale[2], 0.0),
-            mesh,
-            density,
-            ke,
-            kd,
-            kf,
-            mu,
-            restitution,
-            thickness,
-            is_solid,
-        )
->>>>>>> b809ff84
 
     def _shape_radius(self, type, scale, src):
         """
