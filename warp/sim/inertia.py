# Copyright (c) 2022 NVIDIA CORPORATION.  All rights reserved.
# NVIDIA CORPORATION and its licensors retain all intellectual property
# and proprietary rights in and to this software, related documentation
# and any modifications thereto.  Any use, reproduction, disclosure or
# distribution of this software and related documentation without an express
# license agreement from NVIDIA CORPORATION is strictly prohibited.

"""Helper functions for computing rigid body inertia properties.
"""

import warp as wp
import numpy as np

import math

from typing import List, Union


@wp.func
def triangle_inertia(
    p: wp.vec3,
    q: wp.vec3,
    r: wp.vec3,
    density: float,
    com: wp.vec3,
    # outputs
    mass: wp.array(dtype=float, ndim=1),
    inertia: wp.array(dtype=wp.mat33, ndim=1),
):
    pcom = p - com
    qcom = q - com
    rcom = r - com

    Dm = wp.mat33(pcom[0], qcom[0], rcom[0], pcom[1], qcom[1], rcom[1], pcom[2], qcom[2], rcom[2])

    volume = wp.abs(wp.determinant(Dm) / 6.0)

    # accumulate mass
    wp.atomic_add(mass, 0, 4.0 * density * volume)

    alpha = wp.sqrt(5.0) / 5.0
    mid = (com + p + q + r) / 4.0
    off_mid = mid - com

    # displacement of quadrature point from COM
    d0 = alpha * (p - mid) + off_mid
    d1 = alpha * (q - mid) + off_mid
    d2 = alpha * (r - mid) + off_mid
    d3 = alpha * (com - mid) + off_mid

    # accumulate inertia
    identity = wp.mat33(1.0, 0.0, 0.0, 0.0, 1.0, 0.0, 0.0, 0.0, 1.0)
    I = wp.dot(d0, d0) * identity - wp.outer(d0, d0)
    I += wp.dot(d1, d1) * identity - wp.outer(d1, d1)
    I += wp.dot(d2, d2) * identity - wp.outer(d2, d2)
    I += wp.dot(d3, d3) * identity - wp.outer(d3, d3)

    wp.atomic_add(inertia, 0, (density * volume) * I)

    return volume


@wp.kernel
def compute_solid_mesh_inertia(
    # inputs
    com: wp.vec3,
    weight: float,
    indices: wp.array(dtype=int, ndim=1),
    vertices: wp.array(dtype=wp.vec3, ndim=1),
    # outputs
    mass: wp.array(dtype=float, ndim=1),
    inertia: wp.array(dtype=wp.mat33, ndim=1),
    volume: wp.array(dtype=float, ndim=1),
):
    i = wp.tid()

    p = vertices[indices[i * 3 + 0]]
    q = vertices[indices[i * 3 + 1]]
    r = vertices[indices[i * 3 + 2]]

    vol = triangle_inertia(p, q, r, weight, com, mass, inertia)
    wp.atomic_add(volume, 0, vol)


@wp.kernel
def compute_hollow_mesh_inertia(
    # inputs
    com: wp.vec3,
    density: float,
    indices: wp.array(dtype=int, ndim=1),
    vertices: wp.array(dtype=wp.vec3, ndim=1),
    thickness: wp.array(dtype=float, ndim=1),
    # outputs
    mass: wp.array(dtype=float, ndim=1),
    inertia: wp.array(dtype=wp.mat33, ndim=1),
    volume: wp.array(dtype=float, ndim=1),
):
    tid = wp.tid()
    i = indices[tid * 3 + 0]
    j = indices[tid * 3 + 1]
    k = indices[tid * 3 + 2]

    vi = vertices[i]
    vj = vertices[j]
    vk = vertices[k]

    normal = -wp.normalize(wp.cross(vj - vi, vk - vi))
    ti = normal * thickness[i]
    tj = normal * thickness[j]
    tk = normal * thickness[k]

    # wedge vertices
    vi0 = vi - ti
    vi1 = vi + ti
    vj0 = vj - tj
    vj1 = vj + tj
    vk0 = vk - tk
    vk1 = vk + tk

    triangle_inertia(vi0, vj0, vk0, density, com, mass, inertia)
    triangle_inertia(vj0, vk1, vk0, density, com, mass, inertia)
    triangle_inertia(vj0, vj1, vk1, density, com, mass, inertia)
    triangle_inertia(vj0, vi1, vj1, density, com, mass, inertia)
    triangle_inertia(vj0, vi0, vi1, density, com, mass, inertia)
    triangle_inertia(vj1, vi1, vk1, density, com, mass, inertia)
    triangle_inertia(vi1, vi0, vk0, density, com, mass, inertia)
    triangle_inertia(vi1, vk0, vk1, density, com, mass, inertia)

    # compute volume
    a = wp.length(wp.cross(vj - vi, vk - vi)) * 0.5
    vol = a * (thickness[i] + thickness[j] + thickness[k]) / 3.0
    wp.atomic_add(volume, 0, vol)


def compute_sphere_inertia(density: float, r: float) -> tuple:
    """Helper to compute mass and inertia of a solid sphere

    Args:
        density: The sphere density
        r: The sphere radius

    Returns:

        A tuple of (mass, inertia) with inertia specified around the origin
    """

    v = 4.0 / 3.0 * math.pi * r * r * r

    m = density * v
    Ia = 2.0 / 5.0 * m * r * r

    I = wp.mat33([[Ia, 0.0, 0.0], [0.0, Ia, 0.0], [0.0, 0.0, Ia]])

    return (m, wp.vec3(), I)


def compute_capsule_inertia(density: float, r: float, h: float) -> tuple:
    """Helper to compute mass and inertia of a solid capsule extending along the y-axis

    Args:
        density: The capsule density
        r: The capsule radius
        h: The capsule height (full height of the interior cylinder)

    Returns:

        A tuple of (mass, inertia) with inertia specified around the origin
    """

    ms = density * (4.0 / 3.0) * math.pi * r * r * r
    mc = density * math.pi * r * r * h

    # total mass
    m = ms + mc

    # adapted from ODE
    Ia = mc * (0.25 * r * r + (1.0 / 12.0) * h * h) + ms * (0.4 * r * r + 0.375 * r * h + 0.25 * h * h)
    Ib = (mc * 0.5 + ms * 0.4) * r * r

    I = wp.mat33([[Ia, 0.0, 0.0], [0.0, Ib, 0.0], [0.0, 0.0, Ia]])

    return (m, wp.vec3(), I)


def compute_cylinder_inertia(density: float, r: float, h: float) -> tuple:
    """Helper to compute mass and inertia of a solid cylinder extending along the y-axis

    Args:
        density: The cylinder density
        r: The cylinder radius
        h: The cylinder height (extent along the y-axis)

    Returns:

        A tuple of (mass, inertia) with inertia specified around the origin
    """

    m = density * math.pi * r * r * h

    Ia = 1 / 12 * m * (3 * r * r + h * h)
    Ib = 1 / 2 * m * r * r

    I = wp.mat33([[Ia, 0.0, 0.0], [0.0, Ib, 0.0], [0.0, 0.0, Ia]])

    return (m, wp.vec3(), I)


def compute_cone_inertia(density: float, r: float, h: float) -> tuple:
    """Helper to compute mass and inertia of a solid cone extending along the y-axis

    Args:
        density: The cone density
        r: The cone radius
        h: The cone height (extent along the y-axis)

    Returns:

        A tuple of (mass, inertia) with inertia specified around the origin
    """

    m = density * math.pi * r * r * h / 3.0

    Ia = 1 / 20 * m * (3 * r * r + 2 * h * h)
    Ib = 3 / 10 * m * r * r

    I = wp.mat33([[Ia, 0.0, 0.0], [0.0, Ib, 0.0], [0.0, 0.0, Ia]])

    return (m, wp.vec3(), I)


def compute_box_inertia(density: float, w: float, h: float, d: float) -> tuple:
    """Helper to compute mass and inertia of a solid box

    Args:
        density: The box density
        w: The box width along the x-axis
        h: The box height along the y-axis
        d: The box depth along the z-axis

    Returns:

        A tuple of (mass, inertia) with inertia specified around the origin
    """

    v = w * h * d
    m = density * v

    Ia = 1.0 / 12.0 * m * (h * h + d * d)
    Ib = 1.0 / 12.0 * m * (w * w + d * d)
    Ic = 1.0 / 12.0 * m * (w * w + h * h)

    I = wp.mat33([[Ia, 0.0, 0.0], [0.0, Ib, 0.0], [0.0, 0.0, Ic]])

    return (m, wp.vec3(), I)


def compute_mesh_inertia(
    density: float, vertices: list, indices: list, is_solid: bool = True, thickness: Union[List[float], float] = 0.001
) -> tuple:
    """Computes mass, center of mass, 3x3 inertia matrix, and volume for a mesh."""
    com = wp.vec3(np.mean(vertices, 0))

    indices = np.array(indices).flatten()
    num_tris = len(indices) // 3

    # compute signed inertia for each tetrahedron
    # formed with the interior point, using an order-2
    # quadrature: https://www.sciencedirect.com/science/article/pii/S0377042712001604#br000040

    # Allocating for mass and inertia
    I_warp = wp.zeros(1, dtype=wp.mat33)
    mass_warp = wp.zeros(1, dtype=float)
    vol_warp = wp.zeros(1, dtype=float)

    if is_solid:
        weight = 0.25
        alpha = math.sqrt(5.0) / 5.0
        wp.launch(
            kernel=compute_solid_mesh_inertia,
            dim=num_tris,
            inputs=[
                com,
                weight,
                wp.array(indices, dtype=int),
                wp.array(vertices, dtype=wp.vec3),
            ],
            outputs=[mass_warp, I_warp, vol_warp],
        )
    else:
        weight = 0.25 * density
        if isinstance(thickness, float):
            thickness = [thickness] * len(vertices)
        wp.launch(
            kernel=compute_hollow_mesh_inertia,
            dim=num_tris,
            inputs=[
                com,
                weight,
                wp.array(indices, dtype=int),
                wp.array(vertices, dtype=wp.vec3),
                wp.array(thickness, dtype=float),
            ],
            outputs=[mass_warp, I_warp, vol_warp],
        )

    # Extract mass and inertia and save to class attributes.
    mass = float(mass_warp.numpy()[0] * density)
<<<<<<< HEAD
    I = I_warp.numpy()[0] * density
    volume = float(vol_warp.numpy()[0])
=======
    I = wp.mat33(*(I_warp.numpy()[0] * density))
    volume = vol_warp.numpy()[0]
>>>>>>> 58d6e90c
    return mass, com, I, volume


def transform_inertia(m, I, p, q):
    R = wp.quat_to_matrix(q)

    # Steiner's theorem
    return R @ I @ wp.transpose(R) + m * (wp.dot(p, p) * wp.mat33(np.eye(3)) - wp.outer(p, p))<|MERGE_RESOLUTION|>--- conflicted
+++ resolved
@@ -305,13 +305,8 @@
 
     # Extract mass and inertia and save to class attributes.
     mass = float(mass_warp.numpy()[0] * density)
-<<<<<<< HEAD
-    I = I_warp.numpy()[0] * density
+    I = wp.mat33(*(I_warp.numpy()[0] * density))
     volume = float(vol_warp.numpy()[0])
-=======
-    I = wp.mat33(*(I_warp.numpy()[0] * density))
-    volume = vol_warp.numpy()[0]
->>>>>>> 58d6e90c
     return mass, com, I, volume
 
 
