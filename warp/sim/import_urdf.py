--- conflicted
+++ resolved
@@ -5,7 +5,6 @@
 # distribution of this software and related documentation without an express
 # license agreement from NVIDIA CORPORATION is strictly prohibited.
 
-<<<<<<< HEAD
 import numpy as np
 
 import warp as wp
@@ -55,29 +54,16 @@
 
         # add geometry
         for collision in collisions:
-=======
-
-try:
-    import urdfpy
-except:
-    pass
-
-import math
-import numpy as np
->>>>>>> d14a0105
 
 import warp as wp
 from warp.sim.model import Mesh
 
-<<<<<<< HEAD
             pos = origin[0:3]
             rot = wp.quatf(*wp.quat_rpy(*origin[3:6]))
             if incoming_xform is not None:
                 tf = incoming_xform * wp.transform(pos, rot)
                 pos = tf.p
                 rot = tf.q
-=======
->>>>>>> d14a0105
 
 def urdf_add_collision(builder, link, collisions, density, shape_ke, shape_kd, shape_kf, shape_mu, shape_restitution):
     # add geometry
@@ -148,13 +134,9 @@
                     body=link,
                     pos=pos,
                     rot=rot,
-<<<<<<< HEAD
                     hx=geo.box.size[0] * 0.5,
                     hy=geo.box.size[1] * 0.5,
                     hz=geo.box.size[2] * 0.5,
-=======
-                    mesh=mesh,
->>>>>>> d14a0105
                     density=density,
                     ke=shape_ke,
                     kd=shape_kd,
@@ -164,7 +146,6 @@
                 )
 
 
-<<<<<<< HEAD
             if geo.cylinder:
                 builder.add_shape_capsule(
                     body=link,
@@ -240,35 +221,6 @@
             builder.body_inv_mass[link] = 1.0 / m
             builder.body_inertia[link] = I_m
             builder.body_inv_inertia[link] = np.linalg.inv(I_m)
-=======
-def parse_urdf(
-    filename,
-    builder,
-    xform,
-    floating=False,
-    density=0.0,
-    stiffness=100.0,
-    damping=10.0,
-    armature=0.0,
-    shape_ke=1.0e4,
-    shape_kd=1.0e3,
-    shape_kf=1.0e2,
-    shape_mu=0.25,
-    shape_restitution=0.5,
-    limit_ke=100.0,
-    limit_kd=10.0,
-    parse_visuals_as_colliders=False,
-    enable_self_collisions=True,
-):
-    robot = urdfpy.URDF.load(filename)
-
-    # maps from link name -> link index
-    link_index = {}
-
-    builder.add_articulation()
-
-    start_shape_count = len(builder.shape_geo_type)
->>>>>>> d14a0105
 
     # import inertial properties from URDF if density is zero
     if density == 0.0:
@@ -280,7 +232,6 @@
         I_m = np.zeros((3, 3))
         m = 0.0
 
-<<<<<<< HEAD
     # add base joint
     root = link_index[robot.base_link.name]
     # in case of the fixed joint, the position is applied first, the rotation only
@@ -317,19 +268,6 @@
             raise ValueError(
                 "fixed_base_joint must be a comma-separated string of joint axes or a dict with joint parameters")
     elif floating:
-=======
-    if parse_visuals_as_colliders:
-        colliders = robot.links[0].visuals
-    else:
-        colliders = robot.links[0].collisions
-
-    # add base
-    if floating:
-        root = builder.add_body(
-            origin=wp.transform_identity(), armature=armature, com=com, I_m=I_m, m=m, name=robot.base_link.name
-        )
-
->>>>>>> d14a0105
         builder.add_joint_free(root, name="floating_base")
 
         # set dofs to transform
@@ -343,7 +281,6 @@
         builder.joint_q[start + 4] = xform.q[1]
         builder.joint_q[start + 5] = xform.q[2]
         builder.joint_q[start + 6] = xform.q[3]
-<<<<<<< HEAD
     else:
         builder.add_joint_fixed(-1, root, parent_xform=fixed_parent_xform, child_xform=fixed_child_xform, name="fixed_base")
 
@@ -384,26 +321,6 @@
     for joint in sorted_joints:
         parent = link_index[joint.parent]
         child = link_index[joint.child]
-=======
-        # make sure we do not reset inertia to zero if density is zero where we use the inertia from the URDF
-        actual_density = 1.0 if m > 0.0 and density == 0.0 else density
-        urdf_add_collision(
-            builder, root, colliders, actual_density, shape_ke, shape_kd, shape_kf, shape_mu, shape_restitution
-        )
-
-    else:
-        root = builder.add_body(origin=wp.transform_identity(), name=robot.base_link.name)
-        builder.add_joint_fixed(-1, root, parent_xform=xform, name="fixed_base")
-        urdf_add_collision(builder, root, colliders, 0.0, shape_ke, shape_kd, shape_kf, shape_mu, shape_restitution)
-
-    link_index[robot.links[0].name] = root
-
-    # add children
-    for joint in robot.joints:
-        parent = root
-        if joint.parent in link_index:
-            parent = link_index[joint.parent]
->>>>>>> d14a0105
 
         origin = urdfpy.matrix_to_xyz_rpy(joint.origin)
         pos = origin[0:3]
@@ -513,23 +430,6 @@
             )
         else:
             raise Exception("Unsupported joint type: " + joint.joint_type)
-<<<<<<< HEAD
-=======
-
-        if parse_visuals_as_colliders:
-            child_colliders = robot.link_map[joint.child].visuals
-        else:
-            child_colliders = robot.link_map[joint.child].collisions
-
-        # add collisions
-        urdf_add_collision(
-            builder, link, child_colliders, density, shape_ke, shape_kd, shape_kf, shape_mu, shape_restitution
-        )
-
-        # add ourselves to the index
-        link_index[joint.child] = link
-
->>>>>>> d14a0105
     end_shape_count = len(builder.shape_geo_type)
 
     if not enable_self_collisions:
