--- conflicted
+++ resolved
@@ -6,7 +6,6 @@
 # license agreement from NVIDIA CORPORATION is strictly prohibited.
 
 
-<<<<<<< HEAD
 from .model import State, Model, ModelBuilder, Mesh
 
 from .model import GEO_SPHERE
@@ -38,7 +37,6 @@
 from .import_mjcf import parse_mjcf
 from .import_urdf import parse_urdf
 from .import_snu import parse_snu
-=======
 from . model import State, Model, ModelBuilder, Mesh
 
 from . model import GEO_SPHERE
@@ -77,5 +75,4 @@
 from . import_mjcf import parse_mjcf
 from . import_urdf import parse_urdf
 from . import_snu import parse_snu
-from . import_usd import parse_usd
->>>>>>> 32885763
+from . import_usd import parse_usd