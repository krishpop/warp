--- conflicted
+++ resolved
@@ -48,10 +48,7 @@
 from .import_urdf import parse_urdf
 from .import_snu import parse_snu
 from .import_usd import parse_usd
-<<<<<<< HEAD
 
 from .utils import quat_from_euler, quat_between_vectors, remesh, load_mesh, plot_graph
 
-from .inertia import transform_inertia
-=======
->>>>>>> 3524f343
+from .inertia import transform_inertia