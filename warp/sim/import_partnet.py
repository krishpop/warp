# Copyright (c) 2022 NVIDIA CORPORATION.  All rights reserved.
# NVIDIA CORPORATION and its licensors retain all intellectual property
# and proprietary rights in and to this software, related documentation
# and any modifications thereto.  Any use, reproduction, disclosure or
# distribution of this software and related documentation without an express
# license agreement from NVIDIA CORPORATION is strictly prohibited.

import numpy as np
import os

import xml.etree.ElementTree as ET

import warp as wp
from warp.sim.model import Mesh

from typing import Union


def parse_partnet_urdf(
    urdf_filename,
    builder,
    xform=wp.transform(),
    floating=False,
    base_joint: Union[dict, str] = None,
    density=1000.0,
    stiffness=100.0,
    damping=10.0,
    armature=0.0,
    shape_ke=1.0e4,
    shape_kd=1.0e3,
    shape_kf=1.0e2,
    shape_mu=0.25,
    shape_restitution=0.5,
    shape_thickness=0.0,
    limit_ke=100.0,
    limit_kd=10.0,
    scale=1.0,
    parse_visuals_as_colliders=False,
    enable_self_collisions=True,
    ignore_inertial_definitions=True,
    ensure_nonstatic_links=True,
    static_link_mass=1e-2,
    collapse_fixed_joints=False,
    continuous_joint_type="screw",
):
    file = ET.parse(urdf_filename)
    root = file.getroot()

    def parse_origin(element):
        if element is None or element.find("origin") is None:
            return wp.transform()
        origin = element.find("origin")
        xyz = origin.get("xyz") or "0 0 0"
        rpy = origin.get("rpy") or "0 0 0"
        xyz = [float(x) * scale for x in xyz.split()]
        rpy = [float(x) for x in rpy.split()]
        return wp.transform(xyz, wp.quat_rpy(*rpy))

    def parse_shapes(link, collisions, density, incoming_xform=None):
        # add geometry
        for collision in collisions:
            geo = collision.find("geometry")
            if geo is None:
                continue

            tf = parse_origin(collision)
            if incoming_xform is not None:
                tf = incoming_xform * tf

            for box in geo.findall("box"):
                size = box.get("size") or "1 1 1"
                size = [float(x) for x in size.split()]
                builder.add_shape_box(
                    body=link,
                    pos=tf.p,
                    rot=tf.q,
                    hx=size[0] * 0.5 * scale,
                    hy=size[1] * 0.5 * scale,
                    hz=size[2] * 0.5 * scale,
                    density=density,
                    ke=shape_ke,
                    kd=shape_kd,
                    kf=shape_kf,
                    mu=shape_mu,
                    restitution=shape_restitution,
                    thickness=shape_thickness,
                )

            for sphere in geo.findall("sphere"):
                builder.add_shape_sphere(
                    body=link,
                    pos=tf.p,
                    rot=tf.q,
                    radius=float(sphere.get("radius") or "1") * scale,
                    density=density,
                    ke=shape_ke,
                    kd=shape_kd,
                    kf=shape_kf,
                    mu=shape_mu,
                    restitution=shape_restitution,
                    thickness=shape_thickness,
                )

            for cylinder in geo.findall("cylinder"):
                builder.add_shape_capsule(
                    body=link,
                    pos=tf.p,
                    rot=tf.q,
                    radius=float(cylinder.get("radius") or "1") * scale,
                    half_height=float(cylinder.get("length") or "1") * 0.5 * scale,
                    density=density,
                    ke=shape_ke,
                    kd=shape_kd,
                    kf=shape_kf,
                    mu=shape_mu,
                    up_axis=2,  # cylinders in URDF are aligned with z-axis
                    restitution=shape_restitution,
                    thickness=shape_thickness,
                )

            for mesh in geo.findall("mesh"):
                filename = mesh.get("filename")
                if filename is None:
                    continue
                if filename.startswith("http://") or filename.startswith("https://"):
                    # download mesh
                    import requests
                    import tempfile
                    import shutil

                    with tempfile.TemporaryDirectory() as tmpdir:
                        # get filename extension
                        extension = os.path.splitext(filename)[1]
                        tmpfile = os.path.join(tmpdir, "mesh" + extension)
                        with requests.get(filename, stream=True) as r:
                            with open(tmpfile, "wb") as f:
                                shutil.copyfileobj(r.raw, f)
                        filename = tmpfile
                else:
                    filename = os.path.join(os.path.dirname(urdf_filename), filename)
                if not os.path.exists(filename):
                    import warnings

                    warnings.warn(f"Warning: mesh file {filename} does not exist")
                    continue

                import trimesh

                m = trimesh.load_mesh(filename)
                scaling = mesh.get("scale") or "1 1 1"
                scaling = np.array([float(x) * scale for x in scaling.split()])
                if hasattr(m, "geometry"):
                    # multiple meshes are contained in a scene
                    for geom in m.geometry.values():
                        vertices = np.array(geom.vertices, dtype=np.float32) * scaling
                        faces = np.array(geom.faces, dtype=np.int32)
                        mesh = Mesh(vertices, faces)
                        builder.add_shape_mesh(
                            body=link,
                            pos=tf.p,
                            rot=tf.q,
                            mesh=mesh,
                            density=density,
                            ke=shape_ke,
                            kd=shape_kd,
                            kf=shape_kf,
                            mu=shape_mu,
                            restitution=shape_restitution,
                            thickness=shape_thickness,
                        )
                else:
                    # a single mesh
                    vertices = np.array(m.vertices, dtype=np.float32) * scaling
                    faces = np.array(m.faces, dtype=np.int32)
                    mesh = Mesh(vertices, faces)
                    builder.add_shape_mesh(
                        body=link,
                        pos=tf.p,
                        rot=tf.q,
                        mesh=mesh,
                        density=density,
                        ke=shape_ke,
                        kd=shape_kd,
                        kf=shape_kf,
                        mu=shape_mu,
                        restitution=shape_restitution,
                        thickness=shape_thickness,
                    )

    # maps from link name -> link index
    link_index = {}

    builder.add_articulation()

    start_shape_count = len(builder.shape_geo_type)

    # add links
    for i, urdf_link in enumerate(root.findall("link")):
        if parse_visuals_as_colliders:
            colliders = urdf_link.findall("visual")
        else:
            colliders = urdf_link.findall("collision")

        name = urdf_link.get("name")
        link = builder.add_body(origin=wp.transform_identity(), armature=armature, name=name)

        # add ourselves to the index
        link_index[name] = link

        parse_shapes(link, colliders, density=density)
        m = builder.body_mass[link]
        if not ignore_inertial_definitions and urdf_link.find("inertial") is not None:
            # overwrite inertial parameters if defined
            inertial = urdf_link.find("inertial")
            inertial_frame = parse_origin(inertial)
            com = inertial_frame.p
            I_m = np.zeros((3, 3))
            I_m[0, 0] = float(inertial.find("inertia").get("ixx") or "0") * scale**2
            I_m[1, 1] = float(inertial.find("inertia").get("iyy") or "0") * scale**2
            I_m[2, 2] = float(inertial.find("inertia").get("izz") or "0") * scale**2
            I_m[0, 1] = float(inertial.find("inertia").get("ixy") or "0") * scale**2
            I_m[0, 2] = float(inertial.find("inertia").get("ixz") or "0") * scale**2
            I_m[1, 2] = float(inertial.find("inertia").get("iyz") or "0") * scale**2
            I_m[1, 0] = I_m[0, 1]
            I_m[2, 0] = I_m[0, 2]
            I_m[2, 1] = I_m[1, 2]
            rot = wp.quat_to_matrix(inertial_frame.q)
            I_m = rot @ I_m
            m = float(inertial.find("mass").get("value") or "0")
            builder.body_mass[link] = m
            builder.body_inv_mass[link] = 1.0 / m
            builder.body_com[link] = com
            builder.body_inertia[link] = I_m
            builder.body_inv_inertia[link] = np.linalg.inv(I_m)
        if m == 0.0 and ensure_nonstatic_links:
            # set the mass to something nonzero to ensure the body is dynamic
            m = static_link_mass
            # cube with side length 0.5
            I_m = np.eye(3) * m / 12.0 * (0.5 * scale) ** 2 * 2.0
            builder.body_mass[link] = m
            builder.body_inv_mass[link] = 1.0 / m
            builder.body_inertia[link] = I_m
            builder.body_inv_inertia[link] = np.linalg.inv(I_m)

    end_shape_count = len(builder.shape_geo_type)

    # find joints per body
    body_children = {name: [] for name in link_index.keys()}
    # mapping from parent, child link names to joint
    parent_child_joint = {}

    joints = []

    for joint in root.findall("joint"):
        parent = joint.find("parent").get("link")
        child = joint.find("child").get("link")
        body_children[parent].append(child)
        joint_data = {
            "name": joint.get("name"),
            "parent": parent,
            "child": child,
            "type": joint.get("type"),
            "origin": parse_origin(joint),
            "friction": 0.0,
            "limit_lower": -1.0e6,
            "limit_upper": 1.0e6,
        }
        if joint.find("axis") is not None:
            joint_data["axis"] = joint.find("axis").get("xyz")
            joint_data["axis"] = np.array([float(x) for x in joint_data["axis"].split()])
        if joint.find("dynamics") is not None:
            dynamics = joint.find("dynamics")
            joint_data["friction"] = float(dynamics.get("friction") or "0")
        if joint.find("limit") is not None:
            limit = joint.find("limit")
            joint_data["limit_lower"] = float(limit.get("lower") or "-1e6")
            joint_data["limit_upper"] = float(limit.get("upper") or "1e6")
        if joint.find("mimic") is not None:
            mimic = joint.find("mimic")
            joint_data["mimic_joint"] = mimic.get("joint")
            joint_data["mimic_multiplier"] = float(mimic.get("multiplier") or "1")
            joint_data["mimic_offset"] = float(mimic.get("offset") or "0")

        parent_child_joint[(parent, child)] = joint_data
        joints.append(joint_data)

    # topological sorting of joints because the FK solver will resolve body transforms
    # in joint order and needs the parent link transform to be resolved before the child
    visited = {name: False for name in link_index.keys()}
    sorted_joints = []

    # depth-first search
    def dfs(joint):
        link = joint["child"]
        if visited[link]:
            return
        visited[link] = True

        for child in body_children[link]:
            if not visited[child]:
                dfs(parent_child_joint[(link, child)])

        sorted_joints.insert(0, joint)

    # start DFS from each unvisited joint
    for joint in joints:
        if not visited[joint["parent"]]:
            dfs(joint)

    # add base joint
    if len(sorted_joints) > 0:
        base_link_name = sorted_joints[0]["parent"]
    else:
        base_link_name = next(iter(link_index.keys()))
    root = link_index[base_link_name]
    if base_joint is not None:
        # in case of a given base joint, the position is applied first, the rotation only
        # after the base joint itself to not rotate its axis
        base_parent_xform = wp.transform(xform.p, wp.quat_identity())
        base_child_xform = wp.transform((0.0, 0.0, 0.0), wp.quat_inverse(xform.q))
        if isinstance(base_joint, str):
            axes = base_joint.lower().split(",")
            axes = [ax.strip() for ax in axes]
            linear_axes = [ax[-1] for ax in axes if ax[0] in {"l", "p"}]
            angular_axes = [ax[-1] for ax in axes if ax[0] in {"a", "r"}]
            axes = {
                "x": [1.0, 0.0, 0.0],
                "y": [0.0, 1.0, 0.0],
                "z": [0.0, 0.0, 1.0],
            }
            builder.add_joint_d6(
                linear_axes=[wp.sim.JointAxis(axes[a]) for a in linear_axes],
                angular_axes=[wp.sim.JointAxis(axes[a]) for a in angular_axes],
                parent_xform=base_parent_xform,
                child_xform=base_child_xform,
                parent=-1,
                child=root,
                name="base_joint",
            )
        elif isinstance(base_joint, dict):
            base_joint["parent"] = -1
            base_joint["child"] = root
            base_joint["parent_xform"] = base_parent_xform
            base_joint["child_xform"] = base_child_xform
            base_joint["name"] = "base_joint"
            builder.add_joint(**base_joint)
        else:
            raise ValueError(
                "base_joint must be a comma-separated string of joint axes or a dict with joint parameters"
            )
    elif floating:
        builder.add_joint_free(root, name="floating_base")

        # set dofs to transform
        start = builder.joint_q_start[root]

        builder.joint_q[start + 0] = xform.p[0]
        builder.joint_q[start + 1] = xform.p[1]
        builder.joint_q[start + 2] = xform.p[2]

        builder.joint_q[start + 3] = xform.q[0]
        builder.joint_q[start + 4] = xform.q[1]
        builder.joint_q[start + 5] = xform.q[2]
        builder.joint_q[start + 6] = xform.q[3]
    else:
        builder.add_joint_fixed(-1, root, parent_xform=xform, name="fixed_base")

    if isinstance(stiffness, float):
        joint_stiffness = [stiffness for _ in range(len(sorted_joints))]
        joint_damping = [damping for _ in range(len(sorted_joints))]
    else:
        stiffness, joint_stiffness = stiffness[0], stiffness[1:]
        damping, joint_damping = damping[0], damping[1:]

    # add joints, in topological order starting from root body
    for joint in sorted_joints:
        parent = link_index[joint["parent"]]
        child = link_index[joint["child"]]
        if child == -1:
            # we skipped the insertion of the child body
            continue

        lower = joint["limit_lower"]
        upper = joint["limit_upper"]

        parent_xform = joint["origin"]
        child_xform = wp.transform_identity()

        joint_mode = wp.sim.JOINT_MODE_LIMIT

        if stiffness > 0.0:
            joint_mode = wp.sim.JOINT_MODE_TARGET_POSITION

        joint_params = dict(
            parent=parent,
            child=child,
            parent_xform=parent_xform,
            child_xform=child_xform,
            name=joint["name"],
        )
<<<<<<< HEAD
        if joint["type"] == "continuous" and continuous_joint_type is not "revolute":
            if continuous_joint_type == "screw":  # sets up a screw joint
                print("setting screw continuous upper/lower to +/-pi")
                upper = 2 * np.pi
                lower = -2 * np.pi
                axes = ["ry", "py"]
=======
        if joint["type"] == "continuous" and continuous_joint_type in ["screw", "prismatic", "revolute"]:
            if continuous_joint_type == "screw" or continuous_joint_type == "revolute":  # sets up a screw joint
                print(f"setting continuous to {continuous_joint_type}, upper/lower to +/-pi")
                upper = 2 * np.pi
                lower = -2 * np.pi
                axes = ["rz"]
                if continuous_joint_type == "screw":
                    axes += ["pz"]
>>>>>>> 7d5d291e
            elif continuous_joint_type == "prismatic":
                axes = ["py"]
            axes = [ax.strip() for ax in axes]
            linear_axes = [ax[-1] for ax in axes if ax[0] in {"l", "p"}]
            angular_axes = [ax[-1] for ax in axes if ax[0] in {"a", "r"}]
            axes = {
                "x": [1.0, 0.0, 0.0],
                "y": [0.0, 1.0, 0.0],
                "z": [0.0, 0.0, 1.0],
            }
            builder.add_joint_d6(
                linear_axes=[wp.sim.JointAxis(axes[a], limit_lower=0.0, limit_upper=1.0) for a in linear_axes],
                angular_axes=[wp.sim.JointAxis(axes[a], limit_lower=lower, limit_upper=upper) for a in angular_axes],
                **joint_params,
            )
<<<<<<< HEAD
        elif joint["type"] == "revolute" or (joint["type"] == "continuous" and continuous_joint_type == "revolute"):
            if joint["type"] == "continuous":
                print("setting screw continuous upper/lower to +/-pi")
=======
        elif joint["type"] == "revolute" or joint["type"] == "continuous" and continuous_joint_type == "revolute":
            if joint["type"] == "continuous":
>>>>>>> 7d5d291e
                upper = 2 * np.pi
                lower = -2 * np.pi
            builder.add_joint_revolute(
                axis=joint["axis"],
                target_ke=stiffness,
                target_kd=damping,
                limit_lower=lower,
                limit_upper=upper,
                limit_ke=limit_ke,
                limit_kd=limit_kd,
                mode=joint_mode,
                **joint_params,
            )
            if len(joint_stiffness) > 0:
                stiffness, joint_stiffness = joint_stiffness[0], joint_stiffness[1:]
                damping, joint_damping = joint_damping[0], joint_damping[1:]
        elif joint["type"] == "prismatic":
            builder.add_joint_prismatic(
                axis=joint["axis"],
                target_ke=stiffness,
                target_kd=damping,
                limit_lower=lower * scale,
                limit_upper=upper * scale,
                limit_ke=limit_ke,
                limit_kd=limit_kd,
                mode=joint_mode,
                **joint_params,
            )
            if len(joint_stiffness) > 0:
                stiffness, joint_stiffness = joint_stiffness[0], joint_stiffness[1:]
                damping, joint_damping = joint_damping[0], joint_damping[1:]
        elif joint["type"] == "fixed":
            builder.add_joint_fixed(**joint_params)
        elif joint["type"] == "floating":
            builder.add_joint_free(**joint_params)
        elif joint["type"] == "planar":
            # find plane vectors perpendicular to axis
            axis = np.array(joint["axis"])
            axis /= np.linalg.norm(axis)

            # create helper vector that is not parallel to the axis
            helper = np.array([1, 0, 0]) if np.allclose(axis, [0, 1, 0]) else np.array([0, 1, 0])

            u = np.cross(helper, axis)
            u /= np.linalg.norm(u)

            v = np.cross(axis, u)
            v /= np.linalg.norm(v)

            builder.add_joint_d6(
                linear_axes=[
                    wp.sim.JointAxis(
                        u, limit_lower=lower * scale, limit_upper=upper * scale, limit_ke=limit_ke, limit_kd=limit_kd
                    ),
                    wp.sim.JointAxis(
                        v, limit_lower=lower * scale, limit_upper=upper * scale, limit_ke=limit_ke, limit_kd=limit_kd
                    ),
                ],
                **joint_params,
            )
        else:
            raise Exception("Unsupported joint type: " + joint["type"])

    if not enable_self_collisions:
        for i in range(start_shape_count, end_shape_count):
            for j in range(i + 1, end_shape_count):
                builder.shape_collision_filter_pairs.add((i, j))

    if collapse_fixed_joints:
        builder.collapse_fixed_joints()<|MERGE_RESOLUTION|>--- conflicted
+++ resolved
@@ -398,23 +398,12 @@
             child_xform=child_xform,
             name=joint["name"],
         )
-<<<<<<< HEAD
         if joint["type"] == "continuous" and continuous_joint_type is not "revolute":
             if continuous_joint_type == "screw":  # sets up a screw joint
                 print("setting screw continuous upper/lower to +/-pi")
                 upper = 2 * np.pi
                 lower = -2 * np.pi
                 axes = ["ry", "py"]
-=======
-        if joint["type"] == "continuous" and continuous_joint_type in ["screw", "prismatic", "revolute"]:
-            if continuous_joint_type == "screw" or continuous_joint_type == "revolute":  # sets up a screw joint
-                print(f"setting continuous to {continuous_joint_type}, upper/lower to +/-pi")
-                upper = 2 * np.pi
-                lower = -2 * np.pi
-                axes = ["rz"]
-                if continuous_joint_type == "screw":
-                    axes += ["pz"]
->>>>>>> 7d5d291e
             elif continuous_joint_type == "prismatic":
                 axes = ["py"]
             axes = [ax.strip() for ax in axes]
@@ -430,14 +419,9 @@
                 angular_axes=[wp.sim.JointAxis(axes[a], limit_lower=lower, limit_upper=upper) for a in angular_axes],
                 **joint_params,
             )
-<<<<<<< HEAD
         elif joint["type"] == "revolute" or (joint["type"] == "continuous" and continuous_joint_type == "revolute"):
             if joint["type"] == "continuous":
                 print("setting screw continuous upper/lower to +/-pi")
-=======
-        elif joint["type"] == "revolute" or joint["type"] == "continuous" and continuous_joint_type == "revolute":
-            if joint["type"] == "continuous":
->>>>>>> 7d5d291e
                 upper = 2 * np.pi
                 lower = -2 * np.pi
             builder.add_joint_revolute(
