--- conflicted
+++ resolved
@@ -11,11 +11,7 @@
 import xml.etree.ElementTree as ET
 
 import numpy as np
-<<<<<<< HEAD
-import trimesh
-=======
-
->>>>>>> 1a46788e
+
 import warp as wp
 from warp.sim.model import JOINT_COMPOUND, JOINT_UNIVERSAL
 from warp.sim.model import Mesh
@@ -36,12 +32,7 @@
     limit_kd=10.0,
     armature=0.0,
     armature_scale=1.0,
-<<<<<<< HEAD
-    add_particles=False,
-    add_mesh=False,
-=======
     parse_meshes=False,
->>>>>>> 1a46788e
     enable_self_collisions=True,
 ):
 
@@ -69,10 +60,7 @@
             return np.array(default)
 
     def parse_mesh(geom):
-<<<<<<< HEAD
-=======
         import trimesh
->>>>>>> 1a46788e
         faces = []
         vertices = []
         stl_file = next(
@@ -98,10 +86,6 @@
     def parse_body(body, parent):
 
         body_name = body.attrib["name"]
-<<<<<<< HEAD
-        # body_pos = np.fromstring(body.attrib["pos"], sep=" ")
-=======
->>>>>>> 1a46788e
         body_pos = parse_vec(body, "pos", (0.0, 0.0, 0.0))
         body_ori_euler = parse_vec(body, "euler", (0.0, 0.0, 0.0))
         if len(np.nonzero(body_ori_euler)[0]) > 0:
@@ -110,7 +94,6 @@
                 body_ori_euler[np.nonzero(body_ori_euler)[0].item()] / 180 * np.pi
             )
             body_ori = wp.utils.quat_from_axis_angle(body_axis, body_angle)
-<<<<<<< HEAD
             for val in [
                 "body_ori_euler",
                 body_ori_euler,
@@ -126,9 +109,6 @@
                 print(val)
         else:
             print("body_ori_euler", body_ori_euler)
-=======
-        else:
->>>>>>> 1a46788e
             body_ori = wp.quat_identity()
 
         # -----------------
@@ -142,10 +122,7 @@
         start_coord = builder.joint_coord_count
 
         if len(joints) == 1:
-<<<<<<< HEAD
             print("joint:", joints[0].attrib["name"], "parent:", body_name)
-=======
->>>>>>> 1a46788e
 
             joint = joints[0]
 
@@ -282,8 +259,7 @@
                     restitution=contact_restitution,
                 )
 
-<<<<<<< HEAD
-            elif geom_type == "mesh" and add_mesh:
+            elif geom_type == "mesh" and parse_meshes:
 
                 mesh, scale = parse_mesh(geom)
                 geom_size = tuple([scale * s for s in geom_size])
@@ -291,12 +267,6 @@
                 collision_group = -1
                 if geom_name == "obj_surface" or "distal" in geom_name:
                     collision_group = 1
-=======
-            elif geom_type == "mesh" and parse_meshes:
-                mesh, scale = parse_mesh(geom)
-                geom_size = tuple([scale * s for s in geom_size])
-                assert len(geom_size) == 3, "need to specify size for mesh geom"
->>>>>>> 1a46788e
                 builder.add_shape_mesh(
                     body=link,
                     pos=geom_pos,
@@ -308,10 +278,7 @@
                     kd=contact_kd,
                     kf=contact_kf,
                     mu=contact_mu,
-<<<<<<< HEAD
                     collision_group=collision_group,
-=======
->>>>>>> 1a46788e
                 )
 
             elif geom_type == "capsule":
@@ -356,11 +323,7 @@
                 )
 
             else:
-<<<<<<< HEAD
-                print("Type: " + geom_type + " unsupported")
-=======
                 print("MJCF parsing issue: geom type", geom_type, "is unsupported")
->>>>>>> 1a46788e
 
         # -----------------
         # recurse
