# Copyright (c) 2022 NVIDIA CORPORATION.  All rights reserved.
# NVIDIA CORPORATION and its licensors retain all intellectual property
# and proprietary rights in and to this software, related documentation
# and any modifications thereto.  Any use, reproduction, disclosure or
# distribution of this software and related documentation without an express
# license agreement from NVIDIA CORPORATION is strictly prohibited.


import math
import os
import xml.etree.ElementTree as ET

import numpy as np

import warp as wp
from warp.sim.model import JOINT_COMPOUND, JOINT_UNIVERSAL
from warp.sim.model import Mesh


def parse_mjcf(
    filename,
    builder,
    density=1000.0,
    stiffness=0.0,
    damping=0.0,
    contact_ke=1000.0,
    contact_kd=100.0,
    contact_kf=100.0,
    contact_mu=0.5,
    contact_restitution=0.5,
    limit_ke=100.0,
    limit_kd=10.0,
    armature=0.0,
    armature_scale=1.0,
    parse_meshes=False,
    enable_self_collisions=True,
):

    file = ET.parse(filename)
    root = file.getroot()

    type_map = {
        "ball": wp.sim.JOINT_BALL,
        "hinge": wp.sim.JOINT_REVOLUTE,
        "slide": wp.sim.JOINT_PRISMATIC,
        "free": wp.sim.JOINT_FREE,
        "fixed": wp.sim.JOINT_FIXED,
    }

    def parse_float(node, key, default):
        if key in node.attrib:
            return float(node.attrib[key])
        else:
            return default

    def parse_vec(node, key, default):
        if key in node.attrib:
            return np.fromstring(node.attrib[key], sep=" ")
        else:
            return np.array(default)

    def parse_mesh(geom):
        import trimesh

        faces = []
        vertices = []
        stl_file = next(
            filter(
                lambda m: m.attrib["name"] == geom.attrib["mesh"],
                root.find("asset").findall("mesh"),
            )
        ).attrib["file"]
        # handle stl relative paths
        if not os.path.isabs(stl_file):
            stl_file = os.path.join(os.path.dirname(filename), stl_file)
        m = trimesh.load(stl_file)

        for v in m.vertices:
            vertices.append(np.array(v))

        for f in m.faces:
            faces.append(int(f[0]))
            faces.append(int(f[1]))
            faces.append(int(f[2]))
        return Mesh(vertices, faces), m.scale

    def parse_body(body, parent):

        body_name = body.attrib["name"]
        body_pos = parse_vec(body, "pos", (0.0, 0.0, 0.0))
        body_ori_euler = parse_vec(body, "euler", (0.0, 0.0, 0.0))
        if len(np.nonzero(body_ori_euler)[0]) > 0:
            body_axis = tuple(np.sign(body_ori_euler))
            body_angle = (
                body_ori_euler[np.nonzero(body_ori_euler)[0].item()] / 180 * np.pi
            )
            body_ori = wp.utils.quat_from_axis_angle(body_axis, body_angle)
        else:
            body_ori = wp.quat_identity()

<<<<<<< HEAD
        # -----------------
        # add body for each joint
        joints = body.findall("joint")

        if parent == -1:
            body_pos = np.array((0.0, 0.0, 0.0))

        start_dof = builder.joint_dof_count
        start_coord = builder.joint_coord_count

        if len(joints) == 1:
            # print("joint:", joints[0].attrib["name"], "parent:", body_name)

            joint = joints[0]
=======
        joint_armature = []
        joint_name = []
        joint_pos = []
        
        linear_axes = []
        angular_axes = []
        joint_type = None
>>>>>>> 32885763

        joints = body.findall("joint")
        for i, joint in enumerate(joints):
            # default to hinge if not specified
            if "type" not in joint.attrib:
                joint.attrib["type"] = "hinge"

<<<<<<< HEAD
            joint_name = joint.attrib["name"]
            joint_type = type_map[joint.attrib["type"]]
            joint_axis = wp.normalize(parse_vec(joint, "axis", (0.0, 0.0, 0.0)))
            joint_pos = parse_vec(joint, "pos", (0.0, 0.0, 0.0))
            joint_range = parse_vec(joint, "range", (-180, 180))
            joint_armature = parse_float(joint, "armature", armature) * armature_scale
            joint_stiffness = parse_float(joint, "stiffness", stiffness)
            joint_damping = parse_float(joint, "damping", damping)

            link = builder.add_body(
                parent=parent,
                origin=wp.transform_identity(),  # will be evaluated in fk()
                joint_xform=wp.transform(body_pos, body_ori),
                joint_axis=joint_axis,
                joint_type=joint_type,
                joint_limit_lower=np.deg2rad(joint_range[0]),
                joint_limit_upper=np.deg2rad(joint_range[1]),
                joint_limit_ke=limit_ke,
                joint_limit_kd=limit_kd,
                joint_target_ke=joint_stiffness,
                joint_target_kd=joint_damping,
                joint_armature=joint_armature,
                body_name=body_name,
                joint_name=joint_name,
=======
            joint_name.append(joint.attrib["name"])
            joint_pos.append(parse_vec(joint, "pos", (0.0, 0.0, 0.0)))
            # TODO parse joint (child transform) rotation?
            joint_range = parse_vec(joint, "range", (-3.0, 3.0))
            joint_armature.append(
                parse_float(joint, "armature", armature) * armature_scale
>>>>>>> 32885763
            )
            
            if joint.attrib["type"].lower() == "free":
                joint_type = wp.sim.JOINT_FREE
                break
            is_angular = (joint.attrib["type"].lower() == "hinge")
            mode = wp.sim.JOINT_MODE_LIMIT
            if stiffness > 0.0 or "stiffness" in joint.attrib:
                mode = wp.sim.JOINT_MODE_TARGET_POSITION
            ax = wp.sim.model.JointAxis(
                axis=parse_vec(joint, "axis", (0.0, 0.0, 0.0)),
                lower_limit=(np.deg2rad(joint_range[0]) if is_angular else joint_range[0]),
                upper_limit=(np.deg2rad(joint_range[1]) if is_angular else joint_range[1]),
                target_ke=parse_float(joint, "stiffness", stiffness),
                target_kd=parse_float(joint, "damping", damping),
                mode=mode,
            )
            if is_angular:
                angular_axes.append(ax)
            else:
                linear_axes.append(ax)

        link = builder.add_body(
            origin=wp.transform_identity(),  # will be evaluated in fk()
            armature=joint_armature[0],
            body_name=body_name,
        )

        if joint_type is None:
            if len(linear_axes) == 0:
                if len(angular_axes) == 0:
                    joint_type = wp.sim.JOINT_FIXED
                elif len(angular_axes) == 1:
                    joint_type = wp.sim.JOINT_REVOLUTE
                elif len(angular_axes) == 2:
                    joint_type = wp.sim.JOINT_UNIVERSAL
                elif len(angular_axes) == 3:
                    joint_type = wp.sim.JOINT_COMPOUND
            elif len(linear_axes) == 1 and len(angular_axes) == 0:
                joint_type = wp.sim.JOINT_PRISMATIC
            else:
                joint_type = wp.sim.JOINT_D6

        builder.add_joint(
            joint_type,
            parent,
            link,
            linear_axes,
            angular_axes,
            name="_".join(joint_name),
            parent_xform=wp.transform(body_pos, body_ori),
            # child_xform=wp.transform(joint_pos[0], wp.quat_identity()),
        )

<<<<<<< HEAD
                # default to hinge if not specified
                if "type" not in joint.attrib:
                    joint.attrib["type"] = "hinge"

                if joint.attrib["type"] not in ["hinge", "fixed", "slide"]:
                    print("Compound joints must all be hinges")

                joint_name = joint.attrib["name"]
                joint_pos = parse_vec(joint, "pos", (0.0, 0.0, 0.0))
                joint_range = parse_vec(joint, "range", (-3.0, 3.0))
                joint_lower.append(np.deg2rad(joint_range[0]))
                joint_upper.append(np.deg2rad(joint_range[1]))
                joint_armature.append(
                    parse_float(joint, "armature", armature) * armature_scale
                )
                joint_stiffness.append(parse_float(joint, "stiffness", stiffness))
                joint_damping.append(parse_float(joint, "damping", damping))
                joint_axis.append(
                    wp.normalize(parse_vec(joint, "axis", (0.0, 0.0, 0.0)))
                )

            # align MuJoCo axes with joint coordinates

            if len(joints) == 2:
                M = np.array(
                    [
                        joint_axis[0],
                        joint_axis[1],
                        wp.cross(joint_axis[0], joint_axis[1]),
                    ]
                ).T

            elif len(joints) == 3:
                M = np.array([joint_axis[0], joint_axis[1], joint_axis[2]]).T

            q = wp.quat_from_matrix(M)

            link = builder.add_body(
                parent=parent,
                origin=wp.transform_identity(),  # will be evaluated in fk()
                joint_xform=wp.transform(body_pos, body_ori),
                joint_xform_child=wp.transform([0.0, 0.0, 0.0], q),
                joint_type=type,
                joint_limit_lower=joint_lower,
                joint_limit_upper=joint_upper,
                joint_limit_ke=limit_ke,
                joint_limit_kd=limit_kd,
                joint_target_ke=joint_stiffness,
                joint_target_kd=joint_damping,
                joint_armature=joint_armature[0],
                body_name=body_name,
                joint_name=joint_name,
            )
=======
        # -----------------
        # add body for each joint
        # joints = body.findall("joint")

        # if parent == -1:
        #     body_pos = np.array((0.0, 0.0, 0.0))

        # start_dof = builder.joint_dof_count
        # start_coord = builder.joint_coord_count

        # if len(joints) == 1:

        #     joint = joints[0]

        #     # default to hinge if not specified
        #     if "type" not in joint.attrib:
        #         joint.attrib["type"] = "hinge"

        #     joint_name = joint.attrib["name"]
        #     joint_type = type_map[joint.attrib["type"]]
        #     joint_axis = wp.normalize(parse_vec(joint, "axis", (0.0, 0.0, 0.0)))
        #     joint_pos = parse_vec(joint, "pos", (0.0, 0.0, 0.0))
        #     joint_range = parse_vec(joint, "range", (-3.0, 3.0))
        #     joint_armature = parse_float(joint, "armature", armature)*armature_scale
        #     joint_stiffness = parse_float(joint, "stiffness", stiffness)
        #     joint_damping = parse_float(joint, "damping", damping)

        #     link = builder.add_body(
        #         parent=parent,
        #         origin=wp.transform_identity(),  # will be evaluated in fk()
        #         joint_xform=wp.transform(body_pos, body_ori),
        #         joint_axis=joint_axis,
        #         joint_type=joint_type,
        #         joint_limit_lower=np.deg2rad(joint_range[0]),
        #         joint_limit_upper=np.deg2rad(joint_range[1]),
        #         joint_limit_ke=limit_ke,
        #         joint_limit_kd=limit_kd,
        #         joint_target_ke=joint_stiffness,
        #         joint_target_kd=joint_damping,
        #         armature=joint_armature,
        #         body_name=body_name,
        #         joint_name=joint_name,
        #     )

        #     # print(f"{joint_name} coord: {start_coord} dof: {start_dof} body index: {link}")

        # else:

        #     if len(joints) == 2:
        #         type = JOINT_UNIVERSAL
        #     elif len(joints) == 3:
        #         type = JOINT_COMPOUND
        #     else:
        #         raise RuntimeError("Bodies must have 1-3 joints")

        #     # universal / compound joint

        #     for i, joint in enumerate(joints):

        #         # default to hinge if not specified
        #         if "type" not in joint.attrib:
        #             joint.attrib["type"] = "hinge"
                
        #         if (joint.attrib["type"] != "hinge"):
        #             print("Compound joints must all be hinges")

        #         joint_name = joint.attrib["name"]
        #         joint_pos = parse_vec(joint, "pos", (0.0, 0.0, 0.0))
        #         joint_range = parse_vec(joint, "range", (-3.0, 3.0))
        #         joint_lower.append(np.deg2rad(joint_range[0]))
        #         joint_upper.append(np.deg2rad(joint_range[1]))
        #         joint_armature.append(
        #             parse_float(joint, "armature", armature) * armature_scale
        #         )
        #         joint_stiffness.append(parse_float(joint, "stiffness", stiffness))
        #         joint_damping.append(parse_float(joint, "damping", damping))
        #         joint_axis.append(
        #             wp.normalize(parse_vec(joint, "axis", (0.0, 0.0, 0.0)))
        #         )

        #     # align MuJoCo axes with joint coordinates

        #     if len(joints) == 2:
        #         M = np.array(
        #             [
        #                 joint_axis[0],
        #                 joint_axis[1],
        #                 wp.cross(joint_axis[0], joint_axis[1]),
        #             ]
        #         ).T

        #     elif len(joints) == 3:
        #         M = np.array([joint_axis[0], joint_axis[1], joint_axis[2]]).T

        #     q = wp.quat_from_matrix(M)

        #     link = builder.add_body(
        #         parent=parent,
        #         origin=wp.transform_identity(),  # will be evaluated in fk()
        #         joint_xform=wp.transform(body_pos, body_ori),
        #         joint_xform_child=wp.transform([0.0, 0.0, 0.0], q),
        #         joint_type=type,
        #         joint_limit_lower=joint_lower,
        #         joint_limit_upper=joint_upper,
        #         joint_limit_ke=limit_ke,
        #         joint_limit_kd=limit_kd,
        #         joint_target_ke=joint_stiffness,
        #         joint_target_kd=joint_damping,
        #         armature=joint_armature[0],
        #         body_name=body_name,
        #         joint_name=joint_name,
        #     )
>>>>>>> 32885763

        # -----------------
        # add shapes

        for geom in body.findall("geom"):

            geom_name = geom.attrib["name"]
            geom_type = geom.attrib["type"]

            geom_size = parse_vec(geom, "size", [1.0])
            geom_pos = parse_vec(geom, "pos", (0.0, 0.0, 0.0))
            geom_rot = parse_vec(geom, "quat", (0.0, 0.0, 0.0, 1.0))
            geom_density = parse_float(geom, "density", density)

            if geom_type == "sphere":

                builder.add_shape_sphere(
                    link,
                    pos=geom_pos,
                    rot=geom_rot,
                    radius=geom_size[0],
                    density=geom_density,
                    ke=contact_ke,
                    kd=contact_kd,
                    kf=contact_kf,
                    mu=contact_mu,
                    restitution=contact_restitution,
                )

            elif geom_type == "mesh" and parse_meshes:

                mesh, scale = parse_mesh(geom)
                geom_size = tuple([scale * s for s in geom_size])
                assert len(geom_size) == 3, "need to specify size for mesh geom"
                collision_group = -1
                if geom_name == "obj_surface" or "distal" in geom_name:
                    collision_group = 1
                builder.add_shape_mesh(
                    body=link,
                    pos=geom_pos,
                    rot=geom_rot,
                    mesh=mesh,
                    scale=geom_size,
                    density=density,
                    ke=contact_ke,
                    kd=contact_kd,
                    kf=contact_kf,
                    mu=contact_mu,
                    collision_group=collision_group,
                )

            elif geom_type == "capsule":

                if "fromto" in geom.attrib:
                    geom_fromto = parse_vec(
                        geom, "fromto", (0.0, 0.0, 0.0, 1.0, 0.0, 0.0)
                    )

                    start = geom_fromto[0:3]
                    end = geom_fromto[3:6]

                    # compute rotation to align the Warp capsule (along x-axis), with mjcf fromto direction
                    axis = wp.normalize(end - start)
                    angle = math.acos(np.dot(axis, (1.0, 0.0, 0.0)))
                    axis = wp.normalize(np.cross(axis, (1.0, 0.0, 0.0)))

                    geom_pos = (start + end) * 0.5
                    geom_rot = wp.quat_from_axis_angle(axis, -angle)

                    geom_radius = geom_size[0]
                    geom_width = np.linalg.norm(end - start) * 0.5

                else:

                    geom_radius = geom_size[0]
                    geom_width = geom_size[1]
                    geom_pos = parse_vec(geom, "pos", (0.0, 0.0, 0.0))

                builder.add_shape_capsule(
                    link,
                    pos=geom_pos,
                    rot=geom_rot,
                    radius=geom_radius,
                    half_width=geom_width,
                    density=density,
                    ke=contact_ke,
                    kd=contact_kd,
                    kf=contact_kf,
                    mu=contact_mu,
                    restitution=contact_restitution,
                )

            else:
                print("MJCF parsing issue: geom type", geom_type, "is unsupported")

        # -----------------
        # recurse

        for child in body.findall("body"):
            parse_body(child, link)

    # -----------------
    # start articulation

    start_shape_count = len(builder.shape_geo_type)
    builder.add_articulation()

    world = root.find("worldbody")
    for body in world.findall("body"):
        parse_body(body, -1)

    end_shape_count = len(builder.shape_geo_type)

    if not enable_self_collisions:
        for i in range(start_shape_count, end_shape_count):
            for j in range(i + 1, end_shape_count):
                builder.shape_collision_filter_pairs.add((i, j))<|MERGE_RESOLUTION|>--- conflicted
+++ resolved
@@ -98,22 +98,6 @@
         else:
             body_ori = wp.quat_identity()
 
-<<<<<<< HEAD
-        # -----------------
-        # add body for each joint
-        joints = body.findall("joint")
-
-        if parent == -1:
-            body_pos = np.array((0.0, 0.0, 0.0))
-
-        start_dof = builder.joint_dof_count
-        start_coord = builder.joint_coord_count
-
-        if len(joints) == 1:
-            # print("joint:", joints[0].attrib["name"], "parent:", body_name)
-
-            joint = joints[0]
-=======
         joint_armature = []
         joint_name = []
         joint_pos = []
@@ -121,7 +105,6 @@
         linear_axes = []
         angular_axes = []
         joint_type = None
->>>>>>> 32885763
 
         joints = body.findall("joint")
         for i, joint in enumerate(joints):
@@ -129,39 +112,12 @@
             if "type" not in joint.attrib:
                 joint.attrib["type"] = "hinge"
 
-<<<<<<< HEAD
-            joint_name = joint.attrib["name"]
-            joint_type = type_map[joint.attrib["type"]]
-            joint_axis = wp.normalize(parse_vec(joint, "axis", (0.0, 0.0, 0.0)))
-            joint_pos = parse_vec(joint, "pos", (0.0, 0.0, 0.0))
-            joint_range = parse_vec(joint, "range", (-180, 180))
-            joint_armature = parse_float(joint, "armature", armature) * armature_scale
-            joint_stiffness = parse_float(joint, "stiffness", stiffness)
-            joint_damping = parse_float(joint, "damping", damping)
-
-            link = builder.add_body(
-                parent=parent,
-                origin=wp.transform_identity(),  # will be evaluated in fk()
-                joint_xform=wp.transform(body_pos, body_ori),
-                joint_axis=joint_axis,
-                joint_type=joint_type,
-                joint_limit_lower=np.deg2rad(joint_range[0]),
-                joint_limit_upper=np.deg2rad(joint_range[1]),
-                joint_limit_ke=limit_ke,
-                joint_limit_kd=limit_kd,
-                joint_target_ke=joint_stiffness,
-                joint_target_kd=joint_damping,
-                joint_armature=joint_armature,
-                body_name=body_name,
-                joint_name=joint_name,
-=======
             joint_name.append(joint.attrib["name"])
             joint_pos.append(parse_vec(joint, "pos", (0.0, 0.0, 0.0)))
             # TODO parse joint (child transform) rotation?
             joint_range = parse_vec(joint, "range", (-3.0, 3.0))
             joint_armature.append(
                 parse_float(joint, "armature", armature) * armature_scale
->>>>>>> 32885763
             )
             
             if joint.attrib["type"].lower() == "free":
@@ -216,61 +172,6 @@
             # child_xform=wp.transform(joint_pos[0], wp.quat_identity()),
         )
 
-<<<<<<< HEAD
-                # default to hinge if not specified
-                if "type" not in joint.attrib:
-                    joint.attrib["type"] = "hinge"
-
-                if joint.attrib["type"] not in ["hinge", "fixed", "slide"]:
-                    print("Compound joints must all be hinges")
-
-                joint_name = joint.attrib["name"]
-                joint_pos = parse_vec(joint, "pos", (0.0, 0.0, 0.0))
-                joint_range = parse_vec(joint, "range", (-3.0, 3.0))
-                joint_lower.append(np.deg2rad(joint_range[0]))
-                joint_upper.append(np.deg2rad(joint_range[1]))
-                joint_armature.append(
-                    parse_float(joint, "armature", armature) * armature_scale
-                )
-                joint_stiffness.append(parse_float(joint, "stiffness", stiffness))
-                joint_damping.append(parse_float(joint, "damping", damping))
-                joint_axis.append(
-                    wp.normalize(parse_vec(joint, "axis", (0.0, 0.0, 0.0)))
-                )
-
-            # align MuJoCo axes with joint coordinates
-
-            if len(joints) == 2:
-                M = np.array(
-                    [
-                        joint_axis[0],
-                        joint_axis[1],
-                        wp.cross(joint_axis[0], joint_axis[1]),
-                    ]
-                ).T
-
-            elif len(joints) == 3:
-                M = np.array([joint_axis[0], joint_axis[1], joint_axis[2]]).T
-
-            q = wp.quat_from_matrix(M)
-
-            link = builder.add_body(
-                parent=parent,
-                origin=wp.transform_identity(),  # will be evaluated in fk()
-                joint_xform=wp.transform(body_pos, body_ori),
-                joint_xform_child=wp.transform([0.0, 0.0, 0.0], q),
-                joint_type=type,
-                joint_limit_lower=joint_lower,
-                joint_limit_upper=joint_upper,
-                joint_limit_ke=limit_ke,
-                joint_limit_kd=limit_kd,
-                joint_target_ke=joint_stiffness,
-                joint_target_kd=joint_damping,
-                joint_armature=joint_armature[0],
-                body_name=body_name,
-                joint_name=joint_name,
-            )
-=======
         # -----------------
         # add body for each joint
         # joints = body.findall("joint")
@@ -383,7 +284,6 @@
         #         body_name=body_name,
         #         joint_name=joint_name,
         #     )
->>>>>>> 32885763
 
         # -----------------
         # add shapes
