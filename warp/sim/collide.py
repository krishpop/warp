# Copyright (c) 2022 NVIDIA CORPORATION.  All rights reserved.
# NVIDIA CORPORATION and its licensors retain all intellectual property
# and proprietary rights in and to this software, related documentation
# and any modifications thereto.  Any use, reproduction, disclosure or
# distribution of this software and related documentation without an express
# license agreement from NVIDIA CORPORATION is strictly prohibited.

"""
Collision handling functions and kernels.
"""

import warp as wp


@wp.func
def triangle_closest_point_barycentric(a: wp.vec3, b: wp.vec3, c: wp.vec3, p: wp.vec3):
    ab = b - a
    ac = c - a
    ap = p - a

    d1 = wp.dot(ab, ap)
    d2 = wp.dot(ac, ap)

    if d1 <= 0.0 and d2 <= 0.0:
        return wp.vec3(1.0, 0.0, 0.0)

    bp = p - b
    d3 = wp.dot(ab, bp)
    d4 = wp.dot(ac, bp)

    if d3 >= 0.0 and d4 <= d3:
        return wp.vec3(0.0, 1.0, 0.0)

    vc = d1 * d4 - d3 * d2
    v = d1 / (d1 - d3)
    if vc <= 0.0 and d1 >= 0.0 and d3 <= 0.0:
        return wp.vec3(1.0 - v, v, 0.0)

    cp = p - c
    d5 = wp.dot(ab, cp)
    d6 = wp.dot(ac, cp)

    if d6 >= 0.0 and d5 <= d6:
        return wp.vec3(0.0, 0.0, 1.0)

    vb = d5 * d2 - d1 * d6
    w = d2 / (d2 - d6)
    if vb <= 0.0 and d2 >= 0.0 and d6 <= 0.0:
        return wp.vec3(1.0 - w, 0.0, w)

    va = d3 * d6 - d5 * d4
    w = (d4 - d3) / ((d4 - d3) + (d5 - d6))
    if va <= 0.0 and (d4 - d3) >= 0.0 and (d5 - d6) >= 0.0:
        return wp.vec3(0.0, w, 1.0 - w)

    denom = 1.0 / (va + vb + vc)
    v = vb * denom
    w = vc * denom

    return wp.vec3(1.0 - v - w, v, w)


@wp.func
def sphere_sdf(center: wp.vec3, radius: float, p: wp.vec3):

    return wp.length(p - center) - radius


@wp.func
def sphere_sdf_grad(center: wp.vec3, radius: float, p: wp.vec3):

    return wp.normalize(p - center)


@wp.func
def box_sdf(upper: wp.vec3, p: wp.vec3):

    # adapted from https://www.iquilezles.org/www/articles/distfunctions/distfunctions.htm
    qx = abs(p[0]) - upper[0]
    qy = abs(p[1]) - upper[1]
    qz = abs(p[2]) - upper[2]

    e = wp.vec3(wp.max(qx, 0.0), wp.max(qy, 0.0), wp.max(qz, 0.0))

    return wp.length(e) + wp.min(wp.max(qx, wp.max(qy, qz)), 0.0)


@wp.func
def box_sdf_grad(upper: wp.vec3, p: wp.vec3):

    qx = abs(p[0]) - upper[0]
    qy = abs(p[1]) - upper[1]
    qz = abs(p[2]) - upper[2]

    # exterior case
    if qx > 0.0 or qy > 0.0 or qz > 0.0:
        x = wp.clamp(p[0], -upper[0], upper[0])
        y = wp.clamp(p[1], -upper[1], upper[1])
        z = wp.clamp(p[2], -upper[2], upper[2])

        return wp.normalize(p - wp.vec3(x, y, z))

    sx = wp.sign(p[0])
    sy = wp.sign(p[1])
    sz = wp.sign(p[2])

    # x projection
    if qx > qy and qx > qz or qy == 0.0 and qz == 0.0:
        return wp.vec3(sx, 0.0, 0.0)

    # y projection
    if qy > qx and qy > qz or qx == 0.0 and qz == 0.0:
        return wp.vec3(0.0, sy, 0.0)

    # z projection
    return wp.vec3(0.0, 0.0, sz)


@wp.func
def capsule_sdf(radius: float, half_width: float, p: wp.vec3):

    if p[0] > half_width:
        return wp.length(wp.vec3(p[0] - half_width, p[1], p[2])) - radius

    if p[0] < 0.0 - half_width:
        return wp.length(wp.vec3(p[0] + half_width, p[1], p[2])) - radius

    return wp.length(wp.vec3(0.0, p[1], p[2])) - radius


@wp.func
def capsule_sdf_grad(radius: float, half_width: float, p: wp.vec3):

    if p[0] > half_width:
        return wp.normalize(wp.vec3(p[0] - half_width, p[1], p[2]))

    if p[0] < 0.0 - half_width:
        return wp.normalize(wp.vec3(p[0] + half_width, p[1], p[2]))

    return wp.normalize(wp.vec3(0.0, p[1], p[2]))


@wp.func
def plane_sdf(width: float, length: float, p: wp.vec3):
    # SDF for a quad in the xz plane
    if width > 0.0 and length > 0.0:
        d = wp.max(wp.abs(p[0]) - width, wp.abs(p[2]) - length)
        return wp.max(d, wp.abs(p[1]))
    return p[1]

@wp.func
def closest_point_plane(width: float, length: float, point: wp.vec3) -> wp.vec3:
    if width > 0.0:
        x = wp.clamp(point[0], -width, width)
    else:
        x = point[0]
    if length > 0.0:
        z = wp.clamp(point[2], -length, length)
    else:
        z = point[2]
    return wp.vec3(x, 0.0, z)


@wp.func
def closest_point_line_segment(a: wp.vec3, b: wp.vec3, point: wp.vec3) -> wp.vec3:
    ab = b - a
    ap = point - a
    t = wp.dot(ap, ab) / wp.dot(ab, ab)
    t = wp.clamp(t, 0.0, 1.0)
    return a + t * ab


@wp.func
def closest_point_box(upper: wp.vec3, point: wp.vec3) -> wp.vec3:
    # closest point to box surface
    x = wp.clamp(point[0], -upper[0], upper[0])
    y = wp.clamp(point[1], -upper[1], upper[1])
    z = wp.clamp(point[2], -upper[2], upper[2])
    if (
        wp.abs(point[0]) <= upper[0]
        and wp.abs(point[1]) <= upper[1]
        and wp.abs(point[2]) <= upper[2]
    ):
        # the point is inside, find closest face
        sx = wp.abs(wp.abs(point[0]) - upper[0])
        sy = wp.abs(wp.abs(point[1]) - upper[1])
        sz = wp.abs(wp.abs(point[2]) - upper[2])
        # return closest point on closest side, handle corner cases
        if sx < sy and sx < sz or sy == 0.0 and sz == 0.0:
            x = wp.sign(point[0]) * upper[0]
        elif sy < sx and sy < sz or sx == 0.0 and sz == 0.0:
            y = wp.sign(point[1]) * upper[1]
        else:
            z = wp.sign(point[2]) * upper[2]
    return wp.vec3(x, y, z)


@wp.func
def get_box_vertex(point_id: int, upper: wp.vec3):
    # get the vertex of the box given its ID (0-7)
    sign_x = float(point_id % 2) * 2.0 - 1.0
    sign_y = float((point_id // 2) % 2) * 2.0 - 1.0
    sign_z = float((point_id // 4) % 2) * 2.0 - 1.0
    return wp.vec3(sign_x * upper[0], sign_y * upper[1], sign_z * upper[2])


@wp.func
def get_box_edge(edge_id: int, upper: wp.vec3):
    # get the edge of the box given its ID (0-11)
    if edge_id < 4:
        # edges along x: 0-1, 2-3, 4-5, 6-7
        i = edge_id * 2
        j = i + 1
        return wp.spatial_vector(get_box_vertex(i, upper), get_box_vertex(j, upper))
    elif edge_id < 8:
        # edges along y: 0-2, 1-3, 4-6, 5-7
        edge_id -= 4
        i = edge_id % 2 + edge_id // 2 * 4
        j = i + 2
        return wp.spatial_vector(get_box_vertex(i, upper), get_box_vertex(j, upper))
    # edges along z: 0-4, 1-5, 2-6, 3-7
    edge_id -= 8
    i = edge_id
    j = i + 4
    return wp.spatial_vector(get_box_vertex(i, upper), get_box_vertex(j, upper))

@wp.func
def get_plane_edge(edge_id: int, plane_width: float, plane_length: float):
    # get the edge of the plane given its ID (0-3)
    p0x = (2.0 * float(edge_id % 2) - 1.0) * plane_width
    p0z = (2.0 * float(edge_id // 2) - 1.0) * plane_length
    if edge_id == 0 or edge_id == 3:
        p1x = p0x
        p1z = -p0z
    else:
        p1x = -p0x
        p1z = p0z
    return wp.spatial_vector(wp.vec3(p0x, 0.0, p0z), wp.vec3(p1x, 0.0, p1z))

@wp.func
def closest_edge_coordinate_box(upper: wp.vec3, edge_a: wp.vec3, edge_b: wp.vec3, max_iter: int) -> float:
    # find point on edge closest to box, return its barycentric edge coordinate
    # Golden-section search
    a = float(0.0)
    b = float(1.0)
    h = b - a
    invphi = 0.61803398875  # 1 / phi
    invphi2 = 0.38196601125  # 1 / phi^2
    c = a + invphi2 * h
    d = a + invphi * h
    query = (1.0 - c) * edge_a + c * edge_b
    yc = box_sdf(upper, query)
    query = (1.0 - d) * edge_a + d * edge_b
    yd = box_sdf(upper, query)

    for k in range(max_iter):
        if yc < yd:  # yc > yd to find the maximum
            b = d
            d = c
            yd = yc
            h = invphi * h
            c = a + invphi2 * h
            query = (1.0 - c) * edge_a + c * edge_b
            yc = box_sdf(upper, query)
        else:
            a = c
            c = d
            yc = yd
            h = invphi * h
            d = a + invphi * h
            query = (1.0 - d) * edge_a + d * edge_b
            yd = box_sdf(upper, query)

    if yc < yd:
        return 0.5 * (a + d)
    return 0.5 * (c + b)


@wp.func
def closest_edge_coordinate_plane(plane_width: float, plane_length: float, edge_a: wp.vec3, edge_b: wp.vec3, max_iter: int,):
    # find point on edge closest to plane, return its barycentric edge coordinate
    # Golden-section search
    a = float(0.0)
    b = float(1.0)
    h = b - a
    invphi = 0.61803398875  # 1 / phi
    invphi2 = 0.38196601125  # 1 / phi^2
    c = a + invphi2 * h
    d = a + invphi * h
    query = (1.0 - c) * edge_a + c * edge_b
    yc = plane_sdf(plane_width, plane_length, query)
    query = (1.0 - d) * edge_a + d * edge_b
    yd = plane_sdf(plane_width, plane_length, query)

    for k in range(max_iter):
        if yc < yd:  # yc > yd to find the maximum
            b = d
            d = c
            yd = yc
            h = invphi * h
            c = a + invphi2 * h
            query = (1.0 - c) * edge_a + c * edge_b
            yc = plane_sdf(plane_width, plane_length, query)
        else:
            a = c
            c = d
            yc = yd
            h = invphi * h
            d = a + invphi * h
            query = (1.0 - d) * edge_a + d * edge_b
            yd = plane_sdf(plane_width, plane_length, query)

    if yc < yd:
        return 0.5 * (a + d)
    return 0.5 * (c + b)

@wp.func
def closest_edge_coordinate_capsule(radius: float, half_width: float, edge_a: wp.vec3, edge_b: wp.vec3, max_iter: int) -> float:
    # find point on edge closest to capsule, return its barycentric edge coordinate
    # Golden-section search
    a = float(0.0)
    b = float(1.0)
    h = b - a
    invphi = 0.61803398875  # 1 / phi
    invphi2 = 0.38196601125  # 1 / phi^2
    c = a + invphi2 * h
    d = a + invphi * h
    query = (1.0 - c) * edge_a + c * edge_b
    yc = capsule_sdf(radius, half_width, query)
    query = (1.0 - d) * edge_a + d * edge_b
    yd = capsule_sdf(radius, half_width, query)

    for k in range(max_iter):
        if yc < yd:  # yc > yd to find the maximum
            b = d
            d = c
            yd = yc
            h = invphi * h
            c = a + invphi2 * h
            query = (1.0 - c) * edge_a + c * edge_b
            yc = capsule_sdf(radius, half_width, query)
        else:
            a = c
            c = d
            yc = yd
            h = invphi * h
            d = a + invphi * h
            query = (1.0 - d) * edge_a + d * edge_b
            yd = capsule_sdf(radius, half_width, query)

    if yc < yd:
        return 0.5 * (a + d)
    return 0.5 * (c + b)


@wp.func
def mesh_sdf(mesh: wp.uint64, point: wp.vec3, max_dist: float):
    face_index = int(0)
    face_u = float(0.0)
    face_v = float(0.0)
    sign = float(0.0)
    res = wp.mesh_query_point(mesh, point, max_dist, sign, face_index, face_u, face_v)
    if res:
        closest = wp.mesh_eval_position(mesh, face_index, face_u, face_v)
        return wp.length(point - closest) * sign
    return max_dist


@wp.func
def closest_point_mesh(mesh: wp.uint64, point: wp.vec3, max_dist: float):
    face_index = int(0)
    face_u = float(0.0)
    face_v = float(0.0)
    sign = float(0.0)
    res = wp.mesh_query_point(mesh, point, max_dist, sign, face_index, face_u, face_v)
    if res:
        return wp.mesh_eval_position(mesh, face_index, face_u, face_v)
    # return arbitrary point from mesh
    return wp.mesh_eval_position(mesh, 0, 0.0, 0.0)


@wp.func
def closest_edge_coordinate_mesh(mesh: wp.uint64, edge_a: wp.vec3, edge_b: wp.vec3, max_iter: int, max_dist: float) -> float:
    # find point on edge closest to mesh, return its barycentric edge coordinate
    # Golden-section search
    a = float(0.0)
    b = float(1.0)
    h = b - a
    invphi = 0.61803398875  # 1 / phi
    invphi2 = 0.38196601125  # 1 / phi^2
    c = a + invphi2 * h
    d = a + invphi * h
    query = (1.0 - c) * edge_a + c * edge_b
    yc = mesh_sdf(mesh, query, max_dist)
    query = (1.0 - d) * edge_a + d * edge_b
    yd = mesh_sdf(mesh, query, max_dist)

    for k in range(max_iter):
        if yc < yd:  # yc > yd to find the maximum
            b = d
            d = c
            yd = yc
            h = invphi * h
            c = a + invphi2 * h
            query = (1.0 - c) * edge_a + c * edge_b
            yc = mesh_sdf(mesh, query, max_dist)
        else:
            a = c
            c = d
            yc = yd
            h = invphi * h
            d = a + invphi * h
            query = (1.0 - d) * edge_a + d * edge_b
            yd = mesh_sdf(mesh, query, max_dist)

    if yc < yd:
        return 0.5 * (a + d)
    return 0.5 * (c + b)


@wp.kernel
def create_soft_contacts(
    particle_x: wp.array(dtype=wp.vec3), 
    body_X_wb: wp.array(dtype=wp.transform),
    shape_X_bs: wp.array(dtype=wp.transform),
    shape_body: wp.array(dtype=int),
    shape_geo_type: wp.array(dtype=int),
    shape_geo_id: wp.array(dtype=wp.uint64),
    shape_geo_scale: wp.array(dtype=wp.vec3),
    margin: float,
    # outputs
    soft_contact_count: wp.array(dtype=int),
    soft_contact_particle: wp.array(dtype=int),
    soft_contact_body: wp.array(dtype=int),
    soft_contact_body_pos: wp.array(dtype=wp.vec3),
    soft_contact_body_vel: wp.array(dtype=wp.vec3),
    soft_contact_normal: wp.array(dtype=wp.vec3),
    soft_contact_max: int):
    
    particle_index, shape_index = wp.tid()
    rigid_index = shape_body[shape_index]

    px = particle_x[particle_index]

    X_wb = wp.transform_identity()
    if rigid_index >= 0:
        X_wb = body_X_wb[rigid_index]

    X_bs = shape_X_bs[shape_index]

    X_ws = wp.transform_multiply(X_wb, X_bs)
    X_sw = wp.transform_inverse(X_ws)

    # transform particle position to shape local space
    x_local = wp.transform_point(X_sw, px)

    # geo description
    geo_type = shape_geo_type[shape_index]
    geo_scale = shape_geo_scale[shape_index]

    # evaluate shape sdf
    d = 1.0e6
    n = wp.vec3()
    v = wp.vec3()

    if (geo_type == wp.sim.GEO_SPHERE):
        d = sphere_sdf(wp.vec3(), geo_scale[0], x_local)
        n = sphere_sdf_grad(wp.vec3(), geo_scale[0], x_local)

    if (geo_type == wp.sim.GEO_BOX):
        d = box_sdf(geo_scale, x_local)
        n = box_sdf_grad(geo_scale, x_local)
        
    if (geo_type == wp.sim.GEO_CAPSULE):
        d = capsule_sdf(geo_scale[0], geo_scale[1], x_local)
        n = capsule_sdf_grad(geo_scale[0], geo_scale[1], x_local)

    if (geo_type == wp.sim.GEO_MESH):
        mesh = shape_geo_id[shape_index]

        face_index = int(0)
        face_u = float(0.0)
        face_v = float(0.0)
        sign = float(0.0)

        if wp.mesh_query_point(
            mesh, x_local / geo_scale[0], margin, sign, face_index, face_u, face_v
        ):

            shape_p = wp.mesh_eval_position(mesh, face_index, face_u, face_v)
            shape_v = wp.mesh_eval_velocity(mesh, face_index, face_u, face_v)

            shape_p = shape_p * geo_scale[0]
            shape_v = shape_v * geo_scale[0]

            delta = x_local - shape_p
            d = wp.length(delta) * sign
            n = wp.normalize(delta) * sign
            v = shape_v

    if (geo_type == wp.sim.GEO_PLANE):
        d = plane_sdf(geo_scale[0], geo_scale[1], x_local)
        n = wp.vec3(0.0, 1.0, 0.0)

        index = wp.atomic_add(soft_contact_count, 0, 1)

        if index < soft_contact_max:

            # compute contact point in body local space
            body_pos = wp.transform_point(X_bs, x_local - n * d)
            body_vel = wp.transform_vector(X_bs, v)

            world_normal = wp.transform_vector(X_ws, n)

            soft_contact_body[index] = rigid_index
            soft_contact_body_pos[index] = body_pos
            soft_contact_body_vel[index] = body_vel
            soft_contact_particle[index] = particle_index
            soft_contact_normal[index] = world_normal


@wp.func
def volume_grad(volume: wp.uint64, p: wp.vec3):

    eps = 0.05  # TODO make this a parameter
    q = wp.volume_world_to_index(volume, p)

    # compute gradient of the SDF using finite differences
    dx = wp.volume_sample_f(
        volume, q + wp.vec3(eps, 0.0, 0.0), wp.Volume.LINEAR
    ) - wp.volume_sample_f(volume, q - wp.vec3(eps, 0.0, 0.0), wp.Volume.LINEAR)
    dy = wp.volume_sample_f(
        volume, q + wp.vec3(0.0, eps, 0.0), wp.Volume.LINEAR
    ) - wp.volume_sample_f(volume, q - wp.vec3(0.0, eps, 0.0), wp.Volume.LINEAR)
    dz = wp.volume_sample_f(
        volume, q + wp.vec3(0.0, 0.0, eps), wp.Volume.LINEAR
    ) - wp.volume_sample_f(volume, q - wp.vec3(0.0, 0.0, eps), wp.Volume.LINEAR)

    return wp.normalize(wp.vec3(dx, dy, dz))


@wp.kernel
def count_contact_points(
    contact_pairs: wp.array(dtype=int, ndim=2),
    shape_geo_type: wp.array(dtype=int),
    shape_geo_scale: wp.array(dtype=wp.vec3),
    shape_geo_id: wp.array(dtype=wp.uint64),
    mesh_contact_max: int,
    # outputs
    contact_count: wp.array(dtype=int),
):
    tid = wp.tid()
    shape_a = contact_pairs[tid, 0]
    shape_b = contact_pairs[tid, 1]

    if shape_b == -1:
        actual_type_a = shape_geo_type[shape_a]
        # ground plane
        actual_type_b = wp.sim.GEO_PLANE
    else:
        type_a = shape_geo_type[shape_a]
        type_b = shape_geo_type[shape_b]
        # unique ordering of shape pairs
        if type_a < type_b:
            actual_shape_a = shape_a
            actual_shape_b = shape_b
            actual_type_a = type_a
            actual_type_b = type_b
        else:
            actual_shape_a = shape_b
            actual_shape_b = shape_a
            actual_type_a = type_b
            actual_type_b = type_a

    # determine how many contact points need to be evaluated
    num_contacts = 0
    num_actual_contacts = 0
    if actual_type_a == wp.sim.GEO_SPHERE:
        num_contacts = 1
        num_actual_contacts = 1
    elif actual_type_a == wp.sim.GEO_CAPSULE:
        if actual_type_b == wp.sim.GEO_PLANE:
            if shape_geo_scale[actual_shape_b][0] == 0.0 and shape_geo_scale[actual_shape_b][1] == 0.0:
                num_contacts = 2  # vertex-based collision for infinite plane
                num_actual_contacts = 2
            else:
                num_contacts = 2 + 4  # vertex-based collision + plane edges
                num_actual_contacts = 2 + 4
        elif actual_type_b == wp.sim.GEO_MESH:
            num_contacts_a = 2
            mesh_b = wp.mesh_get(shape_geo_id[actual_shape_b])
            num_contacts_b = mesh_b.points.shape[0]
            num_contacts = num_contacts_a + num_contacts_b
            num_actual_contacts = num_contacts_a + wp.min(mesh_contact_max, num_contacts_b)
        else:
            num_contacts = 2
            num_actual_contacts = 2
    elif actual_type_a == wp.sim.GEO_BOX:
        if actual_type_b == wp.sim.GEO_BOX:
            num_contacts = 24
            num_actual_contacts = 24
        elif actual_type_b == wp.sim.GEO_MESH:
            num_contacts_a = 8
            mesh_b = wp.mesh_get(shape_geo_id[actual_shape_b])
            num_contacts_b = mesh_b.points.shape[0]
            num_contacts = num_contacts_a + num_contacts_b
            num_actual_contacts = num_contacts_a + wp.min(mesh_contact_max, num_contacts_b)
        elif actual_type_b == wp.sim.GEO_PLANE:
            if shape_geo_scale[actual_shape_b][0] == 0.0 and shape_geo_scale[actual_shape_b][1] == 0.0:
                num_contacts = 8  # vertex-based collision
                num_actual_contacts = 8
            else:
                num_contacts = 8 + 4  # vertex-based collision + plane edges
                num_actual_contacts = 8 + 4
        else:
            num_contacts = 8
    elif actual_type_a == wp.sim.GEO_MESH:
        mesh_a = wp.mesh_get(shape_geo_id[actual_shape_a])
        num_contacts_a = mesh_a.points.shape[0]
        if actual_type_b == wp.sim.GEO_MESH:
            mesh_b = wp.mesh_get(shape_geo_id[actual_shape_b])
            num_contacts_b = mesh_b.points.shape[0]
            num_contacts = num_contacts_a + num_contacts_b
            num_actual_contacts = wp.min(mesh_contact_max, num_contacts_a) + wp.min(mesh_contact_max, num_contacts_b)
        else:
            num_contacts_b = 0
            num_actual_contacts = 0
        num_contacts = num_contacts_a + num_contacts_b
    elif actual_type_a == wp.sim.GEO_PLANE:
        return  # no plane-plane contacts
    else:
        print("count_contact_points: unsupported geometry type")
        print(actual_type_a)
        print(actual_type_b)

    wp.atomic_add(contact_count, 0, num_contacts)
    wp.atomic_add(contact_count, 1, num_actual_contacts)

@wp.kernel
def broadphase_collision_pairs(
    contact_pairs: wp.array(dtype=int, ndim=2),
    body_q: wp.array(dtype=wp.transform),
    shape_X_bs: wp.array(dtype=wp.transform),
    shape_body: wp.array(dtype=int),
    num_shapes: int,
    shape_geo_type: wp.array(dtype=int),
    shape_geo_scale: wp.array(dtype=wp.vec3),
    shape_geo_id: wp.array(dtype=wp.uint64),
    collision_radius: wp.array(dtype=float),
    rigid_contact_max: int,
    rigid_contact_margin: float,
    mesh_contact_max: int,
    # outputs
    contact_count: wp.array(dtype=int),
    contact_shape0: wp.array(dtype=int),
    contact_shape1: wp.array(dtype=int),
    contact_point_id: wp.array(dtype=int),
    contact_point_limit: wp.array(dtype=int),
):
    tid = wp.tid()
    shape_a = contact_pairs[tid, 0]
    shape_b = contact_pairs[tid, 1]

    rigid_a = shape_body[shape_a]
    if rigid_a == -1:
        X_ws_a = shape_X_bs[shape_a]
    else:
        X_ws_a = wp.transform_multiply(body_q[rigid_a], shape_X_bs[shape_a])
    rigid_b = shape_body[shape_b]
    if rigid_b == -1:
        X_ws_b = shape_X_bs[shape_b]
    else:
        X_ws_b = wp.transform_multiply(body_q[rigid_b], shape_X_bs[shape_b])

    type_a = shape_geo_type[shape_a]
    type_b = shape_geo_type[shape_b]
    # unique ordering of shape pairs
    if type_a < type_b:
        actual_shape_a = shape_a
        actual_shape_b = shape_b
        actual_type_a = type_a
        actual_type_b = type_b
        actual_X_ws_a = X_ws_a
        actual_X_ws_b = X_ws_b
    else:
        actual_shape_a = shape_b
        actual_shape_b = shape_a
        actual_type_a = type_b
        actual_type_b = type_a
        actual_X_ws_a = X_ws_b
        actual_X_ws_b = X_ws_a

    p_a = wp.transform_get_translation(actual_X_ws_a)
    if actual_type_b == wp.sim.GEO_PLANE:
        if actual_type_a == wp.sim.GEO_PLANE:
            return
        query_b = wp.transform_point(wp.transform_inverse(actual_X_ws_b), p_a)
        scale = shape_geo_scale[actual_shape_b]
        closest = closest_point_plane(scale[0], scale[1], query_b)
        d = wp.length(query_b - closest)
        r_a = collision_radius[actual_shape_a]
        if d > r_a + rigid_contact_margin:
            return
    else:
        p_b = wp.transform_get_translation(actual_X_ws_b)
        d = wp.length(p_a - p_b) * 0.5 - 0.1
        r_a = collision_radius[actual_shape_a]
        r_b = collision_radius[actual_shape_b]
        if d > r_a + r_b + rigid_contact_margin:
            return

    pair_index_ab = actual_shape_a * num_shapes + actual_shape_b
    pair_index_ba = actual_shape_b * num_shapes + actual_shape_a

    # determine how many contact points need to be evaluated
    num_contacts = 0
    if actual_type_a == wp.sim.GEO_SPHERE:
        num_contacts = 1
    elif actual_type_a == wp.sim.GEO_CAPSULE:
        if actual_type_b == wp.sim.GEO_PLANE:
            if shape_geo_scale[actual_shape_b][0] == 0.0 and shape_geo_scale[actual_shape_b][1] == 0.0:
                num_contacts = 2  # vertex-based collision for infinite plane
            else:
                num_contacts = 2 + 4  # vertex-based collision + plane edges
        elif actual_type_b == wp.sim.GEO_MESH:
            num_contacts_a = 2
            mesh_b = wp.mesh_get(shape_geo_id[actual_shape_b])
            num_contacts_b = mesh_b.points.shape[0]
            num_contacts = num_contacts_a + num_contacts_b
            index = wp.atomic_add(contact_count, 0, num_contacts)
            if index + num_contacts - 1 >= rigid_contact_max:
                print("Number of rigid contacts exceeded limit. Increase Model.rigid_contact_max.")
                return
            # allocate contact points from capsule A against mesh B
            for i in range(num_contacts_a):
                contact_shape0[index + i] = actual_shape_a
                contact_shape1[index + i] = actual_shape_b
                contact_point_id[index + i] = i
            # allocate contact points from mesh B against capsule A
            for i in range(num_contacts_b):
                contact_shape0[index + num_contacts_a + i] = actual_shape_b
                contact_shape1[index + num_contacts_a + i] = actual_shape_a
                contact_point_id[index + num_contacts_a + i] = i
            contact_point_limit[pair_index_ab] = 2
            contact_point_limit[pair_index_ba] = wp.min(mesh_contact_max, num_contacts_b)
            return
        else:
            num_contacts = 2
    elif actual_type_a == wp.sim.GEO_BOX:
        if actual_type_b == wp.sim.GEO_BOX:
            index = wp.atomic_add(contact_count, 0, 24)
            if index + 23 >= rigid_contact_max:
                print(
                    "Number of rigid contacts exceeded limit. Increase Model.rigid_contact_max."
                )
                return
            # allocate contact points from box A against B
            for i in range(12):  # 12 edges
                contact_shape0[index + i] = shape_a
                contact_shape1[index + i] = shape_b
                contact_point_id[index + i] = i
            # allocate contact points from box B against A
            for i in range(12):
                contact_shape0[index + 12 + i] = shape_b
                contact_shape1[index + 12 + i] = shape_a
                contact_point_id[index + 12 + i] = i
            contact_point_limit[pair_index_ab] = 12
            contact_point_limit[pair_index_ba] = 12
            return
        elif actual_type_b == wp.sim.GEO_MESH:
            num_contacts_a = 8
            mesh_b = wp.mesh_get(shape_geo_id[actual_shape_b])
            num_contacts_b = mesh_b.points.shape[0]
            num_contacts = num_contacts_a + num_contacts_b
            index = wp.atomic_add(contact_count, 0, num_contacts)
            if index + num_contacts - 1 >= rigid_contact_max:
                print(
                    "Number of rigid contacts exceeded limit. Increase Model.rigid_contact_max."
                )
                return
            # allocate contact points from box A against mesh B
            for i in range(num_contacts_a):
                contact_shape0[index + i] = actual_shape_a
                contact_shape1[index + i] = actual_shape_b
                contact_point_id[index + i] = i
            # allocate contact points from mesh B against box A
            for i in range(num_contacts_b):
                contact_shape0[index + num_contacts_a + i] = actual_shape_b
                contact_shape1[index + num_contacts_a + i] = actual_shape_a
                contact_point_id[index + num_contacts_a + i] = i
                
            contact_point_limit[pair_index_ab] = 8
            contact_point_limit[pair_index_ba] = wp.min(mesh_contact_max, num_contacts_b)
            return
        elif actual_type_b == wp.sim.GEO_PLANE:
            if shape_geo_scale[actual_shape_b][0] == 0.0 and shape_geo_scale[actual_shape_b][1] == 0.0:
                num_contacts = 8  # vertex-based collision
            else:
                num_contacts = 8 + 4  # vertex-based collision + plane edges
        else:
            num_contacts = 8
    elif actual_type_a == wp.sim.GEO_MESH:
        mesh_a = wp.mesh_get(shape_geo_id[actual_shape_a])
        num_contacts_a = mesh_a.points.shape[0]
        num_contacts_b = 0
        if actual_type_b == wp.sim.GEO_MESH:
            mesh_b = wp.mesh_get(shape_geo_id[actual_shape_b])
            num_contacts_b = mesh_b.points.shape[0]
        elif actual_type_b != wp.sim.GEO_PLANE:
            print("broadphase_collision_pairs: unsupported geometry type for mesh collision")
            return
        num_contacts = num_contacts_a + num_contacts_b
        if num_contacts > 0:
            index = wp.atomic_add(contact_count, 0, num_contacts)
            if index + num_contacts - 1 >= rigid_contact_max:
                print("Mesh contact: Number of rigid contacts exceeded limit. Increase Model.rigid_contact_max.")
                return
            # allocate contact points from mesh A against B
            for i in range(num_contacts_a):
                contact_shape0[index + i] = actual_shape_a
                contact_shape1[index + i] = actual_shape_b
                contact_point_id[index + i] = i
            # allocate contact points from mesh B against A
            for i in range(num_contacts_b):
                contact_shape0[index + num_contacts_a + i] = actual_shape_b
                contact_shape1[index + num_contacts_a + i] = actual_shape_a
                contact_point_id[index + num_contacts_a + i] = i
                
            contact_point_limit[pair_index_ab] = wp.min(mesh_contact_max, num_contacts_a)
            contact_point_limit[pair_index_ba] = wp.min(mesh_contact_max, num_contacts_b)
        return
    elif actual_type_a == wp.sim.GEO_PLANE:
        return  # no plane-plane contacts
    else:
        print("broadphase_collision_pairs: unsupported geometry type")

    if num_contacts > 0:
        index = wp.atomic_add(contact_count, 0, num_contacts)
        if index + num_contacts - 1 >= rigid_contact_max:
            print(
                "Number of rigid contacts exceeded limit. Increase Model.rigid_contact_max."
            )
            return
        # allocate contact points
        for i in range(num_contacts):
            contact_shape0[index + i] = actual_shape_a
            contact_shape1[index + i] = actual_shape_b
            contact_point_id[index + i] = i
        contact_point_limit[pair_index_ab] = num_contacts


@wp.kernel
def handle_contact_pairs(
    body_q: wp.array(dtype=wp.transform),
    shape_X_bs: wp.array(dtype=wp.transform),
    shape_body: wp.array(dtype=int),
    shape_geo_type: wp.array(dtype=int),
    shape_geo_id: wp.array(dtype=wp.uint64),
    shape_geo_scale: wp.array(dtype=wp.vec3),
    shape_contact_thickness: wp.array(dtype=float),
    rigid_contact_margin: float,
    body_com: wp.array(dtype=wp.vec3),
<<<<<<< HEAD
    contact_shape0: wp.array(dtype=int),
    contact_shape1: wp.array(dtype=int),
=======
    contact_broad_shape0: wp.array(dtype=int),
    contact_broad_shape1: wp.array(dtype=int),
    num_shapes: int,
>>>>>>> 8a643d49
    contact_point_id: wp.array(dtype=int),
    contact_point_limit: wp.array(dtype=int),
    edge_sdf_iter: int,
    # outputs
    contact_count: wp.array(dtype=int),
    contact_shape0: wp.array(dtype=int),
    contact_shape1: wp.array(dtype=int),
    contact_body0: wp.array(dtype=int),
    contact_body1: wp.array(dtype=int),
    contact_point0: wp.array(dtype=wp.vec3),
    contact_point1: wp.array(dtype=wp.vec3),
    contact_offset0: wp.array(dtype=wp.vec3),
    contact_offset1: wp.array(dtype=wp.vec3),
    contact_normal: wp.array(dtype=wp.vec3),
    contact_thickness: wp.array(dtype=float),
<<<<<<< HEAD
):
=======
    contact_pairwise_counter: wp.array(dtype=int),
    contact_tids: wp.array(dtype=int)):
>>>>>>> 8a643d49

    tid = wp.tid()
    shape_a = contact_broad_shape0[tid]
    shape_b = contact_broad_shape1[tid]
    if shape_a == shape_b:
        return

    point_id = contact_point_id[tid]
    pair_index = shape_a * num_shapes + shape_b
    contact_limit = contact_point_limit[pair_index]
    if contact_pairwise_counter[pair_index] >= contact_limit:
        # reached limit of contact points per contact pair
        return

    rigid_a = shape_body[shape_a]
    X_wb_a = wp.transform_identity()
    if rigid_a >= 0:
        X_wb_a = body_q[rigid_a]
    X_bs_a = shape_X_bs[shape_a]
    X_ws_a = wp.transform_multiply(X_wb_a, X_bs_a)
    X_sw_a = wp.transform_inverse(X_ws_a)
    X_bw_a = wp.transform_inverse(X_wb_a)
    
    geo_type_a = shape_geo_type[shape_a]
    geo_scale_a = shape_geo_scale[shape_a]
    thickness_a = shape_contact_thickness[shape_a]

    rigid_b = shape_body[shape_b]
    X_wb_b = wp.transform_identity()
    if rigid_b >= 0:
        X_wb_b = body_q[rigid_b]    
    X_bs_b = shape_X_bs[shape_b]
    X_ws_b = wp.transform_multiply(X_wb_b, X_bs_b)
    X_sw_b = wp.transform_inverse(X_ws_b)
    X_bw_b = wp.transform_inverse(X_wb_b)
    geo_type_b = shape_geo_type[shape_b]
    geo_scale_b = shape_geo_scale[shape_b]
    thickness_b = shape_contact_thickness[shape_b]

    thickness = thickness_a + thickness_b

    distance = 1.0e6

    if geo_type_a == wp.sim.GEO_SPHERE:
        p_a_world = wp.transform_get_translation(X_ws_a)
        if geo_type_b == wp.sim.GEO_SPHERE:
            p_b_world = wp.transform_get_translation(X_ws_b)
        elif geo_type_b == wp.sim.GEO_BOX:
            # contact point in frame of body B
            p_a_body = wp.transform_point(X_sw_b, p_a_world)
            p_b_body = closest_point_box(geo_scale_b, p_a_body)
            p_b_world = wp.transform_point(X_ws_b, p_b_body)
        elif geo_type_b == wp.sim.GEO_CAPSULE:
            half_width_b = geo_scale_b[1]
            # capsule B
            A_b = wp.transform_point(X_ws_b, wp.vec3(half_width_b, 0.0, 0.0))
            B_b = wp.transform_point(X_ws_b, wp.vec3(-half_width_b, 0.0, 0.0))
            p_b_world = closest_point_line_segment(A_b, B_b, p_a_world)
        elif geo_type_b == wp.sim.GEO_MESH:
            mesh_b = shape_geo_id[shape_b]
            query_b_local = wp.transform_point(X_sw_b, p_a_world)
            face_index = int(0)
            face_u = float(0.0)
            face_v = float(0.0)
            sign = float(0.0)
            max_dist = (thickness + rigid_contact_margin)/geo_scale_b[0]
            res = wp.mesh_query_point(mesh_b, query_b_local/geo_scale_b[0], max_dist, sign, face_index, face_u, face_v)
            if (res):
                shape_p = wp.mesh_eval_position(mesh_b, face_index, face_u, face_v)
                shape_p = shape_p*geo_scale_b[0]
                p_b_world = wp.transform_point(X_ws_b, shape_p)
            else:
                return
        elif geo_type_b == wp.sim.GEO_PLANE:
            p_b_body = closest_point_plane(geo_scale_b[0], geo_scale_b[1], wp.transform_point(X_sw_b, p_a_world))
            p_b_world = wp.transform_point(X_ws_b, p_b_body)
        else:
            print("Unsupported geometry type in sphere collision handling")
            print(geo_type_b)
            return
        diff = p_a_world - p_b_world
        normal = wp.normalize(diff)
        distance = wp.dot(diff, normal)

    elif (geo_type_a == wp.sim.GEO_BOX and geo_type_b == wp.sim.GEO_BOX):
        # edge-based box contact
        edge = get_box_edge(point_id, geo_scale_a)
        edge0_world = wp.transform_point(X_ws_a, wp.spatial_top(edge))
        edge1_world = wp.transform_point(X_ws_a, wp.spatial_bottom(edge))
        edge0_b = wp.transform_point(X_sw_b, edge0_world)
        edge1_b = wp.transform_point(X_sw_b, edge1_world)
        max_iter = edge_sdf_iter
        u = closest_edge_coordinate_box(geo_scale_b, edge0_b, edge1_b, max_iter)
        p_a_world = (1.0 - u) * edge0_world + u * edge1_world

        # find closest point + contact normal on box B
        query_b = wp.transform_point(X_sw_b, p_a_world)
        p_b_body = closest_point_box(geo_scale_b, query_b)
        p_b_world = wp.transform_point(X_ws_b, p_b_body)
        diff = p_a_world - p_b_world
        # use center of box A to query normal to make sure we are not inside B
        query_b = wp.transform_point(X_sw_b, wp.transform_get_translation(X_ws_a))
        normal = wp.transform_vector(X_ws_b, box_sdf_grad(geo_scale_b, query_b))
        distance = wp.dot(diff, normal)

    elif (geo_type_a == wp.sim.GEO_BOX and geo_type_b == wp.sim.GEO_CAPSULE):
        half_width_b = geo_scale_b[1]
        # capsule B
        # depending on point id, we query an edge from 0 to 0.5 or 0.5 to 1
        e0 = wp.vec3(-half_width_b * float(point_id % 2), 0.0, 0.0)
        e1 = wp.vec3(half_width_b * float((point_id+1) % 2), 0.0, 0.0)
        edge0_world = wp.transform_point(X_ws_b, e0)
        edge1_world = wp.transform_point(X_ws_b, e1)
        edge0_a = wp.transform_point(X_sw_a, edge0_world)
        edge1_a = wp.transform_point(X_sw_a, edge1_world)
        max_iter = edge_sdf_iter
        u = closest_edge_coordinate_box(geo_scale_a, edge0_a, edge1_a, max_iter)
        p_b_world = (1.0 - u) * edge0_world + u * edge1_world
        # find closest point + contact normal on box A
        query_a = wp.transform_point(X_sw_a, p_b_world)
        p_a_body = closest_point_box(geo_scale_a, query_a)
        p_a_world = wp.transform_point(X_ws_a, p_a_body)
        diff = p_a_world - p_b_world
        # the contact point inside the capsule should already be outside the box
        normal = -wp.transform_vector(X_ws_a, box_sdf_grad(geo_scale_a, query_a))
        distance = wp.dot(diff, normal)

    elif (geo_type_a == wp.sim.GEO_BOX and geo_type_b == wp.sim.GEO_PLANE):
        if point_id < 8:
            # vertex-based contact
            p_a_body = get_box_vertex(point_id, geo_scale_a)
            p_a_world = wp.transform_point(X_ws_a, p_a_body)  
            query_b = wp.transform_point(X_sw_b, p_a_world)
            p_b_body = closest_point_plane(geo_scale_b[0], geo_scale_b[1], query_b)
            p_b_world = wp.transform_point(X_ws_b, p_b_body)
            diff = p_a_world - p_b_world
            normal = wp.transform_vector(X_ws_b, wp.vec3(0.0, 1.0, 0.0))            
            if (geo_scale_b[0] > 0.0 and geo_scale_b[1] > 0.0):
                if wp.abs(query_b[0]) > geo_scale_b[0] or wp.abs(query_b[2]) > geo_scale_b[1]:
                    # skip, we will evaluate the plane edge contact with the box later
                    # contact_shape0[tid] = -1
                    # contact_shape1[tid] = -1
                    return
                # check whether the COM is above the plane
                # sign = wp.sign(wp.dot(wp.transform_get_translation(X_ws_a) - p_b_world, normal))
                # if sign < 0.0:
                #     # the entire box is most likely below the plane
                #     contact_shape0[tid] = -1
                #     contact_shape1[tid] = -1
                #     return
            # the contact point is within plane boundaries
            distance = wp.dot(diff, normal)
        else:
            # contact between box A and edges of finite plane B
            plane_width = geo_scale_b[0]
            plane_length = geo_scale_b[1]
            edge = get_plane_edge(point_id - 8, plane_width, plane_length)
            edge0_world = wp.transform_point(X_ws_b, wp.spatial_top(edge))
            edge1_world = wp.transform_point(X_ws_b, wp.spatial_bottom(edge))
            edge0_a = wp.transform_point(X_sw_a, edge0_world)
            edge1_a = wp.transform_point(X_sw_a, edge1_world)
            max_iter = edge_sdf_iter
            u = closest_edge_coordinate_box(geo_scale_a, edge0_a, edge1_a, max_iter)
            p_b_world = (1.0 - u) * edge0_world + u * edge1_world

            # find closest point + contact normal on box A
            query_a = wp.transform_point(X_sw_a, p_b_world)
            p_a_body = closest_point_box(geo_scale_a, query_a)
            p_a_world = wp.transform_point(X_ws_a, p_a_body)
            query_b = wp.transform_point(X_sw_b, p_a_world)
            if wp.abs(query_b[0]) > geo_scale_b[0] or wp.abs(query_b[2]) > geo_scale_b[1]:
                # ensure that the closest point is actually above the plane
                return
            diff = p_a_world - p_b_world
            normal = wp.transform_vector(X_ws_b, wp.vec3(0.0, 1.0, 0.0))
            distance = wp.dot(diff, normal)

    elif (geo_type_a == wp.sim.GEO_CAPSULE and geo_type_b == wp.sim.GEO_CAPSULE):
        # find closest edge coordinate to capsule SDF B
        half_width_a = geo_scale_a[1]
        # edge from capsule A
        # depending on point id, we query an edge from 0 to 0.5 or 0.5 to 1
        e0 = wp.vec3(half_width_a * float(point_id % 2), 0.0, 0.0)
        e1 = wp.vec3(-half_width_a * float((point_id+1) % 2), 0.0, 0.0)
        edge0_world = wp.transform_point(X_ws_a, e0)
        edge1_world = wp.transform_point(X_ws_a, e1)
        edge0_b = wp.transform_point(X_sw_b, edge0_world)
        edge1_b = wp.transform_point(X_sw_b, edge1_world)
        max_iter = edge_sdf_iter
        u = closest_edge_coordinate_capsule(geo_scale_b[0], geo_scale_b[1], edge0_b, edge1_b, max_iter)
        p_a_world = (1.0 - u) * edge0_world + u * edge1_world
        half_width_b = geo_scale_b[1]
        p0_b_world = wp.transform_point(X_ws_b, wp.vec3(half_width_b, 0.0, 0.0))
        p1_b_world = wp.transform_point(X_ws_b, wp.vec3(-half_width_b, 0.0, 0.0))
        p_b_world = closest_point_line_segment(p0_b_world, p1_b_world, p_a_world)
        diff = p_a_world - p_b_world
        normal = wp.normalize(diff)
        distance = wp.dot(diff, normal)

    elif (geo_type_a == wp.sim.GEO_CAPSULE and geo_type_b == wp.sim.GEO_MESH):
        # find closest edge coordinate to mesh SDF B
        half_width_a = geo_scale_a[1]
        # edge from capsule A
        # depending on point id, we query an edge from -h to 0 or 0 to h
        e0 = wp.vec3(-half_width_a * float(point_id % 2), 0.0, 0.0)
        e1 = wp.vec3(half_width_a * float((point_id+1) % 2), 0.0, 0.0)
        edge0_world = wp.transform_point(X_ws_a, e0)
        edge1_world = wp.transform_point(X_ws_a, e1)
        edge0_b = wp.transform_point(X_sw_b, edge0_world)
        edge1_b = wp.transform_point(X_sw_b, edge1_world)
        max_iter = edge_sdf_iter
        max_dist = (rigid_contact_margin + thickness)/geo_scale_b[0]
        mesh_b = shape_geo_id[shape_b]
        u = closest_edge_coordinate_mesh(mesh_b, edge0_b/geo_scale_b[0], edge1_b/geo_scale_b[0], max_iter, max_dist)
        p_a_world = (1.0 - u) * edge0_world + u * edge1_world
        query_b_local = wp.transform_point(X_sw_b, p_a_world)
        mesh_b = shape_geo_id[shape_b]

        face_index = int(0)
        face_u = float(0.0)
        face_v = float(0.0)
        sign = float(0.0)
        res = wp.mesh_query_point(mesh_b, query_b_local/geo_scale_b[0], max_dist, sign, face_index, face_u, face_v)
        if (res):
            shape_p = wp.mesh_eval_position(mesh_b, face_index, face_u, face_v)
            shape_p = shape_p*geo_scale_b[0]
            p_b_world = wp.transform_point(X_ws_b, shape_p)
            p_a_world = closest_point_line_segment(edge0_world, edge1_world, p_b_world)
            # contact direction vector in world frame
            diff = p_a_world - p_b_world
            normal = wp.normalize(diff)
            distance = wp.dot(diff, normal)
        else:
            return

    elif (geo_type_a == wp.sim.GEO_MESH and geo_type_b == wp.sim.GEO_CAPSULE):
        # vertex-based contact
        mesh = wp.mesh_get(shape_geo_id[shape_a])
        body_a_pos = mesh.points[point_id] * geo_scale_a[0]
        p_a_world = wp.transform_point(X_ws_a, body_a_pos)
        # find closest point + contact normal on capsule B
        half_width_b = geo_scale_b[1]
        A_b = wp.transform_point(X_ws_b, wp.vec3(half_width_b, 0.0, 0.0))
        B_b = wp.transform_point(X_ws_b, wp.vec3(-half_width_b, 0.0, 0.0))
        p_b_world = closest_point_line_segment(A_b, B_b, p_a_world)
        diff = p_a_world - p_b_world
        # this is more reliable in practice than using the SDF gradient
        normal = wp.normalize(diff)
        distance = wp.dot(diff, normal)

    elif (geo_type_a == wp.sim.GEO_CAPSULE and geo_type_b == wp.sim.GEO_PLANE):
        plane_width = geo_scale_b[0]
        plane_length = geo_scale_b[1]
        if point_id < 2:
            # vertex-based collision
            half_width_a = geo_scale_a[1]
            side = float(point_id) * 2.0 - 1.0
            p_a_world = wp.transform_point(X_ws_a, wp.vec3(side*half_width_a, 0.0, 0.0))
            query_b = wp.transform_point(X_sw_b, p_a_world)
            p_b_body = closest_point_plane(geo_scale_b[0], geo_scale_b[1], query_b)
            p_b_world = wp.transform_point(X_ws_b, p_b_body)
            diff = p_a_world - p_b_world
            # normal = wp.transform_vector(X_ws_b, wp.vec3(0.0, 1.0, 0.0))
            normal = wp.normalize(diff)
            distance = wp.dot(diff, normal)
        else:
            # contact between capsule A and edges of finite plane B
            plane_width = geo_scale_b[0]
            plane_length = geo_scale_b[1]
            edge = get_plane_edge(point_id - 2, plane_width, plane_length)
            edge0_world = wp.transform_point(X_ws_b, wp.spatial_top(edge))
            edge1_world = wp.transform_point(X_ws_b, wp.spatial_bottom(edge))
            edge0_a = wp.transform_point(X_sw_a, edge0_world)
            edge1_a = wp.transform_point(X_sw_a, edge1_world)
            max_iter = edge_sdf_iter
            u = closest_edge_coordinate_capsule(geo_scale_a[0], geo_scale_a[1], edge0_a, edge1_a, max_iter)
            p_b_world = (1.0 - u) * edge0_world + u * edge1_world

            # find closest point + contact normal on capsule A
            half_width_a = geo_scale_a[1]
            p0_a_world = wp.transform_point(X_ws_a, wp.vec3(half_width_a, 0.0, 0.0))
            p1_a_world = wp.transform_point(X_ws_a, wp.vec3(-half_width_a, 0.0, 0.0))
            p_a_world = closest_point_line_segment(p0_a_world, p1_a_world, p_b_world)
            diff = p_a_world - p_b_world
            # normal = wp.transform_vector(X_ws_b, wp.vec3(0.0, 1.0, 0.0))
            normal = wp.normalize(diff)
            distance = wp.dot(diff, normal)

    elif (geo_type_a == wp.sim.GEO_MESH and geo_type_b == wp.sim.GEO_BOX):
        # vertex-based contact
        # p = wp.mesh_get_point(shape_geo_id[shape_a], point_id)
        # p = mesh.points[point_id]
        # wp.printf("point_id: %d, mesh.points: %i,  point: %.4f %.4f %.4f\n", point_id, mesh.points.shape[0], p[0], p[1], p[2])
        
        # mesh = wp.mesh_get(shape_geo_id[shape_a])
        # body_a_pos = mesh.points[point_id] * geo_scale_a[0]
        body_a_pos = wp.mesh_get_point(shape_geo_id[shape_a], point_id) * geo_scale_a[0]
        p_a_world = wp.transform_point(X_ws_a, body_a_pos)
        # find closest point + contact normal on box B
        query_b = wp.transform_point(X_sw_b, p_a_world)
        p_b_body = closest_point_box(geo_scale_b, query_b)
        p_b_world = wp.transform_point(X_ws_b, p_b_body)
        diff = p_a_world - p_b_world
        # this is more reliable in practice than using the SDF gradient
        normal = wp.normalize(diff)
        if box_sdf(geo_scale_b, query_b) < 0.0:
            normal = -normal
        distance = wp.dot(diff, normal)

    elif (geo_type_a == wp.sim.GEO_BOX and geo_type_b == wp.sim.GEO_MESH):
        # vertex-based contact
        query_a = get_box_vertex(point_id, geo_scale_a)
        p_a_world = wp.transform_point(X_ws_a, query_a)
        query_b_local = wp.transform_point(X_sw_b, p_a_world)
        mesh_b = shape_geo_id[shape_b]
        max_dist = (rigid_contact_margin + thickness)/geo_scale_b[0]
        face_index = int(0)
        face_u = float(0.0)
        face_v = float(0.0)
        sign = float(0.0)
        res = wp.mesh_query_point(mesh_b, query_b_local/geo_scale_b[0], max_dist, sign, face_index, face_u, face_v)

        if res:
            shape_p = wp.mesh_eval_position(mesh_b, face_index, face_u, face_v)
            shape_p = shape_p * geo_scale_b[0]
            p_b_world = wp.transform_point(X_ws_b, shape_p)
            # contact direction vector in world frame
            diff_b = p_a_world - p_b_world
            normal = wp.normalize(diff_b) * sign
            # mesh = wp.mesh_get(mesh_b)
            # pi = mesh.points[mesh.indices[face_index, 0]]
            # pj = mesh.points[mesh.indices[face_index, 1]]
            # pk = mesh.points[mesh.indices[face_index, 2]]
            # normal = wp.normalize(wp.cross(pj - pi, pk - pi))
            # normal = wp.transform_vector(X_ws_b, -normal)
            distance = wp.dot(diff_b, normal)
        else:
            return

    elif (geo_type_a == wp.sim.GEO_MESH and geo_type_b == wp.sim.GEO_MESH):
        # vertex-based contact
        mesh = wp.mesh_get(shape_geo_id[shape_a])
        mesh_b = shape_geo_id[shape_b]

        # body_a_pos = mesh.points[point_id] * geo_scale_a[0]
        body_a_pos = wp.mesh_get_point(shape_geo_id[shape_a], point_id) * geo_scale_a[0]
        p_a_world = wp.transform_point(X_ws_a, body_a_pos)
        query_b_local = wp.transform_point(X_sw_b, p_a_world)

        face_index = int(0)
        face_u = float(0.0)
        face_v = float(0.0)
        sign = float(0.0)
        max_dist = (rigid_contact_margin + thickness)/geo_scale_b[0]

        res = wp.mesh_query_point(mesh_b, query_b_local/geo_scale_b[0], max_dist, sign, face_index, face_u, face_v)

        if res:
            shape_p = wp.mesh_eval_position(mesh_b, face_index, face_u, face_v)
            shape_p = shape_p * geo_scale_b[0]
            p_b_world = wp.transform_point(X_ws_b, shape_p)
            # contact direction vector in world frame
            diff_b = p_a_world - p_b_world
            normal = wp.normalize(diff_b) * sign
            distance = wp.dot(diff_b, normal)
        else:
            return

    elif (geo_type_a == wp.sim.GEO_MESH and geo_type_b == wp.sim.GEO_PLANE):
        # vertex-based contact
        mesh = wp.mesh_get(shape_geo_id[shape_a])
        body_a_pos = mesh.points[point_id] * geo_scale_a[0]
        p_a_world = wp.transform_point(X_ws_a, body_a_pos)
        query_b = wp.transform_point(X_sw_b, p_a_world)
        p_b_body = closest_point_plane(geo_scale_b[0], geo_scale_b[1], query_b)
        p_b_world = wp.transform_point(X_ws_b, p_b_body)
        diff = p_a_world - p_b_world
        normal = wp.transform_vector(X_ws_b, wp.vec3(0.0, 1.0, 0.0))
        distance = wp.length(diff)
        
        if (geo_scale_b[0] > 0.0 and geo_scale_b[1] > 0.0):
            # check which side the mesh COM is on if the plane is finite
            com = wp.transform_point(X_wb_a, body_com[rigid_a])
            sign = wp.sign(wp.dot(com - p_b_world, normal))
            if sign < 0.0:
                # the entire box is most likely below the plane
                return
        # if the plane is infinite or the point is above the plane we fix the normal to prevent intersections
        if (geo_scale_b[0] == 0.0 and geo_scale_b[1] == 0.0 
                or wp.abs(query_b[0]) < geo_scale_b[0] and wp.abs(query_b[2]) < geo_scale_b[1]):
            normal = wp.transform_vector(X_ws_b, wp.vec3(0.0, 1.0, 0.0))
        else:
            normal = wp.normalize(diff)
        distance = wp.dot(diff, normal)

    else:
        print("Unsupported geometry pair in collision handling")
        return

    # if distance < -rigid_contact_margin:
    #     # skip extreme penetration depths, this is likely not a valid contact
    #     return
    d = distance - thickness
    if (d < rigid_contact_margin):
        pair_contact_id = wp.inc_index(contact_pairwise_counter, pair_index, contact_tids, tid, contact_limit)
        if pair_contact_id == -1:
            # wp.printf("Reached contact point limit %d >= %d for shape pair %d and %d\n",
            #           contact_pairwise_counter[pair_index], contact_limit, shape_a, shape_b)
            # reached contact point limit
            return
        index = wp.inc_index(contact_count, 0, contact_tids, tid, -1)
        contact_shape0[index] = shape_a
        contact_shape1[index] = shape_b
        # transform from world into body frame (so the contact point includes the shape transform)
        contact_point0[index] = wp.transform_point(X_bw_a, p_a_world)
        contact_point1[index] = wp.transform_point(X_bw_b, p_b_world)
        contact_offset0[index] = wp.transform_vector(X_bw_a, -thickness_a * normal)
        contact_offset1[index] = wp.transform_vector(X_bw_b, thickness_b * normal)
        contact_normal[index] = normal
        contact_thickness[index] = thickness
        # fill in contact rigid body ids
        contact_body0[index] = rigid_a
        contact_body1[index] = rigid_b



def collide(model, state, edge_sdf_iter: int = 5):
    """
    Generates contact points for the particles and rigid bodies in the model,
    to be used in the contact dynamics kernel of the integrator.

    Args:
        model: the model to be simulated
        state: the state of the model
        edge_sdf_iter: number of search iterations for finding closest contact points between edges and SDF
    """

    
    # generate soft contacts for particles and shapes exept ground plane (last shape)
    if (model.particle_count and model.shape_count > 1):
        # clear old count
        model.soft_contact_count.zero_()
        wp.launch(
            kernel=create_soft_contacts,
            dim=(model.particle_count, model.shape_count-1),
            inputs=[
                state.particle_q,
                state.body_q,
                model.shape_transform,
                model.shape_body,
                model.shape_geo_type,
                model.shape_geo_id,
                model.shape_geo_scale,
                model.soft_contact_margin,
            ],
            outputs=[
                model.soft_contact_count,
                model.soft_contact_particle,
                model.soft_contact_body,
                model.soft_contact_body_pos,
                model.soft_contact_body_vel,
                model.soft_contact_normal,
                model.soft_contact_max,
            ],
            device=model.device,
        )

    # clear old count
    model.rigid_contact_count.zero_()

    if model.shape_contact_pair_count:
        wp.launch(
            kernel=broadphase_collision_pairs,
            dim=model.shape_contact_pair_count,
            inputs=[
                model.shape_contact_pairs,
                state.body_q,
                model.shape_transform,
                model.shape_body,
                model.shape_count,
                model.shape_geo_type,
                model.shape_geo_scale,
                model.shape_geo_id,
                model.shape_collision_radius,
                model.rigid_contact_max,
                model.rigid_contact_margin,
                model.rigid_mesh_contact_max,
            ],
            outputs=[
                model.rigid_contact_count,
                model.rigid_contact_broad_shape0,
                model.rigid_contact_broad_shape1,
                model.rigid_contact_point_id,
                model.rigid_contact_point_limit,
            ],
            device=model.device,
            record_tape=False)

    if (model.ground and model.shape_ground_contact_pair_count):
        wp.launch(
            kernel=broadphase_collision_pairs,
            dim=model.shape_ground_contact_pair_count,
            inputs=[
                model.shape_ground_contact_pairs,
                state.body_q,
                model.shape_transform,
                model.shape_body,
                model.shape_count,
                model.shape_geo_type,
                model.shape_geo_scale,
                model.shape_geo_id,
                model.shape_collision_radius,
                model.rigid_contact_max,
                model.rigid_contact_margin,
                model.rigid_mesh_contact_max,
            ],
            outputs=[
                model.rigid_contact_count,
                model.rigid_contact_broad_shape0,
                model.rigid_contact_broad_shape1,
                model.rigid_contact_point_id,
                model.rigid_contact_point_limit,
            ],
            device=model.device,
            record_tape=False)
            
    if (model.shape_contact_pair_count or model.ground and model.shape_ground_contact_pair_count):
        
        model.rigid_contact_count.zero_()
        model.rigid_contact_pairwise_counter.zero_()
        model.rigid_contact_shape0.fill_(-1)
        model.rigid_contact_shape1.fill_(-1)
        
        wp.launch(
            kernel=handle_contact_pairs,
            dim=model.rigid_contact_max,
            inputs=[
                state.body_q,
                model.shape_transform,
                model.shape_body,
                model.shape_geo_type,
                model.shape_geo_id,
                model.shape_geo_scale,
                model.shape_contact_thickness,
                model.rigid_contact_margin,
                model.body_com,
                model.rigid_contact_broad_shape0,
                model.rigid_contact_broad_shape1,
                model.shape_count,
                model.rigid_contact_point_id,
                model.rigid_contact_point_limit,
                edge_sdf_iter,
            ],
            outputs=[
                model.rigid_contact_count,
                model.rigid_contact_shape0,
                model.rigid_contact_shape1,
                model.rigid_contact_body0,
                model.rigid_contact_body1,
                model.rigid_contact_point0,
                model.rigid_contact_point1,
                model.rigid_contact_offset0,
                model.rigid_contact_offset1,
                model.rigid_contact_normal,
                model.rigid_contact_thickness,
                model.rigid_contact_pairwise_counter,
                model.rigid_contact_tids,
            ],
            device=model.device)
        # print(f"Contact count: {model.rigid_contact_count.numpy()[0]}")<|MERGE_RESOLUTION|>--- conflicted
+++ resolved
@@ -860,14 +860,9 @@
     shape_contact_thickness: wp.array(dtype=float),
     rigid_contact_margin: float,
     body_com: wp.array(dtype=wp.vec3),
-<<<<<<< HEAD
-    contact_shape0: wp.array(dtype=int),
-    contact_shape1: wp.array(dtype=int),
-=======
     contact_broad_shape0: wp.array(dtype=int),
     contact_broad_shape1: wp.array(dtype=int),
     num_shapes: int,
->>>>>>> 8a643d49
     contact_point_id: wp.array(dtype=int),
     contact_point_limit: wp.array(dtype=int),
     edge_sdf_iter: int,
@@ -883,12 +878,8 @@
     contact_offset1: wp.array(dtype=wp.vec3),
     contact_normal: wp.array(dtype=wp.vec3),
     contact_thickness: wp.array(dtype=float),
-<<<<<<< HEAD
-):
-=======
     contact_pairwise_counter: wp.array(dtype=int),
     contact_tids: wp.array(dtype=int)):
->>>>>>> 8a643d49
 
     tid = wp.tid()
     shape_a = contact_broad_shape0[tid]
