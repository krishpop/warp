--- conflicted
+++ resolved
@@ -786,57 +786,6 @@
             ],
             device=model.device
         )
-<<<<<<< HEAD
-        # wp.synchronize()
-        # print("Contacts after:", model.ground_contact_point0.numpy())
-
-    
-    
-    # shape_geo_id = model.shape_geo_id.numpy()
-    # for shape_a in range(model.shape_count-1):
-    #     # TODO figure out how to call built-in function from outside warp kernel
-    #     point_count = model.mesh_num_points[shape_a]
-    #     # point_count = 10 # XXX just for testing !!!!!
-    #     # point_count = wp.mesh_get_num_points(shape_geo_id[shape_a])
-    #     # point_count = 500
-    #     # point_count = 1
-    #     for shape_b in range(shape_a+1, model.shape_count):
-    #         # print(f'colliding {shape_a} {shape_b}')
-    #         wp.launch(
-    #             kernel=create_mesh_sdf_contacts,
-    #             dim=point_count,
-    #             inputs=[
-    #                 shape_a,
-    #                 shape_b,
-    #                 state.body_q,
-    #                 model.shape_transform,
-    #                 model.shape_body,
-    #                 model.shape_geo_type, 
-    #                 model.shape_geo_id,
-    #                 model.shape_volume_id,
-    #                 model.shape_geo_scale,
-    #                 model.shape_contact_thickness,
-    #                 model.rigid_contact_max,
-    #             ],
-    #             # outputs
-    #             outputs=[
-    #                 model.rigid_contact_count,
-    #                 model.rigid_contact_body0,
-    #                 model.rigid_contact_body1,
-    #                 model.rigid_contact_point0,
-    #                 model.rigid_contact_point1,
-    #                 model.rigid_contact_offset0,
-    #                 model.rigid_contact_offset1,
-    #                 model.rigid_contact_normal,
-    #                 model.rigid_contact_shape0,
-    #                 model.rigid_contact_shape1,
-    #                 model.rigid_contact_margin,
-    #             ],
-    #             device=model.device)
-
-
-    # wp.synchronize()  # TODO remove
-=======
 
     
     if experimental_sdf_collision:
@@ -879,5 +828,4 @@
                         model.rigid_contact_shape1,
                         model.rigid_contact_margin,
                     ],
-                    device=model.device)
->>>>>>> 17db4312
+                    device=model.device)