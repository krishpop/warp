--- conflicted
+++ resolved
@@ -92,18 +92,10 @@
     qz = abs(p[2]) - upper[2]
 
     # exterior case
-<<<<<<< HEAD
     if qx > 0.0 or qy > 0.0 or qz > 0.0:
-
-        x = wp.clamp(p[0], 0.0 - upper[0], upper[0])
-        y = wp.clamp(p[1], 0.0 - upper[1], upper[1])
-        z = wp.clamp(p[2], 0.0 - upper[2], upper[2])
-=======
-    if (qx > 0.0 or qy > 0.0 or qz > 0.0):
         x = wp.clamp(p[0], -upper[0], upper[0])
         y = wp.clamp(p[1], -upper[1], upper[1])
         z = wp.clamp(p[2], -upper[2], upper[2])
->>>>>>> aa873207
 
         return wp.normalize(p - wp.vec3(x, y, z))
 
@@ -112,28 +104,15 @@
     sz = wp.sign(p[2])
 
     # x projection
-<<<<<<< HEAD
-    if qx > qy and qx > qz:
-=======
-    if (qx > qy and qx > qz or qy == 0.0 and qz == 0.0):
->>>>>>> aa873207
+    if qx > qy and qx > qz or qy == 0.0 and qz == 0.0:
         return wp.vec3(sx, 0.0, 0.0)
 
     # y projection
-<<<<<<< HEAD
-    if qy > qx and qy > qz:
+    if qy > qx and qy > qz or qx == 0.0 and qz == 0.0:
         return wp.vec3(0.0, sy, 0.0)
 
     # z projection
-    if qz > qx and qz > qy:
-        return wp.vec3(0.0, 0.0, sz)
-=======
-    if (qy > qx and qy > qz or qx == 0.0 and qz == 0.0):
-        return wp.vec3(0.0, sy, 0.0)
-
-    # z projection    
     return wp.vec3(0.0, 0.0, sz)
->>>>>>> aa873207
 
 
 @wp.func
@@ -176,27 +155,31 @@
     t = wp.clamp(t, 0.0, 1.0)
     return a + t * ab
 
-<<<<<<< HEAD
-=======
+
 @wp.func
 def closest_point_box(upper: wp.vec3, point: wp.vec3) -> wp.vec3:
     # closest point to box surface
     x = wp.clamp(point[0], -upper[0], upper[0])
     y = wp.clamp(point[1], -upper[1], upper[1])
     z = wp.clamp(point[2], -upper[2], upper[2])
-    if wp.abs(point[0]) <= upper[0] and wp.abs(point[1]) <= upper[1] and wp.abs(point[2]) <= upper[2]:
+    if (
+        wp.abs(point[0]) <= upper[0]
+        and wp.abs(point[1]) <= upper[1]
+        and wp.abs(point[2]) <= upper[2]
+    ):
         # the point is inside, find closest face
-        sx = wp.abs(wp.abs(point[0])-upper[0])
-        sy = wp.abs(wp.abs(point[1])-upper[1])
-        sz = wp.abs(wp.abs(point[2])-upper[2])
+        sx = wp.abs(wp.abs(point[0]) - upper[0])
+        sy = wp.abs(wp.abs(point[1]) - upper[1])
+        sz = wp.abs(wp.abs(point[2]) - upper[2])
         # return closest point on closest side, handle corner cases
-        if (sx < sy and sx < sz or sy == 0.0 and sz == 0.0):
+        if sx < sy and sx < sz or sy == 0.0 and sz == 0.0:
             x = wp.sign(point[0]) * upper[0]
-        elif (sy < sx and sy < sz or sx == 0.0 and sz == 0.0):
+        elif sy < sx and sy < sz or sx == 0.0 and sz == 0.0:
             y = wp.sign(point[1]) * upper[1]
         else:
             z = wp.sign(point[2]) * upper[2]
     return wp.vec3(x, y, z)
+
 
 @wp.func
 def get_box_vertex(point_id: int, upper: wp.vec3):
@@ -205,6 +188,7 @@
     sign_y = float((point_id // 2) % 2) * 2.0 - 1.0
     sign_z = float((point_id // 4) % 2) * 2.0 - 1.0
     return wp.vec3(sign_x * upper[0], sign_y * upper[1], sign_z * upper[2])
+
 
 @wp.func
 def get_box_edge(edge_id: int, upper: wp.vec3):
@@ -229,7 +213,9 @@
 
 
 @wp.func
-def closest_edge_coordinate_box(upper: wp.vec3, edge_a: wp.vec3, edge_b: wp.vec3, max_iter: int, start_u: float) -> float:
+def closest_edge_coordinate_box(
+    upper: wp.vec3, edge_a: wp.vec3, edge_b: wp.vec3, max_iter: int, start_u: float
+) -> float:
     # find point on edge closest to box, return its barycentric edge coordinate
     u = float(start_u)
     # Frank-Wolfe algorithm, from Macklin et al. "Local Optimization for Robust Signed Distance Field Collision", 2020
@@ -241,13 +227,21 @@
         # print(grad)
         # s = 1-t if grad < 0, otherwise s = 0
         s = wp.max(wp.sign(0.0 - grad), 0.0)
-        gamma = 2. / (3. + float(k))  # k + 1 because k starts at 0
+        gamma = 2.0 / (3.0 + float(k))  # k + 1 because k starts at 0
         # print(gamma)
         u += gamma * (s - u)
     return u
 
-@wp.func
-def closest_edge_coordinate_capsule(radius: float, half_width: float, edge_a: wp.vec3, edge_b: wp.vec3, max_iter: int, start_u: float) -> float:
+
+@wp.func
+def closest_edge_coordinate_capsule(
+    radius: float,
+    half_width: float,
+    edge_a: wp.vec3,
+    edge_b: wp.vec3,
+    max_iter: int,
+    start_u: float,
+) -> float:
     # find point on edge closest to capsule, return its barycentric edge coordinate
     u = float(start_u)
     # Frank-Wolfe algorithm, from Macklin et al. "Local Optimization for Robust Signed Distance Field Collision", 2020
@@ -259,37 +253,47 @@
         # print(grad)
         # s = 1-t if grad < 0, otherwise s = 0
         s = wp.max(wp.sign(0.0 - grad), 0.0)
-        gamma = 2. / (3. + float(k))  # k + 1 because k starts at 0
+        gamma = 2.0 / (3.0 + float(k))  # k + 1 because k starts at 0
         # print(gamma)
         u += gamma * (s - u)
     return u
 
+
 @wp.func
 def mesh_sdf(mesh: wp.uint64, point: wp.vec3, max_dist: float):
     face_index = int(0)
-    face_u = float(0.0)  
+    face_u = float(0.0)
     face_v = float(0.0)
     sign = float(0.0)
     res = wp.mesh_query_point(mesh, point, max_dist, sign, face_index, face_u, face_v)
-    if (res):
+    if res:
         closest = wp.mesh_eval_position(mesh, face_index, face_u, face_v)
         return wp.length(point - closest) * sign
     return max_dist
 
+
 @wp.func
 def closest_point_mesh(mesh: wp.uint64, point: wp.vec3, max_dist: float):
     face_index = int(0)
-    face_u = float(0.0)  
+    face_u = float(0.0)
     face_v = float(0.0)
     sign = float(0.0)
     res = wp.mesh_query_point(mesh, point, max_dist, sign, face_index, face_u, face_v)
-    if (res):
+    if res:
         return wp.mesh_eval_position(mesh, face_index, face_u, face_v)
     # return arbitrary point from mesh
     return wp.mesh_eval_position(mesh, 0, 0.0, 0.0)
 
-@wp.func
-def closest_edge_coordinate_mesh(mesh: wp.uint64, edge_a: wp.vec3, edge_b: wp.vec3, max_iter: int, start_u: float, max_dist: float) -> float:
+
+@wp.func
+def closest_edge_coordinate_mesh(
+    mesh: wp.uint64,
+    edge_a: wp.vec3,
+    edge_b: wp.vec3,
+    max_iter: int,
+    start_u: float,
+    max_dist: float,
+) -> float:
     # find point on edge closest to mesh, return its barycentric edge coordinate
     u = float(start_u)
     eps = 1e-5
@@ -300,14 +304,16 @@
         u1 = wp.min(u + eps, 1.0)
         query0 = (1.0 - u0) * edge_a + u0 * edge_b
         query1 = (1.0 - u1) * edge_a + u1 * edge_b
-        grad = (mesh_sdf(mesh, query1, max_dist) - mesh_sdf(mesh, query0, max_dist)) / (u1 - u0)
+        grad = (mesh_sdf(mesh, query1, max_dist) - mesh_sdf(mesh, query0, max_dist)) / (
+            u1 - u0
+        )
         if wp.abs(grad) < eps:
             return u
         s = wp.max(wp.sign(0.0 - grad), 0.0)
-        gamma = 2. / (3. + float(k))  # k + 1 because k starts at 0
+        gamma = 2.0 / (3.0 + float(k))  # k + 1 because k starts at 0
         u += gamma * (s - u)
     return u
->>>>>>> aa873207
+
 
 @wp.kernel
 def create_soft_contacts(
@@ -480,13 +486,9 @@
     d = wp.dot(p_ref, n) - c
     if d < thickness + rigid_contact_margin:
         index = wp.inc_index(contact_count, tid, rigid_contact_max)
-<<<<<<< HEAD
-        if index >= 0:
-=======
         # if (index >= 0):
         # index = wp.atomic_add(contact_count, 0, 1)
-        if (index < rigid_contact_max):
->>>>>>> aa873207
+        if index < rigid_contact_max:
             contact_point0[index] = wp.transform_point(X_bw, p_ref)
             # project contact point onto ground plane
             contact_point1[index] = p_ref - n * d
@@ -529,7 +531,8 @@
     if index >= rigid_contact_max:
         return
     contact_pairs[index, 0] = shape_a
-    contact_pairs[index, 1] = shape_b   
+    contact_pairs[index, 1] = shape_b
+
 
 @wp.kernel
 def broadphase_collision_pairs(
@@ -597,7 +600,9 @@
         if actual_type_b == wp.sim.GEO_BOX:
             index = wp.atomic_add(contact_count, 0, 24)
             if index + 23 >= rigid_contact_max:
-                print("Number of rigid contacts exceeded limit. Increase Model.rigid_contact_max.")
+                print(
+                    "Number of rigid contacts exceeded limit. Increase Model.rigid_contact_max."
+                )
                 return
             # allocate contact points from box A against B
             for i in range(12):  # 12 edges
@@ -616,7 +621,9 @@
             num_contacts = num_contacts_a + num_contacts_b
             index = wp.atomic_add(contact_count, 0, num_contacts)
             if index + num_contacts - 1 >= rigid_contact_max:
-                print("Number of rigid contacts exceeded limit. Increase Model.rigid_contact_max.")
+                print(
+                    "Number of rigid contacts exceeded limit. Increase Model.rigid_contact_max."
+                )
                 return
             # allocate contact points from box A against mesh B
             for i in range(num_contacts_a):
@@ -638,29 +645,12 @@
         if num_contacts > 0:
             index = wp.atomic_add(contact_count, 0, num_contacts)
             if index + num_contacts - 1 >= rigid_contact_max:
-                print("Number of rigid contacts exceeded limit. Increase Model.rigid_contact_max.")
+                print(
+                    "Number of rigid contacts exceeded limit. Increase Model.rigid_contact_max."
+                )
                 return
             # allocate contact points from mesh A against B
             for i in range(num_contacts_a):
-<<<<<<< HEAD
-                if index + i >= rigid_contact_max:
-                    print(
-                        "Number of rigid contacts exceeded limit. Increase Model.rigid_contact_max."
-                    )
-                    return
-                contact_shape0[index + i] = actual_shape_a
-                contact_shape1[index + i] = actual_shape_b
-                contact_point_id[index + i] = i
-            # allocate contact points from mesh B against A
-            for i in range(num_contacts_b):
-                if index + num_contacts_a + i >= rigid_contact_max:
-                    print(
-                        "Number of rigid contacts exceeded limit. Increase Model.rigid_contact_max."
-                    )
-                    return
-                contact_shape0[index + num_contacts_a + i] = actual_shape_b
-                contact_shape1[index + num_contacts_a + i] = actual_shape_a
-=======
                 contact_shape0[index + i] = shape_a
                 contact_shape1[index + i] = shape_b
                 contact_point_id[index + i] = i
@@ -668,7 +658,6 @@
             for i in range(num_contacts_b):
                 contact_shape0[index + num_contacts_a + i] = shape_b
                 contact_shape1[index + num_contacts_a + i] = shape_a
->>>>>>> aa873207
                 contact_point_id[index + num_contacts_a + i] = i
         return
     else:
@@ -677,18 +666,12 @@
     if num_contacts > 0:
         index = wp.atomic_add(contact_count, 0, num_contacts)
         if index + num_contacts - 1 >= rigid_contact_max:
-            print("Number of rigid contacts exceeded limit. Increase Model.rigid_contact_max.")
+            print(
+                "Number of rigid contacts exceeded limit. Increase Model.rigid_contact_max."
+            )
             return
         # allocate contact points
         for i in range(num_contacts):
-<<<<<<< HEAD
-            if index + i >= rigid_contact_max:
-                print(
-                    "Number of rigid contacts exceeded limit. Increase Model.rigid_contact_max."
-                )
-                return
-=======
->>>>>>> aa873207
             contact_shape0[index + i] = actual_shape_a
             contact_shape1[index + i] = actual_shape_b
             contact_point_id[index + i] = i
@@ -704,12 +687,8 @@
     shape_geo_scale: wp.array(dtype=wp.vec3),
     shape_contact_thickness: wp.array(dtype=float),
     rigid_contact_margin: float,
-<<<<<<< HEAD
+    body_com: wp.array(dtype=wp.vec3),
     contact_shape0: wp.array(dtype=int),
-=======
-    body_com: wp.array(dtype=wp.vec3),
-    contact_shape0: wp.array(dtype=int),    
->>>>>>> aa873207
     contact_shape1: wp.array(dtype=int),
     contact_point_id: wp.array(dtype=int),
     rigid_contact_count: wp.array(dtype=int),
@@ -750,13 +729,8 @@
 
     X_ws_a = wp.transform_multiply(X_wb_a, X_bs_a)
     X_ws_b = wp.transform_multiply(X_wb_b, X_bs_b)
-<<<<<<< HEAD
-
-    X_sw_a = wp.transform_inverse(X_ws_a)
-=======
-    
+
     # X_sw_a = wp.transform_inverse(X_ws_a)
->>>>>>> aa873207
     X_sw_b = wp.transform_inverse(X_ws_b)
 
     X_bw_a = wp.transform_inverse(X_wb_a)
@@ -815,14 +789,6 @@
             print("Unsupported geometry type in sphere collision handling")
             print(geo_type_b)
             return
-<<<<<<< HEAD
-
-        thickness_a = shape_contact_thickness[shape_a]
-        thickness_b = shape_contact_thickness[shape_b]
-        thickness = thickness_a + thickness_b
-=======
-            
->>>>>>> aa873207
         diff = p_a - p_b
         d = wp.length(diff) - thickness
         normal = wp.normalize(diff)
@@ -844,50 +810,8 @@
             contact_shape0[tid] = -1
             contact_shape1[tid] = -1
         return
-<<<<<<< HEAD
-
-    if geo_type_a == wp.sim.GEO_CAPSULE and geo_type_b == wp.sim.GEO_CAPSULE:
-        # if point_id == 1:
-        #     # TODO skip second capsule point for now
-        #     contact_shape0[tid] = -1
-        #     contact_shape1[tid] = -1
-        #     print("Skipping second capsule point")
-        #     return
-        # https://wickedengine.net/2020/04/26/capsule-collision-detection/
-        radius_a = geo_scale_a[0]
-        radius_b = geo_scale_b[0]
-        # capsule extends along x axis
-        half_width_a = geo_scale_a[1]
-        half_width_b = geo_scale_b[1]
-
-        # capsule A
-        A_a = wp.transform_point(X_ws_a, wp.vec3(half_width_a, 0.0, 0.0))
-        B_a = wp.transform_point(X_ws_a, wp.vec3(-half_width_a, 0.0, 0.0))
-
-        # capsule B
-        A_b = wp.transform_point(X_ws_b, wp.vec3(half_width_b, 0.0, 0.0))
-        B_b = wp.transform_point(X_ws_b, wp.vec3(-half_width_b, 0.0, 0.0))
-
-        # squared distances between line endpoints
-        d0 = wp.length_sq(A_b - A_a)
-        d1 = wp.length_sq(B_b - A_a)
-        d2 = wp.length_sq(A_b - B_a)
-        d3 = wp.length_sq(B_b - B_a)
-
-        # select best potential endpoint on capsule A
-        best_A = A_a
-        if (d3 < d0 and d3 < d1) or (d2 < d1 and d2 < d0):
-            best_A = B_a
-
-        # select point on capsule B line segment nearest to best potential endpoint on A capsule:
-        best_B = closest_point_line_segment(A_b, B_b, best_A)
-
-        if point_id == 1:
-            # now do the same for capsule A segment:
-            best_A = closest_point_line_segment(A_a, B_a, best_B)
-=======
-
-    if (geo_type_a == wp.sim.GEO_BOX and geo_type_b == wp.sim.GEO_BOX):
+
+    if geo_type_a == wp.sim.GEO_BOX and geo_type_b == wp.sim.GEO_BOX:
         # edge-based box contact
         edge = get_box_edge(point_id, geo_scale_a)
         edge0_world = wp.transform_point(X_ws_a, wp.spatial_top(edge))
@@ -907,13 +831,17 @@
         query_b = wp.transform_point(X_sw_b, wp.transform_get_translation(X_ws_a))
         normal = wp.transform_vector(X_ws_b, box_sdf_grad(geo_scale_b, query_b))
         d = wp.dot(diff, normal)
-        
-        if (d - thickness < rigid_contact_margin):
+
+        if d - thickness < rigid_contact_margin:
             # transform from world into body frame (so the contact point includes the shape transform)
             contact_point0[tid] = wp.transform_point(X_bw_a, p_a_world)
             contact_point1[tid] = wp.transform_point(X_bw_b, p_b_world)
-            contact_offset0[tid] = wp.transform_vector(wp.transform_inverse(X_bw_a), -thickness_a * normal)
-            contact_offset1[tid] = wp.transform_vector(wp.transform_inverse(X_bw_b), thickness_b * normal)
+            contact_offset0[tid] = wp.transform_vector(
+                wp.transform_inverse(X_bw_a), -thickness_a * normal
+            )
+            contact_offset1[tid] = wp.transform_vector(
+                wp.transform_inverse(X_bw_b), thickness_b * normal
+            )
             contact_normal[tid] = normal
             contact_thickness[tid] = thickness
         else:
@@ -921,7 +849,7 @@
             contact_shape1[tid] = -1
         return
 
-    if (geo_type_a == wp.sim.GEO_BOX and geo_type_b == wp.sim.GEO_CAPSULE):
+    if geo_type_a == wp.sim.GEO_BOX and geo_type_b == wp.sim.GEO_CAPSULE:
         half_width_b = geo_scale_b[1]
         # capsule B
         edge0_world = wp.transform_point(X_ws_b, wp.vec3(half_width_b, 0.0, 0.0))
@@ -931,7 +859,9 @@
         edge1_a = wp.transform_point(X_sw_a, edge1_world)
         max_iter = edge_sdf_iter
         start_u = float(point_id)  # either 0 or 1
-        u = closest_edge_coordinate_box(geo_scale_a, edge0_a, edge1_a, max_iter, start_u)
+        u = closest_edge_coordinate_box(
+            geo_scale_a, edge0_a, edge1_a, max_iter, start_u
+        )
         p_b_world = (1.0 - u) * edge0_world + u * edge1_world
 
         # find closest point + contact normal on box B
@@ -943,20 +873,24 @@
         normal = -wp.transform_vector(X_ws_a, box_sdf_grad(geo_scale_a, query_a))
         d = wp.dot(diff, normal)
 
-        if (d - thickness < rigid_contact_margin):
+        if d - thickness < rigid_contact_margin:
             # transform from world into body frame (so the contact point includes the shape transform)
             contact_point0[tid] = wp.transform_point(X_bw_a, p_a_world)
             contact_point1[tid] = wp.transform_point(X_bw_b, p_b_world)
-            contact_offset0[tid] = wp.transform_vector(wp.transform_inverse(X_bw_a), -thickness_a * normal)
-            contact_offset1[tid] = wp.transform_vector(wp.transform_inverse(X_bw_b), thickness_b * normal)
+            contact_offset0[tid] = wp.transform_vector(
+                wp.transform_inverse(X_bw_a), -thickness_a * normal
+            )
+            contact_offset1[tid] = wp.transform_vector(
+                wp.transform_inverse(X_bw_b), thickness_b * normal
+            )
             contact_normal[tid] = normal
             contact_thickness[tid] = thickness
         else:
             contact_shape0[tid] = -1
             contact_shape1[tid] = -1
         return
-            
-    if (geo_type_a == wp.sim.GEO_CAPSULE and geo_type_b == wp.sim.GEO_CAPSULE):
+
+    if geo_type_a == wp.sim.GEO_CAPSULE and geo_type_b == wp.sim.GEO_CAPSULE:
         if True:
             # find closest edge coordinate to capsule SDF B
             half_width_a = geo_scale_a[1]
@@ -967,7 +901,9 @@
             edge1_b = wp.transform_point(X_sw_b, edge1_world)
             max_iter = edge_sdf_iter
             start_u = float(point_id)  # either 0 or 1
-            u = closest_edge_coordinate_capsule(geo_scale_b[0], geo_scale_b[1], edge0_b, edge1_b, max_iter, start_u)
+            u = closest_edge_coordinate_capsule(
+                geo_scale_b[0], geo_scale_b[1], edge0_b, edge1_b, max_iter, start_u
+            )
             p_a_world = (1.0 - u) * edge0_world + u * edge1_world
             half_width_b = geo_scale_b[1]
             p0_b_world = wp.transform_point(X_ws_b, wp.vec3(half_width_b, 0.0, 0.0))
@@ -985,11 +921,10 @@
             # capsule A
             A_a = wp.transform_point(X_ws_a, wp.vec3(half_width_a, 0.0, 0.0))
             B_a = wp.transform_point(X_ws_a, wp.vec3(-half_width_a, 0.0, 0.0))
-            
+
             # capsule B
             A_b = wp.transform_point(X_ws_b, wp.vec3(half_width_b, 0.0, 0.0))
             B_b = wp.transform_point(X_ws_b, wp.vec3(-half_width_b, 0.0, 0.0))
->>>>>>> aa873207
 
             # squared distances between line endpoints
             d0 = wp.length_sq(A_b - A_a)
@@ -999,12 +934,12 @@
 
             # select best potential endpoint on capsule A
             p_a_world = A_a
-            if ((d3 < d0 and d3 < d1) or (d2 < d1 and d2 < d0)):
+            if (d3 < d0 and d3 < d1) or (d2 < d1 and d2 < d0):
                 p_a_world = B_a
-            
+
             # select point on capsule B line segment nearest to best potential endpoint on A capsule:
             p_b_world = closest_point_line_segment(A_b, B_b, p_a_world)
-            
+
             if point_id == 1:
                 # now do the same for capsule A segment:
                 p_a_world = closest_point_line_segment(A_a, B_a, p_b_world)
@@ -1016,8 +951,12 @@
             # transform from world into body frame (so the contact point includes the shape transform)
             contact_point0[tid] = wp.transform_point(X_bw_a, p_a_world)
             contact_point1[tid] = wp.transform_point(X_bw_b, p_b_world)
-            contact_offset0[tid] = wp.transform_vector(wp.transform_inverse(X_bw_a), -thickness_a * normal)
-            contact_offset1[tid] = wp.transform_vector(wp.transform_inverse(X_bw_b), thickness_b * normal)
+            contact_offset0[tid] = wp.transform_vector(
+                wp.transform_inverse(X_bw_a), -thickness_a * normal
+            )
+            contact_offset1[tid] = wp.transform_vector(
+                wp.transform_inverse(X_bw_b), thickness_b * normal
+            )
             contact_normal[tid] = normal
             contact_thickness[tid] = thickness
         else:
@@ -1025,7 +964,7 @@
             contact_shape1[tid] = -1
         return
 
-    if (geo_type_a == wp.sim.GEO_CAPSULE and geo_type_b == wp.sim.GEO_MESH):
+    if geo_type_a == wp.sim.GEO_CAPSULE and geo_type_b == wp.sim.GEO_MESH:
         # find closest edge coordinate to mesh SDF B
         radius_a = geo_scale_a[0]
         half_width_a = geo_scale_a[1]
@@ -1035,23 +974,34 @@
         edge0_b = wp.transform_point(X_sw_b, edge0_world)
         edge1_b = wp.transform_point(X_sw_b, edge1_world)
         max_iter = edge_sdf_iter
-        max_dist = radius_a * 2.0/geo_scale_b[0]
+        max_dist = radius_a * 2.0 / geo_scale_b[0]
         start_u = float(point_id)  # either 0 or 1
         mesh_b = shape_geo_id[shape_b]
-        u = closest_edge_coordinate_mesh(mesh_b, edge0_b/geo_scale_b[0], edge1_b/geo_scale_b[0], max_iter, start_u, max_dist)
+        u = closest_edge_coordinate_mesh(
+            mesh_b,
+            edge0_b / geo_scale_b[0],
+            edge1_b / geo_scale_b[0],
+            max_iter,
+            start_u,
+            max_dist,
+        )
         p_a_world = (1.0 - u) * edge0_world + u * edge1_world
         query_b = wp.transform_point(X_sw_b, p_a_world)
-        p_b_body = closest_point_mesh(mesh_b, query_b/geo_scale_b[0], max_dist)
-        p_b_world = wp.transform_point(X_ws_b, p_b_body*geo_scale_b[0])
+        p_b_body = closest_point_mesh(mesh_b, query_b / geo_scale_b[0], max_dist)
+        p_b_world = wp.transform_point(X_ws_b, p_b_body * geo_scale_b[0])
         diff = p_a_world - p_b_world
         d = wp.length(diff) - thickness
-        if (d < rigid_contact_margin):
+        if d < rigid_contact_margin:
             normal = wp.normalize(diff)
             # transform from world into body frame (so the contact point includes the shape transform)
             contact_point0[tid] = wp.transform_point(X_bw_a, p_a_world)
             contact_point1[tid] = wp.transform_point(X_bw_b, p_b_world)
-            contact_offset0[tid] = wp.transform_vector(wp.transform_inverse(X_bw_a), -thickness_a * normal)
-            contact_offset1[tid] = wp.transform_vector(wp.transform_inverse(X_bw_b), thickness_b * normal)
+            contact_offset0[tid] = wp.transform_vector(
+                wp.transform_inverse(X_bw_a), -thickness_a * normal
+            )
+            contact_offset1[tid] = wp.transform_vector(
+                wp.transform_inverse(X_bw_b), thickness_b * normal
+            )
             contact_normal[tid] = normal
             contact_thickness[tid] = thickness
         else:
@@ -1059,7 +1009,7 @@
             contact_shape1[tid] = -1
         return
 
-    if (geo_type_a == wp.sim.GEO_MESH and geo_type_b == wp.sim.GEO_BOX):
+    if geo_type_a == wp.sim.GEO_MESH and geo_type_b == wp.sim.GEO_BOX:
         # vertex-based contact
         mesh_a = shape_geo_id[shape_a]
         body_a_pos = wp.mesh_get_point(mesh_a, point_id) * geo_scale_a[0]
@@ -1074,16 +1024,20 @@
         if box_sdf(geo_scale_b, query_b) < 0.0:
             normal = -normal
         d = wp.length(diff)
-        
+
         thickness_a = shape_contact_thickness[shape_a]
         thickness_b = shape_contact_thickness[shape_b]
         thickness = thickness_a + thickness_b
-        if (d - thickness < rigid_contact_margin):
+        if d - thickness < rigid_contact_margin:
             # transform from world into body frame (so the contact point includes the shape transform)
             contact_point0[tid] = wp.transform_point(X_bw_a, p_a_world)
             contact_point1[tid] = wp.transform_point(X_bw_b, p_b_world)
-            contact_offset0[tid] = wp.transform_vector(wp.transform_inverse(X_bw_a), -thickness_a * normal)
-            contact_offset1[tid] = wp.transform_vector(wp.transform_inverse(X_bw_b), thickness_b * normal)
+            contact_offset0[tid] = wp.transform_vector(
+                wp.transform_inverse(X_bw_a), -thickness_a * normal
+            )
+            contact_offset1[tid] = wp.transform_vector(
+                wp.transform_inverse(X_bw_b), thickness_b * normal
+            )
             contact_normal[tid] = normal
             contact_thickness[tid] = thickness
         else:
@@ -1091,7 +1045,7 @@
             contact_shape1[tid] = -1
         return
 
-    if (geo_type_a == wp.sim.GEO_BOX and geo_type_b == wp.sim.GEO_MESH):
+    if geo_type_a == wp.sim.GEO_BOX and geo_type_b == wp.sim.GEO_MESH:
         # vertex-based contact
         query_a = get_box_vertex(point_id, geo_scale_a)
         p_a_world = wp.transform_point(X_ws_a, query_a)
@@ -1102,7 +1056,6 @@
         face_u = float(0.0)
         face_v = float(0.0)
         sign = float(0.0)
-<<<<<<< HEAD
 
         res = wp.mesh_query_point(
             mesh_b,
@@ -1117,189 +1070,6 @@
         if res:
             shape_p = wp.mesh_eval_position(mesh_b, face_index, face_u, face_v)
             shape_p = shape_p * geo_scale_b[0]
-            # contact direction vector in frame of body B
-            diff_b = query_b_local - shape_p
-=======
-        res = wp.mesh_query_point(mesh_b, query_b_local/geo_scale_b[0], rigid_contact_margin, sign, face_index, face_u, face_v)
-
-        if (res):
-            shape_p = wp.mesh_eval_position(mesh_b, face_index, face_u, face_v)
-            shape_p = shape_p*geo_scale_b[0]
-            p_b_world = wp.transform_point(X_ws_b, shape_p)
-            # contact direction vector in world frame
-            diff_b = p_a_world - p_b_world
->>>>>>> aa873207
-            d = wp.length(diff_b) * sign
-            n = wp.normalize(diff_b) * sign
-        else:
-            contact_shape0[tid] = -1
-            contact_shape1[tid] = -1
-            return
-
-        err = d - thickness
-<<<<<<< HEAD
-        if err < rigid_contact_margin:
-            # compute point at the surface of mesh b
-            body_b_pos = shape_p - n * err
-
-            # offset by contact thickness to be used in PBD contact friction constraints
-            contact_offset0[tid] = wp.transform_vector(
-                wp.transform_inverse(X_bw_a), -thickness_a * n
-            )
-            contact_offset1[tid] = wp.transform_vector(
-                wp.transform_inverse(X_bw_b), thickness_b * n
-            )
-
-            # assign contact points in body local spaces
-            contact_point0[tid] = body_a_pos
-            contact_point1[tid] = body_b_pos
-
-            # convert n to world frame
-            n = wp.transform_vector(X_ws_b, n)
-            contact_normal[tid] = n
-
-=======
-        if (err < rigid_contact_margin):
-            contact_normal[tid] = n
-
-            # offset by contact thickness to be used in PBD contact friction constraints
-            contact_offset0[tid] = wp.transform_vector(wp.transform_inverse(X_bw_a), -thickness_a * n)
-            contact_offset1[tid] = wp.transform_vector(wp.transform_inverse(X_bw_b), thickness_b * n)
-            # assign contact points in body local spaces
-            contact_point0[tid] = wp.transform_point(X_bw_a, p_a_world)
-            contact_point1[tid] = wp.transform_point(X_bw_b, p_b_world)
->>>>>>> aa873207
-            contact_thickness[tid] = thickness
-        else:
-            contact_shape0[tid] = -1
-            contact_shape1[tid] = -1
-        return
-<<<<<<< HEAD
-
-    print("Unsupported geometry type in collision handling")
-    return
-
-
-@wp.kernel
-def create_mesh_sdf_contacts(
-    shape_a: int,
-    shape_b: int,
-    body_q: wp.array(dtype=wp.transform),
-    shape_X_bs: wp.array(dtype=wp.transform),
-    shape_body: wp.array(dtype=int),
-    shape_geo_type: wp.array(dtype=int),
-    shape_geo_id: wp.array(dtype=wp.uint64),
-    shape_volume_id: wp.array(dtype=wp.uint64),
-    shape_geo_scale: wp.array(dtype=wp.vec3),
-    shape_contact_thickness: wp.array(dtype=float),
-    contact_max: int,
-    rigid_contact_margin: float,
-    # outputs
-    contact_count: wp.array(dtype=int),
-    contact_body0: wp.array(dtype=int),
-    contact_body1: wp.array(dtype=int),
-    contact_point0: wp.array(dtype=wp.vec3),
-    contact_point1: wp.array(dtype=wp.vec3),
-    contact_offset0: wp.array(dtype=wp.vec3),
-    contact_offset1: wp.array(dtype=wp.vec3),
-    contact_normal: wp.array(dtype=wp.vec3),
-    contact_shape0: wp.array(dtype=int),
-    contact_shape1: wp.array(dtype=int),
-    contact_thickness: wp.array(dtype=float),
-):
-
-    tid = wp.tid()
-
-    rigid_a = shape_body[shape_a]
-    rigid_b = shape_body[shape_b]
-
-    X_wb_a = body_q[rigid_a]
-    X_wb_b = body_q[rigid_b]
-
-    X_bs_a = shape_X_bs[shape_a]
-    X_bs_b = shape_X_bs[shape_b]
-
-    X_ws_a = wp.transform_multiply(X_wb_a, X_bs_a)
-    X_sw_a = wp.transform_inverse(X_ws_a)
-    X_ws_b = wp.transform_multiply(X_wb_b, X_bs_b)
-    X_sw_b = wp.transform_inverse(X_ws_b)
-
-    # geo description
-    geo_type_a = shape_geo_type[shape_a]
-    geo_scale_a = shape_geo_scale[shape_a]
-    geo_type_b = shape_geo_type[shape_b]
-    geo_scale_b = shape_geo_scale[shape_b]
-
-    # evaluate shape sdf
-    d = 1.0e6
-    n = wp.vec3()
-    v = wp.vec3()
-
-    # GEO_SPHERE (0)
-    # if (geo_type_a == 0 and geo_type_b == 0):
-    #     d = sphere_sdf(wp.vec3(), geo_scale[0], x_local)
-    #     n = sphere_sdf_grad(wp.vec3(), geo_scale[0], x_local)
-
-    # # GEO_BOX (1)
-    # if (geo_type == 1):
-    #     d = box_sdf(geo_scale, x_local)
-    #     n = box_sdf_grad(geo_scale, x_local)
-
-    # # GEO_CAPSULE (2)
-    # if (geo_type == 2):
-    #     d = capsule_sdf(geo_scale[0], geo_scale[1], x_local)
-    #     n = capsule_sdf_grad(geo_scale[0], geo_scale[1], x_local)
-
-    # GEO_MESH (3)
-    if geo_type_a == 3 and geo_type_b == 3:
-        # mesh vertex <> volume contact
-        mesh_a = shape_geo_id[shape_a]
-        mesh_b = shape_geo_id[shape_b]
-
-        # print(volume)
-
-        # print(mesh)
-        # print("mesh")
-        # print(mesh)
-        # print("point")
-        # print(tid)
-=======
-
-    if (geo_type_a == wp.sim.GEO_MESH and geo_type_b == wp.sim.GEO_MESH):
-        # vertex-based contact
-        mesh_a = shape_geo_id[shape_a]
-        mesh_b = shape_geo_id[shape_b]
->>>>>>> aa873207
-
-        body_a_pos = wp.mesh_get_point(mesh_a, point_id) * geo_scale_a[0]
-        p_a_world = wp.transform_point(X_ws_a, body_a_pos)
-        query_b_local = wp.transform_point(X_sw_b, p_a_world)
-
-<<<<<<< HEAD
-        # toggle between volume- or mesh-based collision
-        if False:
-            # transform point to world space
-            volume = shape_volume_id[shape_b]
-            p_vol_local = wp.volume_world_to_index(volume, query_b_local)  # * 0.2
-
-            # print("query volume")
-            # print(volume)
-            d = wp.volume_sample_f(volume, p_vol_local, wp.Volume.LINEAR)
-            # print("query volume grad")
-            n = volume_grad(volume, query_b_local)
-            shape_p = query_b_local
-=======
-        face_index = int(0)
-        face_u = float(0.0)  
-        face_v = float(0.0)
-        sign = float(0.0)
->>>>>>> aa873207
-
-        res = wp.mesh_query_point(mesh_b, query_b_local/geo_scale_b[0], rigid_contact_margin, sign, face_index, face_u, face_v)
-
-        if (res):
-            shape_p = wp.mesh_eval_position(mesh_b, face_index, face_u, face_v)
-            shape_p = shape_p*geo_scale_b[0]
             p_b_world = wp.transform_point(X_ws_b, shape_p)
             # contact direction vector in world frame
             diff_b = p_a_world - p_b_world
@@ -1310,96 +1080,90 @@
             contact_shape1[tid] = -1
             return
 
-<<<<<<< HEAD
-            face_index = int(0)
-            face_u = float(0.0)
-            face_v = float(0.0)
-            sign = float(0.0)
-
-            res = wp.mesh_query_point(
-                mesh_b,
-                query_b_local / geo_scale_b[0],
-                0.15,
-                sign,
-                face_index,
-                face_u,
-                face_v,
-            )
-
-            if res:
-                shape_p = wp.mesh_eval_position(mesh_b, face_index, face_u, face_v)
-                shape_p = shape_p * geo_scale_b[0]
-
-                delta = query_b_local - shape_p
-                d = wp.length(delta) * sign
-                n = wp.normalize(delta) * sign
-
-        # rigid_contact_thickness = 0.0 #0.0001
-        thickness_a = shape_contact_thickness[shape_a]
-        thickness_b = shape_contact_thickness[shape_b]
-        thickness = thickness_a + thickness_b
-
-        if d < thickness + rigid_contact_margin:
-            # increment contact count
-            index = wp.inc_index(contact_count, tid, contact_max)
-
-            if index >= 0:
-                err = d - thickness
-
-                # mesh collision
-                # compute point at the surface of volume b
-                body_b_pos = shape_p - n * err
-
-                # offset by contact thickness to be used in PBD contact friction constraints
-                contact_offset0[index] = wp.transform_vector(
-                    wp.transform_inverse(X_sw_a), -thickness_a * n
-                )
-                contact_offset1[index] = wp.transform_vector(
-                    wp.transform_inverse(X_sw_b), thickness_b * n
-                )
-
-                # assign contact points in body local spaces
-                contact_body0[index] = rigid_a
-                contact_point0[index] = body_a_pos
-
-                contact_body1[index] = rigid_b
-                contact_point1[index] = body_b_pos
-
-                # convert n to world frame
-                n = wp.transform_vector(X_ws_b, n)
-                contact_normal[index] = n
-
-                contact_shape0[index] = shape_a
-                contact_shape1[index] = shape_b
-=======
         err = d - thickness
-        if (err < rigid_contact_margin):
+        if err < rigid_contact_margin:
             contact_normal[tid] = n
 
             # offset by contact thickness to be used in PBD contact friction constraints
-            contact_offset0[tid] = wp.transform_vector(wp.transform_inverse(X_bw_a), -thickness_a * n)
-            contact_offset1[tid] = wp.transform_vector(wp.transform_inverse(X_bw_b), thickness_b * n)
-
+            contact_offset0[tid] = wp.transform_vector(
+                wp.transform_inverse(X_bw_a), -thickness_a * n
+            )
+            contact_offset1[tid] = wp.transform_vector(
+                wp.transform_inverse(X_bw_b), thickness_b * n
+            )
             # assign contact points in body local spaces
             contact_point0[tid] = wp.transform_point(X_bw_a, p_a_world)
-            contact_point1[tid] = wp.transform_point(X_bw_b, p_b_world - n*err)
->>>>>>> aa873207
-
+            contact_point1[tid] = wp.transform_point(X_bw_b, p_b_world)
             contact_thickness[tid] = thickness
         else:
             contact_shape0[tid] = -1
             contact_shape1[tid] = -1
         return
-        
+
+    if geo_type_a == wp.sim.GEO_MESH and geo_type_b == wp.sim.GEO_MESH:
+        # vertex-based contact
+        mesh_a = shape_geo_id[shape_a]
+        mesh_b = shape_geo_id[shape_b]
+
+        body_a_pos = wp.mesh_get_point(mesh_a, point_id) * geo_scale_a[0]
+        p_a_world = wp.transform_point(X_ws_a, body_a_pos)
+        query_b_local = wp.transform_point(X_sw_b, p_a_world)
+
+        face_index = int(0)
+        face_u = float(0.0)
+        face_v = float(0.0)
+        sign = float(0.0)
+
+        res = wp.mesh_query_point(
+            mesh_b,
+            query_b_local / geo_scale_b[0],
+            rigid_contact_margin,
+            sign,
+            face_index,
+            face_u,
+            face_v,
+        )
+
+        if res:
+            shape_p = wp.mesh_eval_position(mesh_b, face_index, face_u, face_v)
+            shape_p = shape_p * geo_scale_b[0]
+            p_b_world = wp.transform_point(X_ws_b, shape_p)
+            # contact direction vector in world frame
+            diff_b = p_a_world - p_b_world
+            d = wp.length(diff_b) * sign
+            n = wp.normalize(diff_b) * sign
+        else:
+            contact_shape0[tid] = -1
+            contact_shape1[tid] = -1
+            return
+
+        err = d - thickness
+        if err < rigid_contact_margin:
+            contact_normal[tid] = n
+
+            # offset by contact thickness to be used in PBD contact friction constraints
+            contact_offset0[tid] = wp.transform_vector(
+                wp.transform_inverse(X_bw_a), -thickness_a * n
+            )
+            contact_offset1[tid] = wp.transform_vector(
+                wp.transform_inverse(X_bw_b), thickness_b * n
+            )
+
+            # assign contact points in body local spaces
+            contact_point0[tid] = wp.transform_point(X_bw_a, p_a_world)
+            contact_point1[tid] = wp.transform_point(X_bw_b, p_b_world - n * err)
+
+            contact_thickness[tid] = thickness
+        else:
+            contact_shape0[tid] = -1
+            contact_shape1[tid] = -1
+        return
+
     print("Unsupported geometry pair in collision handling")
     return
 
-<<<<<<< HEAD
-
-def collide(model, state, experimental_sdf_collision=False):
-=======
+
 def collide(model, state, edge_sdf_iter: int = 5):
->>>>>>> aa873207
 
     # clear old count
     model.soft_contact_count.zero_()
@@ -1434,35 +1198,7 @@
     # clear old count
     model.rigid_contact_count.zero_()
 
-<<<<<<< HEAD
-    if model.body_count:
-        inputs = [
-            state.body_q,
-            model.shape_transform,
-            model.shape_body,
-            model.shape_geo_type,
-            model.shape_collision_radius,
-            model.shape_collision_group,
-            model.shape_collision_mask,
-            model.rigid_contact_max,
-            model.mesh_num_points,
-            model.rigid_contact_margin,
-        ]
-        outputs = [
-            model.rigid_contact_count,
-            model.rigid_contact_shape0,
-            model.rigid_contact_shape1,
-            model.rigid_contact_point_id,
-        ]
-        wp.launch(
-            kernel=broadphase_collision_pairs,
-            dim=(model.shape_count, model.shape_count),
-            inputs=inputs,
-            outputs=outputs,
-            device=model.device,
-        )
-=======
-    if (model.shape_contact_pair_count):
+    if model.shape_contact_pair_count:
         wp.launch(
             kernel=broadphase_collision_pairs,
             dim=model.shape_contact_pair_count,
@@ -1484,8 +1220,8 @@
                 model.rigid_contact_point_id,
             ],
             device=model.device,
-            record_tape=False)
->>>>>>> aa873207
+            record_tape=False,
+        )
 
         # print("rigid_contact_count:", model.rigid_contact_count.numpy()[0])
 
@@ -1518,86 +1254,10 @@
                 model.rigid_contact_normal,
                 model.rigid_contact_thickness,
             ],
-<<<<<<< HEAD
             device=model.device,
         )
 
-        if model.ground:
-            # print("Contacts before:", model.ground_contact_point0.numpy())
-            # print(model.ground_contact_ref.numpy())
-            wp.launch(
-                kernel=update_rigid_ground_contacts,
-                dim=model.ground_contact_dim,
-                inputs=[
-                    model.ground_plane,
-                    model.ground_contact_body0,
-                    state.body_q,
-                    model.shape_transform,
-                    model.ground_contact_ref,
-                    model.ground_contact_shape0,
-                    model.shape_contact_thickness,
-                    model.rigid_contact_margin,
-                    model.rigid_contact_max,
-                ],
-                outputs=[
-                    model.rigid_contact_count,
-                    model.rigid_contact_body0,
-                    model.rigid_contact_body1,
-                    model.rigid_contact_point0,
-                    model.rigid_contact_point1,
-                    model.rigid_contact_offset0,
-                    model.rigid_contact_offset1,
-                    model.rigid_contact_normal,
-                    model.rigid_contact_shape0,
-                    model.rigid_contact_shape1,
-                    model.rigid_contact_thickness,
-                ],
-                device=model.device,
-            )
-
-        # print("rigid_contact_count:", state.rigid_contact_count.numpy()[0])
-
-    # if False and experimental_sdf_collision:
-    #     for shape_a in range(model.shape_count-1):
-    #         point_count = model.mesh_num_points.numpy()[shape_a]
-    #         for shape_b in range(shape_a+1, model.shape_count):
-    #             # print(f'colliding {shape_a} {shape_b}')
-    #             wp.launch(
-    #                 kernel=create_mesh_sdf_contacts,
-    #                 dim=point_count,
-    #                 inputs=[
-    #                     shape_a,
-    #                     shape_b,
-    #                     state.body_q,
-    #                     model.shape_transform,
-    #                     model.shape_body,
-    #                     model.shape_geo_type,
-    #                     model.shape_geo_id,
-    #                     model.shape_volume_id,
-    #                     model.shape_geo_scale,
-    #                     model.shape_contact_thickness,
-    #                     model.rigid_contact_max,
-    #                     model.rigid_contact_margin,
-    #                 ],
-    #                 # outputs
-    #                 outputs=[
-    #                     model.rigid_contact_count,
-    #                     model.rigid_contact_body0,
-    #                     model.rigid_contact_body1,
-    #                     model.rigid_contact_point0,
-    #                     model.rigid_contact_point1,
-    #                     model.rigid_contact_offset0,
-    #                     model.rigid_contact_offset1,
-    #                     model.rigid_contact_normal,
-    #                     model.rigid_contact_shape0,
-    #                     model.rigid_contact_shape1,
-    #                     model.rigid_contact_thickness,
-    #                 ],
-    #                 device=model.device)
-=======
-            device=model.device)
-            
-    if (model.ground):
+    if model.ground:
         # print("Contacts before:", model.ground_contact_point0.numpy())
         # print(model.ground_contact_ref.numpy())
         wp.launch(
@@ -1627,9 +1287,7 @@
                 model.rigid_contact_shape1,
                 model.rigid_contact_thickness,
             ],
-            device=model.device
+            device=model.device,
         )
 
-        # print("rigid_contact_count:", state.rigid_contact_count.numpy()[0])
-    
->>>>>>> aa873207
+        # print("rigid_contact_count:", state.rigid_contact_count.numpy()[0])