--- conflicted
+++ resolved
@@ -933,7 +933,6 @@
             face_u = float(0.0)
             face_v = float(0.0)
             sign = float(0.0)
-<<<<<<< HEAD
             # max_dist = (thickness_a + thickness_b + rigid_contact_margin)/geo_scale_b[0]
             # TODO use max(geo_scale_b) as denominator?
             max_dist = (thickness_a + thickness_b + rigid_contact_margin) / geo_scale_b[0]
@@ -941,15 +940,6 @@
             if (res):
                 shape_p = wp.mesh_eval_position(mesh_b, face_index, face_u, face_v)
                 shape_p = wp.cw_mul(shape_p, geo_scale_b)
-=======
-            max_dist = (thickness_a + thickness_b + rigid_contact_margin) / geo_scale_b[0]
-            res = wp.mesh_query_point(
-                mesh_b, query_b_local / geo_scale_b[0], max_dist, sign, face_index, face_u, face_v
-            )
-            if res:
-                shape_p = wp.mesh_eval_position(mesh_b, face_index, face_u, face_v)
-                shape_p = shape_p * geo_scale_b[0]
->>>>>>> b809ff84
                 p_b_world = wp.transform_point(X_ws_b, shape_p)
             else:
                 contact_shape0[tid] = -1
@@ -1237,24 +1227,14 @@
         face_u = float(0.0)
         face_v = float(0.0)
         sign = float(0.0)
-<<<<<<< HEAD
         # TODO use max(geo_scale_b) as denominator?
         max_dist = 1.0 + (rigid_contact_margin + thickness_a + thickness_b) / geo_scale_b[0]
 
         res = wp.mesh_query_point(mesh_b, wp.cw_div(query_b_local, geo_scale_b), max_dist, sign, face_index, face_u, face_v)
-=======
-        max_dist = (rigid_contact_margin + thickness_a + thickness_b) / geo_scale_b[0]
-
-        res = wp.mesh_query_point(mesh_b, query_b_local / geo_scale_b[0], max_dist, sign, face_index, face_u, face_v)
->>>>>>> b809ff84
 
         if res:
             shape_p = wp.mesh_eval_position(mesh_b, face_index, face_u, face_v)
-<<<<<<< HEAD
             shape_p = wp.cw_mul(shape_p, geo_scale_b)
-=======
-            shape_p = shape_p * geo_scale_b[0]
->>>>>>> b809ff84
             p_b_world = wp.transform_point(X_ws_b, shape_p)
             # contact direction vector in world frame
             diff_b = p_a_world - p_b_world
@@ -1430,7 +1410,6 @@
                 model.rigid_contact_normal,
                 model.rigid_contact_thickness,
             ],
-<<<<<<< HEAD
             device=model.device)
         
         # print("shapes:", model.rigid_contact_shape0.numpy(), model.rigid_contact_shape1.numpy())
@@ -1438,8 +1417,4 @@
         # print("rigid_contact_count:", model.rigid_contact_count.numpy()[0])
         # print("rigid_contact_point0:", model.rigid_contact_point0.numpy())
         # print("rigid_contact_point1:", model.rigid_contact_point1.numpy())
-        # print("rigid_contact_normal:", model.rigid_contact_normal.numpy())
-=======
-            device=model.device,
-        )
->>>>>>> b809ff84
+        # print("rigid_contact_normal:", model.rigid_contact_normal.numpy())