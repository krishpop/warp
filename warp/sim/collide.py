# Copyright (c) 2022 NVIDIA CORPORATION.  All rights reserved.
# NVIDIA CORPORATION and its licensors retain all intellectual property
# and proprietary rights in and to this software, related documentation
# and any modifications thereto.  Any use, reproduction, disclosure or
# distribution of this software and related documentation without an express
# license agreement from NVIDIA CORPORATION is strictly prohibited.

"""
Collision handling functions and kernels.
"""

import warp as wp


@wp.func
def triangle_closest_point_barycentric(a: wp.vec3, b: wp.vec3, c: wp.vec3, p: wp.vec3):
    ab = b - a
    ac = c - a
    ap = p - a

    d1 = wp.dot(ab, ap)
    d2 = wp.dot(ac, ap)

    if d1 <= 0.0 and d2 <= 0.0:
        return wp.vec3(1.0, 0.0, 0.0)

    bp = p - b
    d3 = wp.dot(ab, bp)
    d4 = wp.dot(ac, bp)

    if d3 >= 0.0 and d4 <= d3:
        return wp.vec3(0.0, 1.0, 0.0)

    vc = d1 * d4 - d3 * d2
    v = d1 / (d1 - d3)
    if vc <= 0.0 and d1 >= 0.0 and d3 <= 0.0:
        return wp.vec3(1.0 - v, v, 0.0)

    cp = p - c
    d5 = wp.dot(ab, cp)
    d6 = wp.dot(ac, cp)

    if d6 >= 0.0 and d5 <= d6:
        return wp.vec3(0.0, 0.0, 1.0)

    vb = d5 * d2 - d1 * d6
    w = d2 / (d2 - d6)
    if vb <= 0.0 and d2 >= 0.0 and d6 <= 0.0:
        return wp.vec3(1.0 - w, 0.0, w)

    va = d3 * d6 - d5 * d4
    w = (d4 - d3) / ((d4 - d3) + (d5 - d6))
    if va <= 0.0 and (d4 - d3) >= 0.0 and (d5 - d6) >= 0.0:
        return wp.vec3(0.0, w, 1.0 - w)

    denom = 1.0 / (va + vb + vc)
    v = vb * denom
    w = vc * denom

    return wp.vec3(1.0 - v - w, v, w)


@wp.func
def sphere_sdf(center: wp.vec3, radius: float, p: wp.vec3):

    return wp.length(p - center) - radius


@wp.func
def sphere_sdf_grad(center: wp.vec3, radius: float, p: wp.vec3):

    return wp.normalize(p - center)


@wp.func
def box_sdf(upper: wp.vec3, p: wp.vec3):

    # adapted from https://www.iquilezles.org/www/articles/distfunctions/distfunctions.htm
    qx = abs(p[0]) - upper[0]
    qy = abs(p[1]) - upper[1]
    qz = abs(p[2]) - upper[2]

    e = wp.vec3(wp.max(qx, 0.0), wp.max(qy, 0.0), wp.max(qz, 0.0))

    return wp.length(e) + wp.min(wp.max(qx, wp.max(qy, qz)), 0.0)


@wp.func
def box_sdf_grad(upper: wp.vec3, p: wp.vec3):

    qx = abs(p[0]) - upper[0]
    qy = abs(p[1]) - upper[1]
    qz = abs(p[2]) - upper[2]

    # exterior case
    if qx > 0.0 or qy > 0.0 or qz > 0.0:
        x = wp.clamp(p[0], -upper[0], upper[0])
        y = wp.clamp(p[1], -upper[1], upper[1])
        z = wp.clamp(p[2], -upper[2], upper[2])

        return wp.normalize(p - wp.vec3(x, y, z))

    sx = wp.sign(p[0])
    sy = wp.sign(p[1])
    sz = wp.sign(p[2])

    # x projection
    if qx > qy and qx > qz or qy == 0.0 and qz == 0.0:
        return wp.vec3(sx, 0.0, 0.0)

    # y projection
    if qy > qx and qy > qz or qx == 0.0 and qz == 0.0:
        return wp.vec3(0.0, sy, 0.0)

    # z projection
    return wp.vec3(0.0, 0.0, sz)


@wp.func
def capsule_sdf(radius: float, half_width: float, p: wp.vec3):

    if p[0] > half_width:
        return wp.length(wp.vec3(p[0] - half_width, p[1], p[2])) - radius

    if p[0] < 0.0 - half_width:
        return wp.length(wp.vec3(p[0] + half_width, p[1], p[2])) - radius

    return wp.length(wp.vec3(0.0, p[1], p[2])) - radius


@wp.func
def capsule_sdf_grad(radius: float, half_width: float, p: wp.vec3):

    if p[0] > half_width:
        return wp.normalize(wp.vec3(p[0] - half_width, p[1], p[2]))

    if p[0] < 0.0 - half_width:
        return wp.normalize(wp.vec3(p[0] + half_width, p[1], p[2]))

    return wp.normalize(wp.vec3(0.0, p[1], p[2]))


@wp.func
def plane_sdf(width: float, length: float, p: wp.vec3):
    # SDF for a quad in the xz plane
    if width > 0.0 and length > 0.0:
        d = wp.max(wp.abs(p[0]) - width, wp.abs(p[2]) - length)
        return wp.max(d, wp.abs(p[1]))
    else:
        return p[1]

@wp.func
def closest_point_plane(width: float, length: float, point: wp.vec3) -> wp.vec3:
    if width > 0.0:
        x = wp.clamp(point[0], -width, width)
    else:
        x = point[0]
    if length > 0.0:
        z = wp.clamp(point[2], -length, length)
    else:
        z = point[2]
    return wp.vec3(x, 0.0, z)


@wp.func
def closest_point_line_segment(a: wp.vec3, b: wp.vec3, point: wp.vec3) -> wp.vec3:
    ab = b - a
    ap = point - a
    t = wp.dot(ap, ab) / wp.dot(ab, ab)
    t = wp.clamp(t, 0.0, 1.0)
    return a + t * ab


@wp.func
def closest_point_box(upper: wp.vec3, point: wp.vec3) -> wp.vec3:
    # closest point to box surface
    x = wp.clamp(point[0], -upper[0], upper[0])
    y = wp.clamp(point[1], -upper[1], upper[1])
    z = wp.clamp(point[2], -upper[2], upper[2])
    if (
        wp.abs(point[0]) <= upper[0]
        and wp.abs(point[1]) <= upper[1]
        and wp.abs(point[2]) <= upper[2]
    ):
        # the point is inside, find closest face
        sx = wp.abs(wp.abs(point[0]) - upper[0])
        sy = wp.abs(wp.abs(point[1]) - upper[1])
        sz = wp.abs(wp.abs(point[2]) - upper[2])
        # return closest point on closest side, handle corner cases
        if sx < sy and sx < sz or sy == 0.0 and sz == 0.0:
            x = wp.sign(point[0]) * upper[0]
        elif sy < sx and sy < sz or sx == 0.0 and sz == 0.0:
            y = wp.sign(point[1]) * upper[1]
        else:
            z = wp.sign(point[2]) * upper[2]
    return wp.vec3(x, y, z)


@wp.func
def get_box_vertex(point_id: int, upper: wp.vec3):
    # get the vertex of the box given its ID (0-7)
    sign_x = float(point_id % 2) * 2.0 - 1.0
    sign_y = float((point_id // 2) % 2) * 2.0 - 1.0
    sign_z = float((point_id // 4) % 2) * 2.0 - 1.0
    return wp.vec3(sign_x * upper[0], sign_y * upper[1], sign_z * upper[2])


@wp.func
def get_box_edge(edge_id: int, upper: wp.vec3):
    # get the edge of the box given its ID (0-11)
    if edge_id < 4:
        # edges along x: 0-1, 2-3, 4-5, 6-7
        i = edge_id * 2
        j = i + 1
        return wp.spatial_vector(get_box_vertex(i, upper), get_box_vertex(j, upper))
    elif edge_id < 8:
        # edges along y: 0-2, 1-3, 4-6, 5-7
        edge_id -= 4
        i = edge_id % 2 + edge_id // 2 * 4
        j = i + 2
        return wp.spatial_vector(get_box_vertex(i, upper), get_box_vertex(j, upper))
    else:
        # edges along z: 0-4, 1-5, 2-6, 3-7
        edge_id -= 8
        i = edge_id
        j = i + 4
        return wp.spatial_vector(get_box_vertex(i, upper), get_box_vertex(j, upper))

@wp.func
def get_plane_edge(edge_id: int, plane_width: float, plane_length: float):
    # get the edge of the plane given its ID (0-3)
    p0x = (2.0 * float(edge_id % 2) - 1.0) * plane_width
    p0z = (2.0 * float(edge_id // 2) - 1.0) * plane_length
    if edge_id == 0 or edge_id == 3:
        p1x = p0x
        p1z = -p0z
    else:
        p1x = -p0x
        p1z = p0z
    return wp.spatial_vector(wp.vec3(p0x, 0.0, p0z), wp.vec3(p1x, 0.0, p1z))

@wp.func
<<<<<<< HEAD
def closest_edge_coordinate_box(
    upper: wp.vec3, edge_a: wp.vec3, edge_b: wp.vec3, max_iter: int, start_u: float
) -> float:
=======
def closest_edge_coordinate_box(upper: wp.vec3, edge_a: wp.vec3, edge_b: wp.vec3, max_iter: int) -> float:
>>>>>>> cba0a754
    # find point on edge closest to box, return its barycentric edge coordinate
    # Golden-section search
    a = float(0.0)
    b = float(1.0)
    h = b - a
    invphi = 0.61803398875  # 1 / phi
    invphi2 = 0.38196601125  # 1 / phi^2
    c = a + invphi2 * h
    d = a + invphi * h
    query = (1.0 - c) * edge_a + c * edge_b
    yc = box_sdf(upper, query)
    query = (1.0 - d) * edge_a + d * edge_b
    yd = box_sdf(upper, query)

    for k in range(max_iter):
<<<<<<< HEAD
        query = (1.0 - u) * edge_a + u * edge_b
        grad = wp.dot(box_sdf_grad(upper, query), query - edge_a)
        if wp.abs(grad) < 1e-5:
            return u
        # print(grad)
        # s = 1-t if grad < 0, otherwise s = 0
        s = wp.max(wp.sign(0.0 - grad), 0.0)
        gamma = 2.0 / (3.0 + float(k))  # k + 1 because k starts at 0
        # print(gamma)
        u += gamma * (s - u)
    return u
=======
        if yc < yd:  # yc > yd to find the maximum
            b = d
            d = c
            yd = yc
            h = invphi * h
            c = a + invphi2 * h
            query = (1.0 - c) * edge_a + c * edge_b
            yc = box_sdf(upper, query)
        else:
            a = c
            c = d
            yc = yd
            h = invphi * h
            d = a + invphi * h
            query = (1.0 - d) * edge_a + d * edge_b
            yd = box_sdf(upper, query)

    if yc < yd:
        return 0.5 * (a + d)
    else:
        return 0.5 * (c + b)
>>>>>>> cba0a754


@wp.func
<<<<<<< HEAD
def closest_edge_coordinate_capsule(
    radius: float,
    half_width: float,
    edge_a: wp.vec3,
    edge_b: wp.vec3,
    max_iter: int,
    start_u: float,
) -> float:
=======
def closest_edge_coordinate_plane(plane_width: float, plane_length: float, edge_a: wp.vec3, edge_b: wp.vec3, max_iter: int,):
    # find point on edge closest to plane, return its barycentric edge coordinate
    # Golden-section search
    a = float(0.0)
    b = float(1.0)
    h = b - a
    invphi = 0.61803398875  # 1 / phi
    invphi2 = 0.38196601125  # 1 / phi^2
    c = a + invphi2 * h
    d = a + invphi * h
    query = (1.0 - c) * edge_a + c * edge_b
    yc = plane_sdf(plane_width, plane_length, query)
    query = (1.0 - d) * edge_a + d * edge_b
    yd = plane_sdf(plane_width, plane_length, query)

    for k in range(max_iter):
        if yc < yd:  # yc > yd to find the maximum
            b = d
            d = c
            yd = yc
            h = invphi * h
            c = a + invphi2 * h
            query = (1.0 - c) * edge_a + c * edge_b
            yc = plane_sdf(plane_width, plane_length, query)
        else:
            a = c
            c = d
            yc = yd
            h = invphi * h
            d = a + invphi * h
            query = (1.0 - d) * edge_a + d * edge_b
            yd = plane_sdf(plane_width, plane_length, query)

    if yc < yd:
        return 0.5 * (a + d)
    else:
        return 0.5 * (c + b)

@wp.func
def closest_edge_coordinate_capsule(radius: float, half_width: float, edge_a: wp.vec3, edge_b: wp.vec3, max_iter: int) -> float:
>>>>>>> cba0a754
    # find point on edge closest to capsule, return its barycentric edge coordinate
    # Golden-section search
    a = float(0.0)
    b = float(1.0)
    h = b - a
    invphi = 0.61803398875  # 1 / phi
    invphi2 = 0.38196601125  # 1 / phi^2
    c = a + invphi2 * h
    d = a + invphi * h
    query = (1.0 - c) * edge_a + c * edge_b
    yc = capsule_sdf(radius, half_width, query)
    query = (1.0 - d) * edge_a + d * edge_b
    yd = capsule_sdf(radius, half_width, query)

    for k in range(max_iter):
<<<<<<< HEAD
        query = (1.0 - u) * edge_a + u * edge_b
        grad = wp.dot(capsule_sdf_grad(radius, half_width, query), query - edge_a)
        if wp.abs(grad) < 1e-5:
            return u
        # print(grad)
        # s = 1-t if grad < 0, otherwise s = 0
        s = wp.max(wp.sign(0.0 - grad), 0.0)
        gamma = 2.0 / (3.0 + float(k))  # k + 1 because k starts at 0
        # print(gamma)
        u += gamma * (s - u)
    return u
=======
        if yc < yd:  # yc > yd to find the maximum
            b = d
            d = c
            yd = yc
            h = invphi * h
            c = a + invphi2 * h
            query = (1.0 - c) * edge_a + c * edge_b
            yc = capsule_sdf(radius, half_width, query)
        else:
            a = c
            c = d
            yc = yd
            h = invphi * h
            d = a + invphi * h
            query = (1.0 - d) * edge_a + d * edge_b
            yd = capsule_sdf(radius, half_width, query)

    if yc < yd:
        return 0.5 * (a + d)
    else:
        return 0.5 * (c + b)
>>>>>>> cba0a754


@wp.func
def mesh_sdf(mesh: wp.uint64, point: wp.vec3, max_dist: float):
    face_index = int(0)
    face_u = float(0.0)
    face_v = float(0.0)
    sign = float(0.0)
    res = wp.mesh_query_point(mesh, point, max_dist, sign, face_index, face_u, face_v)
    if res:
        closest = wp.mesh_eval_position(mesh, face_index, face_u, face_v)
        return wp.length(point - closest) * sign
    return max_dist


@wp.func
def closest_point_mesh(mesh: wp.uint64, point: wp.vec3, max_dist: float):
    face_index = int(0)
    face_u = float(0.0)
    face_v = float(0.0)
    sign = float(0.0)
    res = wp.mesh_query_point(mesh, point, max_dist, sign, face_index, face_u, face_v)
    if res:
        return wp.mesh_eval_position(mesh, face_index, face_u, face_v)
    # return arbitrary point from mesh
    return wp.mesh_eval_position(mesh, 0, 0.0, 0.0)


@wp.func
<<<<<<< HEAD
def closest_edge_coordinate_mesh(
    mesh: wp.uint64,
    edge_a: wp.vec3,
    edge_b: wp.vec3,
    max_iter: int,
    start_u: float,
    max_dist: float,
) -> float:
=======
def closest_edge_coordinate_mesh(mesh: wp.uint64, edge_a: wp.vec3, edge_b: wp.vec3, max_iter: int, max_dist: float) -> float:
>>>>>>> cba0a754
    # find point on edge closest to mesh, return its barycentric edge coordinate
    # Golden-section search
    a = float(0.0)
    b = float(1.0)
    h = b - a
    invphi = 0.61803398875  # 1 / phi
    invphi2 = 0.38196601125  # 1 / phi^2
    c = a + invphi2 * h
    d = a + invphi * h
    query = (1.0 - c) * edge_a + c * edge_b
    yc = mesh_sdf(mesh, query, max_dist)
    query = (1.0 - d) * edge_a + d * edge_b
    yd = mesh_sdf(mesh, query, max_dist)

    for k in range(max_iter):
<<<<<<< HEAD
        # estimate gradient using finite differences
        u0 = wp.max(u - eps, 0.0)
        u1 = wp.min(u + eps, 1.0)
        query0 = (1.0 - u0) * edge_a + u0 * edge_b
        query1 = (1.0 - u1) * edge_a + u1 * edge_b
        grad = (mesh_sdf(mesh, query1, max_dist) - mesh_sdf(mesh, query0, max_dist)) / (
            u1 - u0
        )
        if wp.abs(grad) < eps:
            return u
        s = wp.max(wp.sign(0.0 - grad), 0.0)
        gamma = 2.0 / (3.0 + float(k))  # k + 1 because k starts at 0
        u += gamma * (s - u)
    return u
=======
        if yc < yd:  # yc > yd to find the maximum
            b = d
            d = c
            yd = yc
            h = invphi * h
            c = a + invphi2 * h
            query = (1.0 - c) * edge_a + c * edge_b
            yc = mesh_sdf(mesh, query, max_dist)
        else:
            a = c
            c = d
            yc = yd
            h = invphi * h
            d = a + invphi * h
            query = (1.0 - d) * edge_a + d * edge_b
            yd = mesh_sdf(mesh, query, max_dist)

    if yc < yd:
        return 0.5 * (a + d)
    else:
        return 0.5 * (c + b)
>>>>>>> cba0a754


@wp.kernel
def create_soft_contacts(
    num_particles: int,
    particle_x: wp.array(dtype=wp.vec3),
    body_X_wb: wp.array(dtype=wp.transform),
    shape_X_bs: wp.array(dtype=wp.transform),
    shape_body: wp.array(dtype=int),
    shape_geo_type: wp.array(dtype=int),
    shape_geo_id: wp.array(dtype=wp.uint64),
    shape_geo_scale: wp.array(dtype=wp.vec3),
    margin: float,
    # outputs,
    soft_contact_count: wp.array(dtype=int),
    soft_contact_particle: wp.array(dtype=int),
    soft_contact_body: wp.array(dtype=int),
    soft_contact_body_pos: wp.array(dtype=wp.vec3),
    soft_contact_body_vel: wp.array(dtype=wp.vec3),
    soft_contact_normal: wp.array(dtype=wp.vec3),
    soft_contact_max: int,
):

    tid = wp.tid()

    shape_index = tid // num_particles  # which shape
    particle_index = tid % num_particles  # which particle
    rigid_index = shape_body[shape_index]

    px = particle_x[particle_index]

    X_wb = wp.transform_identity()
    if rigid_index >= 0:
        X_wb = body_X_wb[rigid_index]

    X_bs = shape_X_bs[shape_index]

    X_ws = wp.transform_multiply(X_wb, X_bs)
    X_sw = wp.transform_inverse(X_ws)

    # transform particle position to shape local space
    x_local = wp.transform_point(X_sw, px)

    # geo description
    geo_type = shape_geo_type[shape_index]
    geo_scale = shape_geo_scale[shape_index]

    # evaluate shape sdf
    d = 1.0e6
    n = wp.vec3()
    v = wp.vec3()

<<<<<<< HEAD
    # GEO_SPHERE (0)
    if geo_type == 0:
        d = sphere_sdf(wp.vec3(), geo_scale[0], x_local)
        n = sphere_sdf_grad(wp.vec3(), geo_scale[0], x_local)

    # GEO_BOX (1)
    if geo_type == 1:
        d = box_sdf(geo_scale, x_local)
        n = box_sdf_grad(geo_scale, x_local)

    # GEO_CAPSULE (2)
    if geo_type == 2:
        d = capsule_sdf(geo_scale[0], geo_scale[1], x_local)
        n = capsule_sdf_grad(geo_scale[0], geo_scale[1], x_local)

    # GEO_MESH (3)
    if geo_type == 3:
=======
    if (geo_type == wp.sim.GEO_SPHERE):
        d = sphere_sdf(wp.vec3(), geo_scale[0], x_local)
        n = sphere_sdf_grad(wp.vec3(), geo_scale[0], x_local)

    if (geo_type == wp.sim.GEO_BOX):
        d = box_sdf(geo_scale, x_local)
        n = box_sdf_grad(geo_scale, x_local)
        
    if (geo_type == wp.sim.GEO_CAPSULE):
        d = capsule_sdf(geo_scale[0], geo_scale[1], x_local)
        n = capsule_sdf_grad(geo_scale[0], geo_scale[1], x_local)

    if (geo_type == wp.sim.GEO_MESH):
>>>>>>> cba0a754
        mesh = shape_geo_id[shape_index]

        face_index = int(0)
        face_u = float(0.0)
        face_v = float(0.0)
        sign = float(0.0)

        if wp.mesh_query_point(
            mesh, x_local / geo_scale[0], margin, sign, face_index, face_u, face_v
        ):

            shape_p = wp.mesh_eval_position(mesh, face_index, face_u, face_v)
            shape_v = wp.mesh_eval_velocity(mesh, face_index, face_u, face_v)

            shape_p = shape_p * geo_scale[0]
            shape_v = shape_v * geo_scale[0]

            delta = x_local - shape_p
            d = wp.length(delta) * sign
            n = wp.normalize(delta) * sign
            v = shape_v

    if d < margin:

        index = wp.atomic_add(soft_contact_count, 0, 1)

        if index < soft_contact_max:

            # compute contact point in body local space
            body_pos = wp.transform_point(X_bs, x_local - n * d)
            body_vel = wp.transform_vector(X_bs, v)

            world_normal = wp.transform_vector(X_ws, n)

            soft_contact_body[index] = rigid_index
            soft_contact_body_pos[index] = body_pos
            soft_contact_body_vel[index] = body_vel
            soft_contact_particle[index] = particle_index
            soft_contact_normal[index] = world_normal

<<<<<<< HEAD
    # GEO_PLANE (5)
    if geo_type == 5:
=======
    if (geo_type == wp.sim.GEO_PLANE):
>>>>>>> cba0a754
        d = plane_sdf(geo_scale[0], geo_scale[1], x_local)
        n = wp.vec3(0.0, 1.0, 0.0)


@wp.func
def volume_grad(volume: wp.uint64, p: wp.vec3):

    eps = 0.05  # TODO make this a parameter
    q = wp.volume_world_to_index(volume, p)

    # compute gradient of the SDF using finite differences
    dx = wp.volume_sample_f(
        volume, q + wp.vec3(eps, 0.0, 0.0), wp.Volume.LINEAR
    ) - wp.volume_sample_f(volume, q - wp.vec3(eps, 0.0, 0.0), wp.Volume.LINEAR)
    dy = wp.volume_sample_f(
        volume, q + wp.vec3(0.0, eps, 0.0), wp.Volume.LINEAR
    ) - wp.volume_sample_f(volume, q - wp.vec3(0.0, eps, 0.0), wp.Volume.LINEAR)
    dz = wp.volume_sample_f(
        volume, q + wp.vec3(0.0, 0.0, eps), wp.Volume.LINEAR
    ) - wp.volume_sample_f(volume, q - wp.vec3(0.0, 0.0, eps), wp.Volume.LINEAR)

    return wp.normalize(wp.vec3(dx, dy, dz))


@wp.kernel
def count_contact_points(
    contact_pairs: wp.array(dtype=int, ndim=2),
    shape_geo_type: wp.array(dtype=int),
    shape_geo_scale: wp.array(dtype=wp.vec3),
    mesh_num_points: wp.array(dtype=int),
    # outputs
    contact_count: wp.array(dtype=int),
<<<<<<< HEAD
    contact_body0: wp.array(dtype=int),
    contact_body1: wp.array(dtype=int),
    contact_point0: wp.array(dtype=wp.vec3),
    contact_point1: wp.array(dtype=wp.vec3),
    contact_offset0: wp.array(dtype=wp.vec3),
    contact_offset1: wp.array(dtype=wp.vec3),
    contact_normal: wp.array(dtype=wp.vec3),
    contact_shape0: wp.array(dtype=int),
    contact_shape1: wp.array(dtype=int),
    contact_thickness: wp.array(dtype=float),
):
    tid = wp.tid()
    body = rigid_body[tid]
    shape = ground_contact_shape[tid]
    thickness = shape_contact_thickness[shape]
    X_wb = body_q[body]
    X_bw = wp.transform_inverse(X_wb)
    X_bs = shape_X_bs[shape]
    X_ws = wp.transform_multiply(X_wb, X_bs)
    n = wp.vec3(ground_plane[0], ground_plane[1], ground_plane[2])
    p_ref = wp.transform_point(X_ws, contact_point_ref[tid])
    c = ground_plane[3]  # ground plane offset
    d = wp.dot(p_ref, n) - c
    if d < thickness + rigid_contact_margin:
        index = wp.inc_index(contact_count, tid, rigid_contact_max)
        # if (index >= 0):
        # index = wp.atomic_add(contact_count, 0, 1)
        if index < rigid_contact_max:
            contact_point0[index] = wp.transform_point(X_bw, p_ref)
            # project contact point onto ground plane
            contact_point1[index] = p_ref - n * d
            contact_body0[index] = body
            contact_body1[index] = -1
            contact_offset0[index] = wp.transform_vector(X_bw, -thickness * n)
            contact_offset1[index] = wp.vec3(0.0)
            contact_normal[index] = n
            contact_shape0[index] = shape
            contact_shape1[index] = -1
            contact_thickness[index] = thickness
        else:
            print(
                "Number of rigid contacts exceeded limit. Increase Model.rigid_contact_max."
            )


# apply collision groups and contact mask to count and enumerate the shape contact pairs
@wp.kernel
def find_shape_contact_pairs(
    collision_group: wp.array(dtype=int),
    # collision_mask: wp.array(dtype=int, ndim=2),
    rigid_contact_max: int,
    # outputs
    contact_count: wp.array(dtype=int),
    contact_pairs: wp.array(dtype=int, ndim=2),
):
    shape_a, shape_b = wp.tid()
    if shape_a >= shape_b:
        return
    # if collision_mask[shape_a, shape_b] == 0:
    #     # print("collision mask")
    #     return
    cg_a = collision_group[shape_a]
    cg_b = collision_group[shape_b]
    if cg_a != cg_b and cg_a > -1 and cg_b > -1:
        # print("collision group")
        return
    index = wp.atomic_add(contact_count, 0, 1)
    if index >= rigid_contact_max:
        return
    contact_pairs[index, 0] = shape_a
    contact_pairs[index, 1] = shape_b

=======
):
    tid = wp.tid()
    shape_a = contact_pairs[tid, 0]
    shape_b = contact_pairs[tid, 1]

    if shape_b == -1:
        actual_type_a = shape_geo_type[shape_a]
        # ground plane
        actual_type_b = wp.sim.GEO_PLANE
    else:
        type_a = shape_geo_type[shape_a]
        type_b = shape_geo_type[shape_b]
        # unique ordering of shape pairs
        if type_a < type_b:
            actual_shape_a = shape_a
            actual_shape_b = shape_b
            actual_type_a = type_a
            actual_type_b = type_b
        else:
            actual_shape_a = shape_b
            actual_shape_b = shape_a
            actual_type_a = type_b
            actual_type_b = type_a

    # determine how many contact points need to be evaluated
    num_contacts = 0
    if actual_type_a == wp.sim.GEO_SPHERE:
        num_contacts = 1
    elif actual_type_a == wp.sim.GEO_CAPSULE:
        if actual_type_b == wp.sim.GEO_PLANE:
            if shape_geo_scale[actual_shape_b][0] == 0.0 and shape_geo_scale[actual_shape_b][1] == 0.0:
                num_contacts = 2  # vertex-based collision for infinite plane
            else:
                num_contacts = 2 + 4  # vertex-based collision + plane edges
        elif actual_type_b == wp.sim.GEO_MESH:
            num_contacts_a = 2
            num_contacts_b = mesh_num_points[actual_shape_b]
            num_contacts = num_contacts_a + num_contacts_b
        else:
            num_contacts = 2
    elif actual_type_a == wp.sim.GEO_BOX:
        if actual_type_b == wp.sim.GEO_BOX:
            num_contacts = 24
        elif actual_type_b == wp.sim.GEO_MESH:
            num_contacts_a = 8
            num_contacts_b = mesh_num_points[actual_shape_b]
            num_contacts = num_contacts_a + num_contacts_b
        elif actual_type_b == wp.sim.GEO_PLANE:
            if shape_geo_scale[actual_shape_b][0] == 0.0 and shape_geo_scale[actual_shape_b][1] == 0.0:
                num_contacts = 8  # vertex-based collision
            else:
                num_contacts = 8 + 4  # vertex-based collision + plane edges
        else:
            num_contacts = 8
    elif actual_type_a == wp.sim.GEO_MESH:
        num_contacts_a = mesh_num_points[actual_shape_a]
        if actual_type_b == wp.sim.GEO_MESH:
            num_contacts_b = mesh_num_points[actual_shape_b]
        else:
            num_contacts_b = 0
        num_contacts = num_contacts_a + num_contacts_b
    elif actual_type_a == wp.sim.GEO_PLANE:
        return  # no plane-plane contacts
    else:
        print("count_contact_points: unsupported geometry type")
        print(actual_type_a)
        print(actual_type_b)

    wp.atomic_add(contact_count, 0, num_contacts)
>>>>>>> cba0a754

@wp.kernel
def broadphase_collision_pairs(
    contact_pairs: wp.array(dtype=int, ndim=2),
    body_q: wp.array(dtype=wp.transform),
    shape_X_bs: wp.array(dtype=wp.transform),
    shape_body: wp.array(dtype=int),
    shape_geo_type: wp.array(dtype=int),
    shape_geo_scale: wp.array(dtype=wp.vec3),
    collision_radius: wp.array(dtype=float),
    rigid_contact_max: int,
    mesh_num_points: wp.array(dtype=int),
    rigid_contact_margin: float,
    # outputs
    contact_count: wp.array(dtype=int),
    contact_shape0: wp.array(dtype=int),
    contact_shape1: wp.array(dtype=int),
    contact_point_id: wp.array(dtype=int),
):
    tid = wp.tid()
    shape_a = contact_pairs[tid, 0]
    shape_b = contact_pairs[tid, 1]

    rigid_a = shape_body[shape_a]
    if rigid_a == -1:
        X_ws_a = shape_X_bs[shape_a]
    else:
        X_ws_a = wp.transform_multiply(body_q[rigid_a], shape_X_bs[shape_a])
    rigid_b = shape_body[shape_b]
<<<<<<< HEAD

    X_wb_a = body_q[rigid_a]
    X_wb_b = body_q[rigid_b]

    X_bs_a = shape_X_bs[shape_a]
    X_bs_b = shape_X_bs[shape_b]

    X_ws_a = wp.transform_multiply(X_wb_a, X_bs_a)
    X_ws_b = wp.transform_multiply(X_wb_b, X_bs_b)

    p_a = wp.transform_get_translation(X_ws_a)
    p_b = wp.transform_get_translation(X_ws_b)

    d = wp.length(p_a - p_b)
    r_a = collision_radius[shape_a]
    r_b = collision_radius[shape_b]
    if d > r_a + r_b + rigid_contact_margin:
        return
=======
    if rigid_b == -1:
        X_ws_b = shape_X_bs[shape_b]
    else:
        X_ws_b = wp.transform_multiply(body_q[rigid_b], shape_X_bs[shape_b])
>>>>>>> cba0a754

    type_a = shape_geo_type[shape_a]
    type_b = shape_geo_type[shape_b]
    # unique ordering of shape pairs
    if type_a < type_b:
        actual_shape_a = shape_a
        actual_shape_b = shape_b
        actual_type_a = type_a
        actual_type_b = type_b
        actual_X_ws_a = X_ws_a
        actual_X_ws_b = X_ws_b
    else:
        actual_shape_a = shape_b
        actual_shape_b = shape_a
        actual_type_a = type_b
        actual_type_b = type_a
        actual_X_ws_a = X_ws_b
        actual_X_ws_b = X_ws_a

    p_a = wp.transform_get_translation(actual_X_ws_a)
    if actual_type_b == wp.sim.GEO_PLANE:
        if actual_type_a == wp.sim.GEO_PLANE:
            return
        query_b = wp.transform_point(wp.transform_inverse(actual_X_ws_b), p_a)
        scale = shape_geo_scale[actual_shape_b]
        closest = closest_point_plane(scale[0], scale[1], query_b)
        d = wp.length(query_b - closest)
        r_a = collision_radius[actual_shape_a]
        if d > r_a + rigid_contact_margin:
            return
    else:
        p_b = wp.transform_get_translation(actual_X_ws_b)
        d = wp.length(p_a - p_b) * 0.5 - 0.1
        r_a = collision_radius[actual_shape_a]
        r_b = collision_radius[actual_shape_b]
        if d > r_a + r_b + rigid_contact_margin:
            return

    # determine how many contact points need to be evaluated
    num_contacts = 0
    if actual_type_a == wp.sim.GEO_SPHERE:
        num_contacts = 1
    elif actual_type_a == wp.sim.GEO_CAPSULE:
        if actual_type_b == wp.sim.GEO_PLANE:
            if shape_geo_scale[actual_shape_b][0] == 0.0 and shape_geo_scale[actual_shape_b][1] == 0.0:
                num_contacts = 2  # vertex-based collision for infinite plane
            else:
                num_contacts = 2 + 4  # vertex-based collision + plane edges
        elif actual_type_b == wp.sim.GEO_MESH:
            num_contacts_a = 2
            num_contacts_b = mesh_num_points[actual_shape_b]
            num_contacts = num_contacts_a + num_contacts_b
            index = wp.atomic_add(contact_count, 0, num_contacts)
            if index + num_contacts - 1 >= rigid_contact_max:
                print("Number of rigid contacts exceeded limit. Increase Model.rigid_contact_max.")
                return
            # allocate contact points from capsule A against mesh B
            for i in range(num_contacts_a):
                contact_shape0[index + i] = actual_shape_a
                contact_shape1[index + i] = actual_shape_b
                contact_point_id[index + i] = i
            # allocate contact points from mesh B against capsule A
            for i in range(num_contacts_b):
                contact_shape0[index + num_contacts_a + i] = actual_shape_b
                contact_shape1[index + num_contacts_a + i] = actual_shape_a
                contact_point_id[index + num_contacts_a + i] = i
            return
        else:
            num_contacts = 2
    elif actual_type_a == wp.sim.GEO_BOX:
        if actual_type_b == wp.sim.GEO_BOX:
            index = wp.atomic_add(contact_count, 0, 24)
            if index + 23 >= rigid_contact_max:
                print(
                    "Number of rigid contacts exceeded limit. Increase Model.rigid_contact_max."
                )
                return
            # allocate contact points from box A against B
            for i in range(12):  # 12 edges
                contact_shape0[index + i] = shape_a
                contact_shape1[index + i] = shape_b
                contact_point_id[index + i] = i
            # allocate contact points from box B against A
            for i in range(12):
                contact_shape0[index + 12 + i] = shape_b
                contact_shape1[index + 12 + i] = shape_a
                contact_point_id[index + 12 + i] = i
            return
        elif actual_type_b == wp.sim.GEO_MESH:
            num_contacts_a = 8
            num_contacts_b = mesh_num_points[actual_shape_b]
            num_contacts = num_contacts_a + num_contacts_b
            index = wp.atomic_add(contact_count, 0, num_contacts)
            if index + num_contacts - 1 >= rigid_contact_max:
                print(
                    "Number of rigid contacts exceeded limit. Increase Model.rigid_contact_max."
                )
                return
            # allocate contact points from box A against mesh B
            for i in range(num_contacts_a):
                contact_shape0[index + i] = actual_shape_a
                contact_shape1[index + i] = actual_shape_b
                contact_point_id[index + i] = i
            # allocate contact points from mesh B against box A
            for i in range(num_contacts_b):
                contact_shape0[index + num_contacts_a + i] = actual_shape_b
                contact_shape1[index + num_contacts_a + i] = actual_shape_a
                contact_point_id[index + num_contacts_a + i] = i
            return
        elif actual_type_b == wp.sim.GEO_PLANE:
            if shape_geo_scale[actual_shape_b][0] == 0.0 and shape_geo_scale[actual_shape_b][1] == 0.0:
                num_contacts = 8  # vertex-based collision
            else:
                num_contacts = 8 + 4  # vertex-based collision + plane edges
        else:
            num_contacts = 8
    elif actual_type_a == wp.sim.GEO_MESH:
        num_contacts_a = mesh_num_points[actual_shape_a]
        if actual_type_b == wp.sim.GEO_MESH:
            num_contacts_b = mesh_num_points[actual_shape_b]
        elif actual_type_b == wp.sim.GEO_PLANE:
            num_contacts_b = 0
        else:
            print("broadphase_collision_pairs: unsupported geometry type for mesh collision")
            return
        num_contacts = num_contacts_a + num_contacts_b
        if num_contacts > 0:
            index = wp.atomic_add(contact_count, 0, num_contacts)
            if index + num_contacts - 1 >= rigid_contact_max:
                print(
                    "Number of rigid contacts exceeded limit. Increase Model.rigid_contact_max."
                )
                return
            # allocate contact points from mesh A against B
            for i in range(num_contacts_a):
                contact_shape0[index + i] = actual_shape_a
                contact_shape1[index + i] = actual_shape_b
                contact_point_id[index + i] = i
            # allocate contact points from mesh B against A
            for i in range(num_contacts_b):
                contact_shape0[index + num_contacts_a + i] = actual_shape_b
                contact_shape1[index + num_contacts_a + i] = actual_shape_a
                contact_point_id[index + num_contacts_a + i] = i
        return
    elif actual_type_a == wp.sim.GEO_PLANE:
        return  # no plane-plane contacts
    else:
        print("broadphase_collision_pairs: unsupported geometry type")

    if num_contacts > 0:
        index = wp.atomic_add(contact_count, 0, num_contacts)
        if index + num_contacts - 1 >= rigid_contact_max:
            print(
                "Number of rigid contacts exceeded limit. Increase Model.rigid_contact_max."
            )
            return
        # allocate contact points
        for i in range(num_contacts):
            contact_shape0[index + i] = actual_shape_a
            contact_shape1[index + i] = actual_shape_b
            contact_point_id[index + i] = i


@wp.kernel
def handle_contact_pairs(
    body_q: wp.array(dtype=wp.transform),
    shape_X_bs: wp.array(dtype=wp.transform),
    shape_body: wp.array(dtype=int),
    shape_geo_type: wp.array(dtype=int),
    shape_geo_id: wp.array(dtype=wp.uint64),
    shape_geo_scale: wp.array(dtype=wp.vec3),
    shape_contact_thickness: wp.array(dtype=float),
    rigid_contact_margin: float,
    body_com: wp.array(dtype=wp.vec3),
    contact_shape0: wp.array(dtype=int),
    contact_shape1: wp.array(dtype=int),
    contact_point_id: wp.array(dtype=int),
    rigid_contact_count: wp.array(dtype=int),
    edge_sdf_iter: int,
    # outputs
    contact_body0: wp.array(dtype=int),
    contact_body1: wp.array(dtype=int),
    contact_point0: wp.array(dtype=wp.vec3),
    contact_point1: wp.array(dtype=wp.vec3),
    contact_offset0: wp.array(dtype=wp.vec3),
    contact_offset1: wp.array(dtype=wp.vec3),
    contact_normal: wp.array(dtype=wp.vec3),
    contact_thickness: wp.array(dtype=float),
):

    tid = wp.tid()
    if tid >= rigid_contact_count[0]:
        return
    shape_a = contact_shape0[tid]
    shape_b = contact_shape1[tid]
    if shape_a == shape_b:
        return

    point_id = contact_point_id[tid]

    rigid_a = shape_body[shape_a]
<<<<<<< HEAD
    rigid_b = shape_body[shape_b]

    # fill in contact rigid body ids
    contact_body0[tid] = rigid_a
    contact_body1[tid] = rigid_b

    X_wb_a = body_q[rigid_a]
    X_wb_b = body_q[rigid_b]

=======
    X_wb_a = body_q[rigid_a]
>>>>>>> cba0a754
    X_bs_a = shape_X_bs[shape_a]
    X_ws_a = wp.transform_multiply(X_wb_a, X_bs_a)
<<<<<<< HEAD
    X_ws_b = wp.transform_multiply(X_wb_b, X_bs_b)

    # X_sw_a = wp.transform_inverse(X_ws_a)
    X_sw_b = wp.transform_inverse(X_ws_b)

=======
    X_sw_a = wp.transform_inverse(X_ws_a)
>>>>>>> cba0a754
    X_bw_a = wp.transform_inverse(X_wb_a)
    
    geo_type_a = shape_geo_type[shape_a]
    geo_scale_a = shape_geo_scale[shape_a]
    thickness_a = shape_contact_thickness[shape_a]

    rigid_b = shape_body[shape_b]
    if rigid_b == -1:
        X_wb_b = wp.transform_identity()
    else:
        X_wb_b = body_q[rigid_b]    
    X_bs_b = shape_X_bs[shape_b]
    X_ws_b = wp.transform_multiply(X_wb_b, X_bs_b)
    X_sw_b = wp.transform_inverse(X_ws_b)
    X_bw_b = wp.transform_inverse(X_wb_b)
    geo_type_b = shape_geo_type[shape_b]
    geo_scale_b = shape_geo_scale[shape_b]
    thickness_b = shape_contact_thickness[shape_b]

    thickness = thickness_a + thickness_b

    # fill in contact rigid body ids
    contact_body0[tid] = rigid_a
    contact_body1[tid] = rigid_b

    distance = 1.0e6

    if geo_type_a == wp.sim.GEO_SPHERE:
        p_a_world = wp.transform_get_translation(X_ws_a)
        if geo_type_b == wp.sim.GEO_SPHERE:
            p_b_world = wp.transform_get_translation(X_ws_b)
        elif geo_type_b == wp.sim.GEO_BOX:
            # contact point in frame of body B
            p_a_body = wp.transform_point(X_sw_b, p_a_world)
            p_b_body = closest_point_box(geo_scale_b, p_a_body)
            p_b_world = wp.transform_point(X_ws_b, p_b_body)
        elif geo_type_b == wp.sim.GEO_CAPSULE:
            half_width_b = geo_scale_b[1]
            # capsule B
            A_b = wp.transform_point(X_ws_b, wp.vec3(half_width_b, 0.0, 0.0))
            B_b = wp.transform_point(X_ws_b, wp.vec3(-half_width_b, 0.0, 0.0))
            p_b_world = closest_point_line_segment(A_b, B_b, p_a_world)
        elif geo_type_b == wp.sim.GEO_MESH:
            mesh_b = shape_geo_id[shape_b]
            query_b_local = wp.transform_point(X_sw_b, p_a_world)
            face_index = int(0)
            face_u = float(0.0)
            face_v = float(0.0)
            sign = float(0.0)
<<<<<<< HEAD
            res = wp.mesh_query_point(
                mesh_b,
                query_b_local / geo_scale_b[0],
                0.15,
                sign,
                face_index,
                face_u,
                face_v,
            )
            if res:
                shape_p = wp.mesh_eval_position(mesh_b, face_index, face_u, face_v)
                shape_p = shape_p * geo_scale_b[0]
                p_b = wp.transform_point(X_ws_b, shape_p)
=======
            max_dist = (thickness + rigid_contact_margin)/geo_scale_b[0]
            res = wp.mesh_query_point(mesh_b, query_b_local/geo_scale_b[0], max_dist, sign, face_index, face_u, face_v)
            if (res):
                shape_p = wp.mesh_eval_position(mesh_b, face_index, face_u, face_v)
                shape_p = shape_p*geo_scale_b[0]
                p_b_world = wp.transform_point(X_ws_b, shape_p)
>>>>>>> cba0a754
            else:
                contact_shape0[tid] = -1
                contact_shape1[tid] = -1
                return
        elif geo_type_b == wp.sim.GEO_PLANE:
            p_b_body = closest_point_plane(geo_scale_b[0], geo_scale_b[1], wp.transform_point(X_sw_b, p_a_world))
            p_b_world = wp.transform_point(X_ws_b, p_b_body)
        else:
            print("Unsupported geometry type in sphere collision handling")
            print(geo_type_b)
            return
<<<<<<< HEAD
        diff = p_a - p_b
        d = wp.length(diff) - thickness
        normal = wp.normalize(diff)
        if d < rigid_contact_margin:
            # transform from world into body frame (so the contact point includes the shape transform)
            contact_point0[tid] = wp.transform_point(
                X_bw_a, p_a
            )  # might not be zero if shape has transform
            contact_point1[tid] = wp.transform_point(X_bw_b, p_b)
            contact_offset0[tid] = wp.transform_vector(
                wp.transform_inverse(X_bw_a), -thickness_a * normal
            )
            contact_offset1[tid] = wp.transform_vector(
                wp.transform_inverse(X_bw_b), thickness_b * normal
            )
            contact_normal[tid] = normal
            contact_thickness[tid] = thickness
        else:
            contact_shape0[tid] = -1
            contact_shape1[tid] = -1
        return

    if geo_type_a == wp.sim.GEO_BOX and geo_type_b == wp.sim.GEO_BOX:
=======
        diff = p_a_world - p_b_world
        normal = wp.normalize(diff)
        distance = wp.dot(diff, normal)

    elif (geo_type_a == wp.sim.GEO_BOX and geo_type_b == wp.sim.GEO_BOX):
>>>>>>> cba0a754
        # edge-based box contact
        edge = get_box_edge(point_id, geo_scale_a)
        edge0_world = wp.transform_point(X_ws_a, wp.spatial_top(edge))
        edge1_world = wp.transform_point(X_ws_a, wp.spatial_bottom(edge))
        edge0_b = wp.transform_point(X_sw_b, edge0_world)
        edge1_b = wp.transform_point(X_sw_b, edge1_world)
        max_iter = edge_sdf_iter
        u = closest_edge_coordinate_box(geo_scale_b, edge0_b, edge1_b, max_iter)
        p_a_world = (1.0 - u) * edge0_world + u * edge1_world

        # find closest point + contact normal on box B
        query_b = wp.transform_point(X_sw_b, p_a_world)
        p_b_body = closest_point_box(geo_scale_b, query_b)
        p_b_world = wp.transform_point(X_ws_b, p_b_body)
        diff = p_a_world - p_b_world
        # use center of box A to query normal to make sure we are not inside B
        query_b = wp.transform_point(X_sw_b, wp.transform_get_translation(X_ws_a))
        normal = wp.transform_vector(X_ws_b, box_sdf_grad(geo_scale_b, query_b))
<<<<<<< HEAD
        d = wp.dot(diff, normal)

        if d - thickness < rigid_contact_margin:
            # transform from world into body frame (so the contact point includes the shape transform)
            contact_point0[tid] = wp.transform_point(X_bw_a, p_a_world)
            contact_point1[tid] = wp.transform_point(X_bw_b, p_b_world)
            contact_offset0[tid] = wp.transform_vector(
                wp.transform_inverse(X_bw_a), -thickness_a * normal
            )
            contact_offset1[tid] = wp.transform_vector(
                wp.transform_inverse(X_bw_b), thickness_b * normal
            )
            contact_normal[tid] = normal
            contact_thickness[tid] = thickness
        else:
            contact_shape0[tid] = -1
            contact_shape1[tid] = -1
        return

    if geo_type_a == wp.sim.GEO_BOX and geo_type_b == wp.sim.GEO_CAPSULE:
=======
        distance = wp.dot(diff, normal)

    elif (geo_type_a == wp.sim.GEO_BOX and geo_type_b == wp.sim.GEO_CAPSULE):
>>>>>>> cba0a754
        half_width_b = geo_scale_b[1]
        # capsule B
        # depending on point id, we query an edge from 0 to 0.5 or 0.5 to 1
        e0 = wp.vec3(-half_width_b * float(point_id % 2), 0.0, 0.0)
        e1 = wp.vec3(half_width_b * float((point_id+1) % 2), 0.0, 0.0)
        edge0_world = wp.transform_point(X_ws_b, e0)
        edge1_world = wp.transform_point(X_ws_b, e1)
        edge0_a = wp.transform_point(X_sw_a, edge0_world)
        edge1_a = wp.transform_point(X_sw_a, edge1_world)
        max_iter = edge_sdf_iter
<<<<<<< HEAD
        start_u = float(point_id)  # either 0 or 1
        u = closest_edge_coordinate_box(
            geo_scale_a, edge0_a, edge1_a, max_iter, start_u
        )
=======
        u = closest_edge_coordinate_box(geo_scale_a, edge0_a, edge1_a, max_iter)
>>>>>>> cba0a754
        p_b_world = (1.0 - u) * edge0_world + u * edge1_world
        # find closest point + contact normal on box A
        query_a = wp.transform_point(X_sw_a, p_b_world)
        p_a_body = closest_point_box(geo_scale_a, query_a)
        p_a_world = wp.transform_point(X_ws_a, p_a_body)
        diff = p_a_world - p_b_world
        # the contact point inside the capsule should already be outside the box
        normal = -wp.transform_vector(X_ws_a, box_sdf_grad(geo_scale_a, query_a))
<<<<<<< HEAD
        d = wp.dot(diff, normal)

        if d - thickness < rigid_contact_margin:
            # transform from world into body frame (so the contact point includes the shape transform)
            contact_point0[tid] = wp.transform_point(X_bw_a, p_a_world)
            contact_point1[tid] = wp.transform_point(X_bw_b, p_b_world)
            contact_offset0[tid] = wp.transform_vector(
                wp.transform_inverse(X_bw_a), -thickness_a * normal
            )
            contact_offset1[tid] = wp.transform_vector(
                wp.transform_inverse(X_bw_b), thickness_b * normal
            )
            contact_normal[tid] = normal
            contact_thickness[tid] = thickness
        else:
            contact_shape0[tid] = -1
            contact_shape1[tid] = -1
        return

    if geo_type_a == wp.sim.GEO_CAPSULE and geo_type_b == wp.sim.GEO_CAPSULE:
        if True:
            # find closest edge coordinate to capsule SDF B
            half_width_a = geo_scale_a[1]
            # edge from capsule A
            edge0_world = wp.transform_point(X_ws_a, wp.vec3(half_width_a, 0.0, 0.0))
            edge1_world = wp.transform_point(X_ws_a, wp.vec3(-half_width_a, 0.0, 0.0))
            edge0_b = wp.transform_point(X_sw_b, edge0_world)
            edge1_b = wp.transform_point(X_sw_b, edge1_world)
            max_iter = edge_sdf_iter
            start_u = float(point_id)  # either 0 or 1
            u = closest_edge_coordinate_capsule(
                geo_scale_b[0], geo_scale_b[1], edge0_b, edge1_b, max_iter, start_u
            )
            p_a_world = (1.0 - u) * edge0_world + u * edge1_world
            half_width_b = geo_scale_b[1]
            p0_b_world = wp.transform_point(X_ws_b, wp.vec3(half_width_b, 0.0, 0.0))
            p1_b_world = wp.transform_point(X_ws_b, wp.vec3(-half_width_b, 0.0, 0.0))
            p_b_world = closest_point_line_segment(p0_b_world, p1_b_world, p_a_world)
        else:
            # implementation using line segment closest point query
            # https://wickedengine.net/2020/04/26/capsule-collision-detection/
            radius_a = geo_scale_a[0]
            radius_b = geo_scale_b[0]
            # capsule extends along x axis
            half_width_a = geo_scale_a[1]
            half_width_b = geo_scale_b[1]

            # capsule A
            A_a = wp.transform_point(X_ws_a, wp.vec3(half_width_a, 0.0, 0.0))
            B_a = wp.transform_point(X_ws_a, wp.vec3(-half_width_a, 0.0, 0.0))

            # capsule B
            A_b = wp.transform_point(X_ws_b, wp.vec3(half_width_b, 0.0, 0.0))
            B_b = wp.transform_point(X_ws_b, wp.vec3(-half_width_b, 0.0, 0.0))

            # squared distances between line endpoints
            d0 = wp.length_sq(A_b - A_a)
            d1 = wp.length_sq(B_b - A_a)
            d2 = wp.length_sq(A_b - B_a)
            d3 = wp.length_sq(B_b - B_a)

            # select best potential endpoint on capsule A
            p_a_world = A_a
            if (d3 < d0 and d3 < d1) or (d2 < d1 and d2 < d0):
                p_a_world = B_a

            # select point on capsule B line segment nearest to best potential endpoint on A capsule:
            p_b_world = closest_point_line_segment(A_b, B_b, p_a_world)

            if point_id == 1:
                # now do the same for capsule A segment:
                p_a_world = closest_point_line_segment(A_a, B_a, p_b_world)
=======
        distance = wp.dot(diff, normal)

    elif (geo_type_a == wp.sim.GEO_BOX and geo_type_b == wp.sim.GEO_PLANE):
        if point_id < 8:
            # vertex-based contact
            p_a_body = get_box_vertex(point_id, geo_scale_a)
            p_a_world = wp.transform_point(X_ws_a, p_a_body)  
            query_b = wp.transform_point(X_sw_b, p_a_world)
            p_b_body = closest_point_plane(geo_scale_b[0], geo_scale_b[1], query_b)
            p_b_world = wp.transform_point(X_ws_b, p_b_body)
            diff = p_a_world - p_b_world
            normal = wp.transform_vector(X_ws_b, wp.vec3(0.0, 1.0, 0.0))            
            if (geo_scale_b[0] > 0.0 and geo_scale_b[1] > 0.0):
                if wp.abs(query_b[0]) > geo_scale_b[0] or wp.abs(query_b[2]) > geo_scale_b[1]:
                    # skip, we will evaluate the plane edge contact with the box later
                    contact_shape0[tid] = -1
                    contact_shape1[tid] = -1
                    return
                # check whether the COM is above the plane
                # sign = wp.sign(wp.dot(wp.transform_get_translation(X_ws_a) - p_b_world, normal))
                # if sign < 0.0:
                #     # the entire box is most likely below the plane
                #     contact_shape0[tid] = -1
                #     contact_shape1[tid] = -1
                #     return
            # the contact point is within plane boundaries
            distance = wp.dot(diff, normal)
        else:
            # contact between box A and edges of finite plane B
            plane_width = geo_scale_b[0]
            plane_length = geo_scale_b[1]
            edge = get_plane_edge(point_id - 8, plane_width, plane_length)
            edge0_world = wp.transform_point(X_ws_b, wp.spatial_top(edge))
            edge1_world = wp.transform_point(X_ws_b, wp.spatial_bottom(edge))
            edge0_a = wp.transform_point(X_sw_a, edge0_world)
            edge1_a = wp.transform_point(X_sw_a, edge1_world)
            max_iter = edge_sdf_iter
            u = closest_edge_coordinate_box(geo_scale_a, edge0_a, edge1_a, max_iter)
            p_b_world = (1.0 - u) * edge0_world + u * edge1_world

            # find closest point + contact normal on box A
            query_a = wp.transform_point(X_sw_a, p_b_world)
            p_a_body = closest_point_box(geo_scale_a, query_a)
            p_a_world = wp.transform_point(X_ws_a, p_a_body)
            query_b = wp.transform_point(X_sw_b, p_a_world)
            if wp.abs(query_b[0]) > geo_scale_b[0] or wp.abs(query_b[2]) > geo_scale_b[1]:
                # ensure that the closest point is actually above the plane
                contact_shape0[tid] = -1
                contact_shape1[tid] = -1
                return
            diff = p_a_world - p_b_world
            normal = wp.transform_vector(X_ws_b, wp.vec3(0.0, 1.0, 0.0))
            distance = wp.dot(diff, normal)
>>>>>>> cba0a754

    elif (geo_type_a == wp.sim.GEO_CAPSULE and geo_type_b == wp.sim.GEO_CAPSULE):
        # find closest edge coordinate to capsule SDF B
        half_width_a = geo_scale_a[1]
        # edge from capsule A
        # depending on point id, we query an edge from 0 to 0.5 or 0.5 to 1
        e0 = wp.vec3(half_width_a * float(point_id % 2), 0.0, 0.0)
        e1 = wp.vec3(-half_width_a * float((point_id+1) % 2), 0.0, 0.0)
        edge0_world = wp.transform_point(X_ws_a, e0)
        edge1_world = wp.transform_point(X_ws_a, e1)
        edge0_b = wp.transform_point(X_sw_b, edge0_world)
        edge1_b = wp.transform_point(X_sw_b, edge1_world)
        max_iter = edge_sdf_iter
        u = closest_edge_coordinate_capsule(geo_scale_b[0], geo_scale_b[1], edge0_b, edge1_b, max_iter)
        p_a_world = (1.0 - u) * edge0_world + u * edge1_world
        half_width_b = geo_scale_b[1]
        p0_b_world = wp.transform_point(X_ws_b, wp.vec3(half_width_b, 0.0, 0.0))
        p1_b_world = wp.transform_point(X_ws_b, wp.vec3(-half_width_b, 0.0, 0.0))
        p_b_world = closest_point_line_segment(p0_b_world, p1_b_world, p_a_world)
        diff = p_a_world - p_b_world
<<<<<<< HEAD
        d = wp.length(diff) - thickness
        if d < rigid_contact_margin:
            normal = wp.normalize(diff)
            # transform from world into body frame (so the contact point includes the shape transform)
            contact_point0[tid] = wp.transform_point(X_bw_a, p_a_world)
            contact_point1[tid] = wp.transform_point(X_bw_b, p_b_world)
            contact_offset0[tid] = wp.transform_vector(
                wp.transform_inverse(X_bw_a), -thickness_a * normal
            )
            contact_offset1[tid] = wp.transform_vector(
                wp.transform_inverse(X_bw_b), thickness_b * normal
            )
            contact_normal[tid] = normal
            contact_thickness[tid] = thickness
        else:
            contact_shape0[tid] = -1
            contact_shape1[tid] = -1
        return

    if geo_type_a == wp.sim.GEO_CAPSULE and geo_type_b == wp.sim.GEO_MESH:
=======
        normal = wp.normalize(diff)
        distance = wp.dot(diff, normal)

    elif (geo_type_a == wp.sim.GEO_CAPSULE and geo_type_b == wp.sim.GEO_MESH):
>>>>>>> cba0a754
        # find closest edge coordinate to mesh SDF B
        half_width_a = geo_scale_a[1]
        # edge from capsule A
        # depending on point id, we query an edge from -h to 0 or 0 to h
        e0 = wp.vec3(-half_width_a * float(point_id % 2), 0.0, 0.0)
        e1 = wp.vec3(half_width_a * float((point_id+1) % 2), 0.0, 0.0)
        edge0_world = wp.transform_point(X_ws_a, e0)
        edge1_world = wp.transform_point(X_ws_a, e1)
        edge0_b = wp.transform_point(X_sw_b, edge0_world)
        edge1_b = wp.transform_point(X_sw_b, edge1_world)
        max_iter = edge_sdf_iter
<<<<<<< HEAD
        max_dist = radius_a * 2.0 / geo_scale_b[0]
        start_u = float(point_id)  # either 0 or 1
        mesh_b = shape_geo_id[shape_b]
        u = closest_edge_coordinate_mesh(
            mesh_b,
            edge0_b / geo_scale_b[0],
            edge1_b / geo_scale_b[0],
            max_iter,
            start_u,
            max_dist,
        )
        p_a_world = (1.0 - u) * edge0_world + u * edge1_world
        query_b = wp.transform_point(X_sw_b, p_a_world)
        p_b_body = closest_point_mesh(mesh_b, query_b / geo_scale_b[0], max_dist)
        p_b_world = wp.transform_point(X_ws_b, p_b_body * geo_scale_b[0])
        diff = p_a_world - p_b_world
        d = wp.length(diff) - thickness
        if d < rigid_contact_margin:
            normal = wp.normalize(diff)
            # transform from world into body frame (so the contact point includes the shape transform)
            contact_point0[tid] = wp.transform_point(X_bw_a, p_a_world)
            contact_point1[tid] = wp.transform_point(X_bw_b, p_b_world)
            contact_offset0[tid] = wp.transform_vector(
                wp.transform_inverse(X_bw_a), -thickness_a * normal
            )
            contact_offset1[tid] = wp.transform_vector(
                wp.transform_inverse(X_bw_b), thickness_b * normal
            )
            contact_normal[tid] = normal
            contact_thickness[tid] = thickness
=======
        max_dist = (rigid_contact_margin + thickness)/geo_scale_b[0]
        mesh_b = shape_geo_id[shape_b]
        u = closest_edge_coordinate_mesh(mesh_b, edge0_b/geo_scale_b[0], edge1_b/geo_scale_b[0], max_iter, max_dist)
        p_a_world = (1.0 - u) * edge0_world + u * edge1_world
        query_b_local = wp.transform_point(X_sw_b, p_a_world)
        mesh_b = shape_geo_id[shape_b]

        face_index = int(0)
        face_u = float(0.0)
        face_v = float(0.0)
        sign = float(0.0)
        res = wp.mesh_query_point(mesh_b, query_b_local/geo_scale_b[0], max_dist, sign, face_index, face_u, face_v)
        if (res):
            shape_p = wp.mesh_eval_position(mesh_b, face_index, face_u, face_v)
            shape_p = shape_p*geo_scale_b[0]
            p_b_world = wp.transform_point(X_ws_b, shape_p)
            p_a_world = closest_point_line_segment(edge0_world, edge1_world, p_b_world)
            # contact direction vector in world frame
            diff = p_a_world - p_b_world
            normal = wp.normalize(diff)
            distance = wp.dot(diff, normal)
>>>>>>> cba0a754
        else:
            contact_shape0[tid] = -1
            contact_shape1[tid] = -1
            return

<<<<<<< HEAD
    if geo_type_a == wp.sim.GEO_MESH and geo_type_b == wp.sim.GEO_BOX:
=======
    elif (geo_type_a == wp.sim.GEO_MESH and geo_type_b == wp.sim.GEO_CAPSULE):
        # vertex-based contact
        mesh_a = shape_geo_id[shape_a]
        body_a_pos = wp.mesh_get_point(mesh_a, point_id) * geo_scale_a[0]
        p_a_world = wp.transform_point(X_ws_a, body_a_pos)
        # find closest point + contact normal on capsule B
        half_width_b = geo_scale_b[1]
        A_b = wp.transform_point(X_ws_b, wp.vec3(half_width_b, 0.0, 0.0))
        B_b = wp.transform_point(X_ws_b, wp.vec3(-half_width_b, 0.0, 0.0))
        p_b_world = closest_point_line_segment(A_b, B_b, p_a_world)
        diff = p_a_world - p_b_world
        # this is more reliable in practice than using the SDF gradient
        normal = wp.normalize(diff)
        distance = wp.dot(diff, normal)

    elif (geo_type_a == wp.sim.GEO_CAPSULE and geo_type_b == wp.sim.GEO_PLANE):
        plane_width = geo_scale_b[0]
        plane_length = geo_scale_b[1]
        if point_id < 2:
            # vertex-based collision
            half_width_a = geo_scale_a[1]
            side = float(point_id) * 2.0 - 1.0
            p_a_world = wp.transform_point(X_ws_a, wp.vec3(side*half_width_a, 0.0, 0.0))
            query_b = wp.transform_point(X_sw_b, p_a_world)
            p_b_body = closest_point_plane(geo_scale_b[0], geo_scale_b[1], query_b)
            p_b_world = wp.transform_point(X_ws_b, p_b_body)
            diff = p_a_world - p_b_world
            # normal = wp.transform_vector(X_ws_b, wp.vec3(0.0, 1.0, 0.0))
            normal = wp.normalize(diff)
            distance = wp.dot(diff, normal)
        else:
            # contact between capsule A and edges of finite plane B
            plane_width = geo_scale_b[0]
            plane_length = geo_scale_b[1]
            edge = get_plane_edge(point_id - 2, plane_width, plane_length)
            edge0_world = wp.transform_point(X_ws_b, wp.spatial_top(edge))
            edge1_world = wp.transform_point(X_ws_b, wp.spatial_bottom(edge))
            edge0_a = wp.transform_point(X_sw_a, edge0_world)
            edge1_a = wp.transform_point(X_sw_a, edge1_world)
            max_iter = edge_sdf_iter
            u = closest_edge_coordinate_capsule(geo_scale_a[0], geo_scale_a[1], edge0_a, edge1_a, max_iter)
            p_b_world = (1.0 - u) * edge0_world + u * edge1_world

            # find closest point + contact normal on capsule A
            half_width_a = geo_scale_a[1]
            p0_a_world = wp.transform_point(X_ws_a, wp.vec3(half_width_a, 0.0, 0.0))
            p1_a_world = wp.transform_point(X_ws_a, wp.vec3(-half_width_a, 0.0, 0.0))
            p_a_world = closest_point_line_segment(p0_a_world, p1_a_world, p_b_world)
            diff = p_a_world - p_b_world
            # normal = wp.transform_vector(X_ws_b, wp.vec3(0.0, 1.0, 0.0))
            normal = wp.normalize(diff)
            distance = wp.dot(diff, normal)

    elif (geo_type_a == wp.sim.GEO_MESH and geo_type_b == wp.sim.GEO_BOX):
>>>>>>> cba0a754
        # vertex-based contact
        mesh_a = shape_geo_id[shape_a]
        body_a_pos = wp.mesh_get_point(mesh_a, point_id) * geo_scale_a[0]
        p_a_world = wp.transform_point(X_ws_a, body_a_pos)
        # find closest point + contact normal on box B
        query_b = wp.transform_point(X_sw_b, p_a_world)
        p_b_body = closest_point_box(geo_scale_b, query_b)
        p_b_world = wp.transform_point(X_ws_b, p_b_body)
        diff = p_a_world - p_b_world
        # this is more reliable in practice than using the SDF gradient
        normal = wp.normalize(diff)
        if box_sdf(geo_scale_b, query_b) < 0.0:
            normal = -normal
<<<<<<< HEAD
        d = wp.length(diff)

        thickness_a = shape_contact_thickness[shape_a]
        thickness_b = shape_contact_thickness[shape_b]
        thickness = thickness_a + thickness_b
        if d - thickness < rigid_contact_margin:
            # transform from world into body frame (so the contact point includes the shape transform)
            contact_point0[tid] = wp.transform_point(X_bw_a, p_a_world)
            contact_point1[tid] = wp.transform_point(X_bw_b, p_b_world)
            contact_offset0[tid] = wp.transform_vector(
                wp.transform_inverse(X_bw_a), -thickness_a * normal
            )
            contact_offset1[tid] = wp.transform_vector(
                wp.transform_inverse(X_bw_b), thickness_b * normal
            )
            contact_normal[tid] = normal
            contact_thickness[tid] = thickness
        else:
            contact_shape0[tid] = -1
            contact_shape1[tid] = -1
        return

    if geo_type_a == wp.sim.GEO_BOX and geo_type_b == wp.sim.GEO_MESH:
=======
        distance = wp.dot(diff, normal)

    elif (geo_type_a == wp.sim.GEO_BOX and geo_type_b == wp.sim.GEO_MESH):
>>>>>>> cba0a754
        # vertex-based contact
        query_a = get_box_vertex(point_id, geo_scale_a)
        p_a_world = wp.transform_point(X_ws_a, query_a)
        query_b_local = wp.transform_point(X_sw_b, p_a_world)
        mesh_b = shape_geo_id[shape_b]
        max_dist = (rigid_contact_margin + thickness)/geo_scale_b[0]
        face_index = int(0)
        face_u = float(0.0)
        face_v = float(0.0)
        sign = float(0.0)
<<<<<<< HEAD
=======
        res = wp.mesh_query_point(mesh_b, query_b_local/geo_scale_b[0], max_dist, sign, face_index, face_u, face_v)
>>>>>>> cba0a754

        res = wp.mesh_query_point(
            mesh_b,
            query_b_local / geo_scale_b[0],
            rigid_contact_margin,
            sign,
            face_index,
            face_u,
            face_v,
        )

        if res:
            shape_p = wp.mesh_eval_position(mesh_b, face_index, face_u, face_v)
            shape_p = shape_p * geo_scale_b[0]
            p_b_world = wp.transform_point(X_ws_b, shape_p)
            # contact direction vector in world frame
            diff_b = p_a_world - p_b_world
            normal = wp.normalize(diff_b) * sign
            distance = wp.dot(diff_b, normal)
        else:
            contact_shape0[tid] = -1
            contact_shape1[tid] = -1
            return

<<<<<<< HEAD
        err = d - thickness
        if err < rigid_contact_margin:
            contact_normal[tid] = n

            # offset by contact thickness to be used in PBD contact friction constraints
            contact_offset0[tid] = wp.transform_vector(
                wp.transform_inverse(X_bw_a), -thickness_a * n
            )
            contact_offset1[tid] = wp.transform_vector(
                wp.transform_inverse(X_bw_b), thickness_b * n
            )
            # assign contact points in body local spaces
            contact_point0[tid] = wp.transform_point(X_bw_a, p_a_world)
            contact_point1[tid] = wp.transform_point(X_bw_b, p_b_world)
            contact_thickness[tid] = thickness
        else:
            contact_shape0[tid] = -1
            contact_shape1[tid] = -1
        return

    if geo_type_a == wp.sim.GEO_MESH and geo_type_b == wp.sim.GEO_MESH:
=======
    elif (geo_type_a == wp.sim.GEO_MESH and geo_type_b == wp.sim.GEO_MESH):
>>>>>>> cba0a754
        # vertex-based contact
        mesh_a = shape_geo_id[shape_a]
        mesh_b = shape_geo_id[shape_b]

        body_a_pos = wp.mesh_get_point(mesh_a, point_id) * geo_scale_a[0]
        p_a_world = wp.transform_point(X_ws_a, body_a_pos)
        query_b_local = wp.transform_point(X_sw_b, p_a_world)

        face_index = int(0)
        face_u = float(0.0)
        face_v = float(0.0)
        sign = float(0.0)
        max_dist = (rigid_contact_margin + thickness)/geo_scale_b[0]

<<<<<<< HEAD
        res = wp.mesh_query_point(
            mesh_b,
            query_b_local / geo_scale_b[0],
            rigid_contact_margin,
            sign,
            face_index,
            face_u,
            face_v,
        )
=======
        res = wp.mesh_query_point(mesh_b, query_b_local/geo_scale_b[0], max_dist, sign, face_index, face_u, face_v)
>>>>>>> cba0a754

        if res:
            shape_p = wp.mesh_eval_position(mesh_b, face_index, face_u, face_v)
            shape_p = shape_p * geo_scale_b[0]
            p_b_world = wp.transform_point(X_ws_b, shape_p)
            # contact direction vector in world frame
            diff_b = p_a_world - p_b_world
            normal = wp.normalize(diff_b) * sign
            distance = wp.dot(diff_b, normal)
        else:
            contact_shape0[tid] = -1
            contact_shape1[tid] = -1
            return

<<<<<<< HEAD
        err = d - thickness
        if err < rigid_contact_margin:
            contact_normal[tid] = n

            # offset by contact thickness to be used in PBD contact friction constraints
            contact_offset0[tid] = wp.transform_vector(
                wp.transform_inverse(X_bw_a), -thickness_a * n
            )
            contact_offset1[tid] = wp.transform_vector(
                wp.transform_inverse(X_bw_b), thickness_b * n
            )

            # assign contact points in body local spaces
            contact_point0[tid] = wp.transform_point(X_bw_a, p_a_world)
            contact_point1[tid] = wp.transform_point(X_bw_b, p_b_world - n * err)
=======
    elif (geo_type_a == wp.sim.GEO_MESH and geo_type_b == wp.sim.GEO_PLANE):
        # vertex-based contact
        mesh_a = shape_geo_id[shape_a]
        body_a_pos = wp.mesh_get_point(mesh_a, point_id) * geo_scale_a[0]
        p_a_world = wp.transform_point(X_ws_a, body_a_pos)
        query_b = wp.transform_point(X_sw_b, p_a_world)
        p_b_body = closest_point_plane(geo_scale_b[0], geo_scale_b[1], query_b)
        p_b_world = wp.transform_point(X_ws_b, p_b_body)
        diff = p_a_world - p_b_world
        normal = wp.transform_vector(X_ws_b, wp.vec3(0.0, 1.0, 0.0))
        distance = wp.length(diff)
        
        if (geo_scale_b[0] > 0.0 and geo_scale_b[1] > 0.0):
            # check which side the mesh COM is on if the plane is finite
            com = wp.transform_point(X_wb_a, body_com[rigid_a])
            sign = wp.sign(wp.dot(com - p_b_world, normal))
            if sign < 0.0:
                # the entire box is most likely below the plane
                contact_shape0[tid] = -1
                contact_shape1[tid] = -1
                return
        # if the plane is infinite or the point is above the plane we fix the normal to prevent intersections
        if (geo_scale_b[0] == 0.0 and geo_scale_b[1] == 0.0 
                or wp.abs(query_b[0]) < geo_scale_b[0] and wp.abs(query_b[2]) < geo_scale_b[1]):
            normal = wp.transform_vector(X_ws_b, wp.vec3(0.0, 1.0, 0.0))
        else:
            normal = wp.normalize(diff)
        distance = wp.dot(diff, normal)

    else:
        print("Unsupported geometry pair in collision handling")
        return
>>>>>>> cba0a754

    if distance < -rigid_contact_margin:
        # skip extreme penetration depths, this is likely not a valid contact
        contact_shape0[tid] = -1
        contact_shape1[tid] = -1
        return
<<<<<<< HEAD

    print("Unsupported geometry pair in collision handling")
    return
=======
    d = distance - thickness
    if (d < rigid_contact_margin):
        # transform from world into body frame (so the contact point includes the shape transform)
        contact_point0[tid] = wp.transform_point(X_bw_a, p_a_world)
        contact_point1[tid] = wp.transform_point(X_bw_b, p_b_world)
        contact_offset0[tid] = wp.transform_vector(X_bw_a, -thickness_a * normal)
        contact_offset1[tid] = wp.transform_vector(X_bw_b, thickness_b * normal)
        contact_normal[tid] = normal
        contact_thickness[tid] = thickness
    else:
        contact_shape0[tid] = -1
        contact_shape1[tid] = -1
>>>>>>> cba0a754


def collide(model, state, edge_sdf_iter: int = 5):
    """
    Generates contact points for the particles and rigid bodies in the model,
    to be used in the contact dynamics kernel of the integrator.

    Args:
        model: the model to be simulated
        state: the state of the model
        edge_sdf_iter: number of search iterations for finding closest contact points between edges and SDF
    """

    # clear old count
    model.soft_contact_count.zero_()

    if model.particle_count and model.shape_count:
        wp.launch(
            kernel=create_soft_contacts,
            dim=model.particle_count * model.shape_count,
            inputs=[
                model.particle_count,
                state.particle_q,
                state.body_q,
                model.shape_transform,
                model.shape_body,
                model.shape_geo_type,
                model.shape_geo_id,
                model.shape_geo_scale,
                model.soft_contact_margin,
            ],
            outputs=[
                model.soft_contact_count,
                model.soft_contact_particle,
                model.soft_contact_body,
                model.soft_contact_body_pos,
                model.soft_contact_body_vel,
                model.soft_contact_normal,
                model.soft_contact_max,
            ],
            device=model.device,
        )

    # clear old count
    model.rigid_contact_count.zero_()

    if model.shape_contact_pair_count:
        wp.launch(
            kernel=broadphase_collision_pairs,
            dim=model.shape_contact_pair_count,
            inputs=[
                model.shape_contact_pairs,
                state.body_q,
                model.shape_transform,
                model.shape_body,
                model.shape_geo_type,
                model.shape_geo_scale,
                model.shape_collision_radius,
                model.rigid_contact_max,
                model.mesh_num_points,
                model.rigid_contact_margin,
            ],
            outputs=[
                model.rigid_contact_count,
                model.rigid_contact_shape0,
                model.rigid_contact_shape1,
                model.rigid_contact_point_id,
            ],
            device=model.device,
<<<<<<< HEAD
            record_tape=False,
        )

        # print("rigid_contact_count:", model.rigid_contact_count.numpy()[0])

=======
            record_tape=False)
            
>>>>>>> cba0a754
        wp.launch(
            kernel=handle_contact_pairs,
            dim=model.rigid_contact_max,
            inputs=[
                state.body_q,
                model.shape_transform,
                model.shape_body,
                model.shape_geo_type,
                model.shape_geo_id,
                model.shape_geo_scale,
                model.shape_contact_thickness,
                model.rigid_contact_margin,
                model.body_com,
                model.rigid_contact_shape0,
                model.rigid_contact_shape1,
                model.rigid_contact_point_id,
                model.rigid_contact_count,
                edge_sdf_iter,
            ],
            outputs=[
                model.rigid_contact_body0,
                model.rigid_contact_body1,
                model.rigid_contact_point0,
                model.rigid_contact_point1,
                model.rigid_contact_offset0,
                model.rigid_contact_offset1,
                model.rigid_contact_normal,
                model.rigid_contact_thickness,
            ],
<<<<<<< HEAD
            device=model.device,
        )

    if model.ground:
        # print("Contacts before:", model.ground_contact_point0.numpy())
        # print(model.ground_contact_ref.numpy())
        wp.launch(
            kernel=update_rigid_ground_contacts,
            dim=model.ground_contact_dim,
            inputs=[
                model.ground_plane,
                model.ground_contact_body0,
                state.body_q,
                model.shape_transform,
                model.ground_contact_ref,
                model.ground_contact_shape0,
                model.shape_contact_thickness,
                model.rigid_contact_margin,
                model.rigid_contact_max,
            ],
            outputs=[
                model.rigid_contact_count,
                model.rigid_contact_body0,
                model.rigid_contact_body1,
                model.rigid_contact_point0,
                model.rigid_contact_point1,
                model.rigid_contact_offset0,
                model.rigid_contact_offset1,
                model.rigid_contact_normal,
                model.rigid_contact_shape0,
                model.rigid_contact_shape1,
                model.rigid_contact_thickness,
            ],
            device=model.device,
        )

        # print("rigid_contact_count:", state.rigid_contact_count.numpy()[0])
=======
            device=model.device)

        # print("rigid_contact_count:", model.rigid_contact_count.numpy()[0])
    
>>>>>>> cba0a754
<|MERGE_RESOLUTION|>--- conflicted
+++ resolved
@@ -240,13 +240,7 @@
     return wp.spatial_vector(wp.vec3(p0x, 0.0, p0z), wp.vec3(p1x, 0.0, p1z))
 
 @wp.func
-<<<<<<< HEAD
-def closest_edge_coordinate_box(
-    upper: wp.vec3, edge_a: wp.vec3, edge_b: wp.vec3, max_iter: int, start_u: float
-) -> float:
-=======
 def closest_edge_coordinate_box(upper: wp.vec3, edge_a: wp.vec3, edge_b: wp.vec3, max_iter: int) -> float:
->>>>>>> cba0a754
     # find point on edge closest to box, return its barycentric edge coordinate
     # Golden-section search
     a = float(0.0)
@@ -262,19 +256,6 @@
     yd = box_sdf(upper, query)
 
     for k in range(max_iter):
-<<<<<<< HEAD
-        query = (1.0 - u) * edge_a + u * edge_b
-        grad = wp.dot(box_sdf_grad(upper, query), query - edge_a)
-        if wp.abs(grad) < 1e-5:
-            return u
-        # print(grad)
-        # s = 1-t if grad < 0, otherwise s = 0
-        s = wp.max(wp.sign(0.0 - grad), 0.0)
-        gamma = 2.0 / (3.0 + float(k))  # k + 1 because k starts at 0
-        # print(gamma)
-        u += gamma * (s - u)
-    return u
-=======
         if yc < yd:  # yc > yd to find the maximum
             b = d
             d = c
@@ -296,20 +277,9 @@
         return 0.5 * (a + d)
     else:
         return 0.5 * (c + b)
->>>>>>> cba0a754
-
-
-@wp.func
-<<<<<<< HEAD
-def closest_edge_coordinate_capsule(
-    radius: float,
-    half_width: float,
-    edge_a: wp.vec3,
-    edge_b: wp.vec3,
-    max_iter: int,
-    start_u: float,
-) -> float:
-=======
+
+
+@wp.func
 def closest_edge_coordinate_plane(plane_width: float, plane_length: float, edge_a: wp.vec3, edge_b: wp.vec3, max_iter: int,):
     # find point on edge closest to plane, return its barycentric edge coordinate
     # Golden-section search
@@ -350,7 +320,6 @@
 
 @wp.func
 def closest_edge_coordinate_capsule(radius: float, half_width: float, edge_a: wp.vec3, edge_b: wp.vec3, max_iter: int) -> float:
->>>>>>> cba0a754
     # find point on edge closest to capsule, return its barycentric edge coordinate
     # Golden-section search
     a = float(0.0)
@@ -366,19 +335,6 @@
     yd = capsule_sdf(radius, half_width, query)
 
     for k in range(max_iter):
-<<<<<<< HEAD
-        query = (1.0 - u) * edge_a + u * edge_b
-        grad = wp.dot(capsule_sdf_grad(radius, half_width, query), query - edge_a)
-        if wp.abs(grad) < 1e-5:
-            return u
-        # print(grad)
-        # s = 1-t if grad < 0, otherwise s = 0
-        s = wp.max(wp.sign(0.0 - grad), 0.0)
-        gamma = 2.0 / (3.0 + float(k))  # k + 1 because k starts at 0
-        # print(gamma)
-        u += gamma * (s - u)
-    return u
-=======
         if yc < yd:  # yc > yd to find the maximum
             b = d
             d = c
@@ -400,7 +356,6 @@
         return 0.5 * (a + d)
     else:
         return 0.5 * (c + b)
->>>>>>> cba0a754
 
 
 @wp.func
@@ -430,18 +385,7 @@
 
 
 @wp.func
-<<<<<<< HEAD
-def closest_edge_coordinate_mesh(
-    mesh: wp.uint64,
-    edge_a: wp.vec3,
-    edge_b: wp.vec3,
-    max_iter: int,
-    start_u: float,
-    max_dist: float,
-) -> float:
-=======
 def closest_edge_coordinate_mesh(mesh: wp.uint64, edge_a: wp.vec3, edge_b: wp.vec3, max_iter: int, max_dist: float) -> float:
->>>>>>> cba0a754
     # find point on edge closest to mesh, return its barycentric edge coordinate
     # Golden-section search
     a = float(0.0)
@@ -457,22 +401,6 @@
     yd = mesh_sdf(mesh, query, max_dist)
 
     for k in range(max_iter):
-<<<<<<< HEAD
-        # estimate gradient using finite differences
-        u0 = wp.max(u - eps, 0.0)
-        u1 = wp.min(u + eps, 1.0)
-        query0 = (1.0 - u0) * edge_a + u0 * edge_b
-        query1 = (1.0 - u1) * edge_a + u1 * edge_b
-        grad = (mesh_sdf(mesh, query1, max_dist) - mesh_sdf(mesh, query0, max_dist)) / (
-            u1 - u0
-        )
-        if wp.abs(grad) < eps:
-            return u
-        s = wp.max(wp.sign(0.0 - grad), 0.0)
-        gamma = 2.0 / (3.0 + float(k))  # k + 1 because k starts at 0
-        u += gamma * (s - u)
-    return u
-=======
         if yc < yd:  # yc > yd to find the maximum
             b = d
             d = c
@@ -494,7 +422,6 @@
         return 0.5 * (a + d)
     else:
         return 0.5 * (c + b)
->>>>>>> cba0a754
 
 
 @wp.kernel
@@ -547,25 +474,6 @@
     n = wp.vec3()
     v = wp.vec3()
 
-<<<<<<< HEAD
-    # GEO_SPHERE (0)
-    if geo_type == 0:
-        d = sphere_sdf(wp.vec3(), geo_scale[0], x_local)
-        n = sphere_sdf_grad(wp.vec3(), geo_scale[0], x_local)
-
-    # GEO_BOX (1)
-    if geo_type == 1:
-        d = box_sdf(geo_scale, x_local)
-        n = box_sdf_grad(geo_scale, x_local)
-
-    # GEO_CAPSULE (2)
-    if geo_type == 2:
-        d = capsule_sdf(geo_scale[0], geo_scale[1], x_local)
-        n = capsule_sdf_grad(geo_scale[0], geo_scale[1], x_local)
-
-    # GEO_MESH (3)
-    if geo_type == 3:
-=======
     if (geo_type == wp.sim.GEO_SPHERE):
         d = sphere_sdf(wp.vec3(), geo_scale[0], x_local)
         n = sphere_sdf_grad(wp.vec3(), geo_scale[0], x_local)
@@ -579,7 +487,6 @@
         n = capsule_sdf_grad(geo_scale[0], geo_scale[1], x_local)
 
     if (geo_type == wp.sim.GEO_MESH):
->>>>>>> cba0a754
         mesh = shape_geo_id[shape_index]
 
         face_index = int(0)
@@ -620,12 +527,7 @@
             soft_contact_particle[index] = particle_index
             soft_contact_normal[index] = world_normal
 
-<<<<<<< HEAD
-    # GEO_PLANE (5)
-    if geo_type == 5:
-=======
     if (geo_type == wp.sim.GEO_PLANE):
->>>>>>> cba0a754
         d = plane_sdf(geo_scale[0], geo_scale[1], x_local)
         n = wp.vec3(0.0, 1.0, 0.0)
 
@@ -658,80 +560,6 @@
     mesh_num_points: wp.array(dtype=int),
     # outputs
     contact_count: wp.array(dtype=int),
-<<<<<<< HEAD
-    contact_body0: wp.array(dtype=int),
-    contact_body1: wp.array(dtype=int),
-    contact_point0: wp.array(dtype=wp.vec3),
-    contact_point1: wp.array(dtype=wp.vec3),
-    contact_offset0: wp.array(dtype=wp.vec3),
-    contact_offset1: wp.array(dtype=wp.vec3),
-    contact_normal: wp.array(dtype=wp.vec3),
-    contact_shape0: wp.array(dtype=int),
-    contact_shape1: wp.array(dtype=int),
-    contact_thickness: wp.array(dtype=float),
-):
-    tid = wp.tid()
-    body = rigid_body[tid]
-    shape = ground_contact_shape[tid]
-    thickness = shape_contact_thickness[shape]
-    X_wb = body_q[body]
-    X_bw = wp.transform_inverse(X_wb)
-    X_bs = shape_X_bs[shape]
-    X_ws = wp.transform_multiply(X_wb, X_bs)
-    n = wp.vec3(ground_plane[0], ground_plane[1], ground_plane[2])
-    p_ref = wp.transform_point(X_ws, contact_point_ref[tid])
-    c = ground_plane[3]  # ground plane offset
-    d = wp.dot(p_ref, n) - c
-    if d < thickness + rigid_contact_margin:
-        index = wp.inc_index(contact_count, tid, rigid_contact_max)
-        # if (index >= 0):
-        # index = wp.atomic_add(contact_count, 0, 1)
-        if index < rigid_contact_max:
-            contact_point0[index] = wp.transform_point(X_bw, p_ref)
-            # project contact point onto ground plane
-            contact_point1[index] = p_ref - n * d
-            contact_body0[index] = body
-            contact_body1[index] = -1
-            contact_offset0[index] = wp.transform_vector(X_bw, -thickness * n)
-            contact_offset1[index] = wp.vec3(0.0)
-            contact_normal[index] = n
-            contact_shape0[index] = shape
-            contact_shape1[index] = -1
-            contact_thickness[index] = thickness
-        else:
-            print(
-                "Number of rigid contacts exceeded limit. Increase Model.rigid_contact_max."
-            )
-
-
-# apply collision groups and contact mask to count and enumerate the shape contact pairs
-@wp.kernel
-def find_shape_contact_pairs(
-    collision_group: wp.array(dtype=int),
-    # collision_mask: wp.array(dtype=int, ndim=2),
-    rigid_contact_max: int,
-    # outputs
-    contact_count: wp.array(dtype=int),
-    contact_pairs: wp.array(dtype=int, ndim=2),
-):
-    shape_a, shape_b = wp.tid()
-    if shape_a >= shape_b:
-        return
-    # if collision_mask[shape_a, shape_b] == 0:
-    #     # print("collision mask")
-    #     return
-    cg_a = collision_group[shape_a]
-    cg_b = collision_group[shape_b]
-    if cg_a != cg_b and cg_a > -1 and cg_b > -1:
-        # print("collision group")
-        return
-    index = wp.atomic_add(contact_count, 0, 1)
-    if index >= rigid_contact_max:
-        return
-    contact_pairs[index, 0] = shape_a
-    contact_pairs[index, 1] = shape_b
-
-=======
 ):
     tid = wp.tid()
     shape_a = contact_pairs[tid, 0]
@@ -801,7 +629,6 @@
         print(actual_type_b)
 
     wp.atomic_add(contact_count, 0, num_contacts)
->>>>>>> cba0a754
 
 @wp.kernel
 def broadphase_collision_pairs(
@@ -831,31 +658,10 @@
     else:
         X_ws_a = wp.transform_multiply(body_q[rigid_a], shape_X_bs[shape_a])
     rigid_b = shape_body[shape_b]
-<<<<<<< HEAD
-
-    X_wb_a = body_q[rigid_a]
-    X_wb_b = body_q[rigid_b]
-
-    X_bs_a = shape_X_bs[shape_a]
-    X_bs_b = shape_X_bs[shape_b]
-
-    X_ws_a = wp.transform_multiply(X_wb_a, X_bs_a)
-    X_ws_b = wp.transform_multiply(X_wb_b, X_bs_b)
-
-    p_a = wp.transform_get_translation(X_ws_a)
-    p_b = wp.transform_get_translation(X_ws_b)
-
-    d = wp.length(p_a - p_b)
-    r_a = collision_radius[shape_a]
-    r_b = collision_radius[shape_b]
-    if d > r_a + r_b + rigid_contact_margin:
-        return
-=======
     if rigid_b == -1:
         X_ws_b = shape_X_bs[shape_b]
     else:
         X_ws_b = wp.transform_multiply(body_q[rigid_b], shape_X_bs[shape_b])
->>>>>>> cba0a754
 
     type_a = shape_geo_type[shape_a]
     type_b = shape_geo_type[shape_b]
@@ -1057,30 +863,10 @@
     point_id = contact_point_id[tid]
 
     rigid_a = shape_body[shape_a]
-<<<<<<< HEAD
-    rigid_b = shape_body[shape_b]
-
-    # fill in contact rigid body ids
-    contact_body0[tid] = rigid_a
-    contact_body1[tid] = rigid_b
-
     X_wb_a = body_q[rigid_a]
-    X_wb_b = body_q[rigid_b]
-
-=======
-    X_wb_a = body_q[rigid_a]
->>>>>>> cba0a754
     X_bs_a = shape_X_bs[shape_a]
     X_ws_a = wp.transform_multiply(X_wb_a, X_bs_a)
-<<<<<<< HEAD
-    X_ws_b = wp.transform_multiply(X_wb_b, X_bs_b)
-
-    # X_sw_a = wp.transform_inverse(X_ws_a)
-    X_sw_b = wp.transform_inverse(X_ws_b)
-
-=======
     X_sw_a = wp.transform_inverse(X_ws_a)
->>>>>>> cba0a754
     X_bw_a = wp.transform_inverse(X_wb_a)
     
     geo_type_a = shape_geo_type[shape_a]
@@ -1130,28 +916,12 @@
             face_u = float(0.0)
             face_v = float(0.0)
             sign = float(0.0)
-<<<<<<< HEAD
-            res = wp.mesh_query_point(
-                mesh_b,
-                query_b_local / geo_scale_b[0],
-                0.15,
-                sign,
-                face_index,
-                face_u,
-                face_v,
-            )
-            if res:
-                shape_p = wp.mesh_eval_position(mesh_b, face_index, face_u, face_v)
-                shape_p = shape_p * geo_scale_b[0]
-                p_b = wp.transform_point(X_ws_b, shape_p)
-=======
             max_dist = (thickness + rigid_contact_margin)/geo_scale_b[0]
             res = wp.mesh_query_point(mesh_b, query_b_local/geo_scale_b[0], max_dist, sign, face_index, face_u, face_v)
             if (res):
                 shape_p = wp.mesh_eval_position(mesh_b, face_index, face_u, face_v)
                 shape_p = shape_p*geo_scale_b[0]
                 p_b_world = wp.transform_point(X_ws_b, shape_p)
->>>>>>> cba0a754
             else:
                 contact_shape0[tid] = -1
                 contact_shape1[tid] = -1
@@ -1163,37 +933,11 @@
             print("Unsupported geometry type in sphere collision handling")
             print(geo_type_b)
             return
-<<<<<<< HEAD
-        diff = p_a - p_b
-        d = wp.length(diff) - thickness
-        normal = wp.normalize(diff)
-        if d < rigid_contact_margin:
-            # transform from world into body frame (so the contact point includes the shape transform)
-            contact_point0[tid] = wp.transform_point(
-                X_bw_a, p_a
-            )  # might not be zero if shape has transform
-            contact_point1[tid] = wp.transform_point(X_bw_b, p_b)
-            contact_offset0[tid] = wp.transform_vector(
-                wp.transform_inverse(X_bw_a), -thickness_a * normal
-            )
-            contact_offset1[tid] = wp.transform_vector(
-                wp.transform_inverse(X_bw_b), thickness_b * normal
-            )
-            contact_normal[tid] = normal
-            contact_thickness[tid] = thickness
-        else:
-            contact_shape0[tid] = -1
-            contact_shape1[tid] = -1
-        return
-
-    if geo_type_a == wp.sim.GEO_BOX and geo_type_b == wp.sim.GEO_BOX:
-=======
         diff = p_a_world - p_b_world
         normal = wp.normalize(diff)
         distance = wp.dot(diff, normal)
 
     elif (geo_type_a == wp.sim.GEO_BOX and geo_type_b == wp.sim.GEO_BOX):
->>>>>>> cba0a754
         # edge-based box contact
         edge = get_box_edge(point_id, geo_scale_a)
         edge0_world = wp.transform_point(X_ws_a, wp.spatial_top(edge))
@@ -1212,32 +956,9 @@
         # use center of box A to query normal to make sure we are not inside B
         query_b = wp.transform_point(X_sw_b, wp.transform_get_translation(X_ws_a))
         normal = wp.transform_vector(X_ws_b, box_sdf_grad(geo_scale_b, query_b))
-<<<<<<< HEAD
-        d = wp.dot(diff, normal)
-
-        if d - thickness < rigid_contact_margin:
-            # transform from world into body frame (so the contact point includes the shape transform)
-            contact_point0[tid] = wp.transform_point(X_bw_a, p_a_world)
-            contact_point1[tid] = wp.transform_point(X_bw_b, p_b_world)
-            contact_offset0[tid] = wp.transform_vector(
-                wp.transform_inverse(X_bw_a), -thickness_a * normal
-            )
-            contact_offset1[tid] = wp.transform_vector(
-                wp.transform_inverse(X_bw_b), thickness_b * normal
-            )
-            contact_normal[tid] = normal
-            contact_thickness[tid] = thickness
-        else:
-            contact_shape0[tid] = -1
-            contact_shape1[tid] = -1
-        return
-
-    if geo_type_a == wp.sim.GEO_BOX and geo_type_b == wp.sim.GEO_CAPSULE:
-=======
         distance = wp.dot(diff, normal)
 
     elif (geo_type_a == wp.sim.GEO_BOX and geo_type_b == wp.sim.GEO_CAPSULE):
->>>>>>> cba0a754
         half_width_b = geo_scale_b[1]
         # capsule B
         # depending on point id, we query an edge from 0 to 0.5 or 0.5 to 1
@@ -1248,14 +969,7 @@
         edge0_a = wp.transform_point(X_sw_a, edge0_world)
         edge1_a = wp.transform_point(X_sw_a, edge1_world)
         max_iter = edge_sdf_iter
-<<<<<<< HEAD
-        start_u = float(point_id)  # either 0 or 1
-        u = closest_edge_coordinate_box(
-            geo_scale_a, edge0_a, edge1_a, max_iter, start_u
-        )
-=======
         u = closest_edge_coordinate_box(geo_scale_a, edge0_a, edge1_a, max_iter)
->>>>>>> cba0a754
         p_b_world = (1.0 - u) * edge0_world + u * edge1_world
         # find closest point + contact normal on box A
         query_a = wp.transform_point(X_sw_a, p_b_world)
@@ -1264,80 +978,6 @@
         diff = p_a_world - p_b_world
         # the contact point inside the capsule should already be outside the box
         normal = -wp.transform_vector(X_ws_a, box_sdf_grad(geo_scale_a, query_a))
-<<<<<<< HEAD
-        d = wp.dot(diff, normal)
-
-        if d - thickness < rigid_contact_margin:
-            # transform from world into body frame (so the contact point includes the shape transform)
-            contact_point0[tid] = wp.transform_point(X_bw_a, p_a_world)
-            contact_point1[tid] = wp.transform_point(X_bw_b, p_b_world)
-            contact_offset0[tid] = wp.transform_vector(
-                wp.transform_inverse(X_bw_a), -thickness_a * normal
-            )
-            contact_offset1[tid] = wp.transform_vector(
-                wp.transform_inverse(X_bw_b), thickness_b * normal
-            )
-            contact_normal[tid] = normal
-            contact_thickness[tid] = thickness
-        else:
-            contact_shape0[tid] = -1
-            contact_shape1[tid] = -1
-        return
-
-    if geo_type_a == wp.sim.GEO_CAPSULE and geo_type_b == wp.sim.GEO_CAPSULE:
-        if True:
-            # find closest edge coordinate to capsule SDF B
-            half_width_a = geo_scale_a[1]
-            # edge from capsule A
-            edge0_world = wp.transform_point(X_ws_a, wp.vec3(half_width_a, 0.0, 0.0))
-            edge1_world = wp.transform_point(X_ws_a, wp.vec3(-half_width_a, 0.0, 0.0))
-            edge0_b = wp.transform_point(X_sw_b, edge0_world)
-            edge1_b = wp.transform_point(X_sw_b, edge1_world)
-            max_iter = edge_sdf_iter
-            start_u = float(point_id)  # either 0 or 1
-            u = closest_edge_coordinate_capsule(
-                geo_scale_b[0], geo_scale_b[1], edge0_b, edge1_b, max_iter, start_u
-            )
-            p_a_world = (1.0 - u) * edge0_world + u * edge1_world
-            half_width_b = geo_scale_b[1]
-            p0_b_world = wp.transform_point(X_ws_b, wp.vec3(half_width_b, 0.0, 0.0))
-            p1_b_world = wp.transform_point(X_ws_b, wp.vec3(-half_width_b, 0.0, 0.0))
-            p_b_world = closest_point_line_segment(p0_b_world, p1_b_world, p_a_world)
-        else:
-            # implementation using line segment closest point query
-            # https://wickedengine.net/2020/04/26/capsule-collision-detection/
-            radius_a = geo_scale_a[0]
-            radius_b = geo_scale_b[0]
-            # capsule extends along x axis
-            half_width_a = geo_scale_a[1]
-            half_width_b = geo_scale_b[1]
-
-            # capsule A
-            A_a = wp.transform_point(X_ws_a, wp.vec3(half_width_a, 0.0, 0.0))
-            B_a = wp.transform_point(X_ws_a, wp.vec3(-half_width_a, 0.0, 0.0))
-
-            # capsule B
-            A_b = wp.transform_point(X_ws_b, wp.vec3(half_width_b, 0.0, 0.0))
-            B_b = wp.transform_point(X_ws_b, wp.vec3(-half_width_b, 0.0, 0.0))
-
-            # squared distances between line endpoints
-            d0 = wp.length_sq(A_b - A_a)
-            d1 = wp.length_sq(B_b - A_a)
-            d2 = wp.length_sq(A_b - B_a)
-            d3 = wp.length_sq(B_b - B_a)
-
-            # select best potential endpoint on capsule A
-            p_a_world = A_a
-            if (d3 < d0 and d3 < d1) or (d2 < d1 and d2 < d0):
-                p_a_world = B_a
-
-            # select point on capsule B line segment nearest to best potential endpoint on A capsule:
-            p_b_world = closest_point_line_segment(A_b, B_b, p_a_world)
-
-            if point_id == 1:
-                # now do the same for capsule A segment:
-                p_a_world = closest_point_line_segment(A_a, B_a, p_b_world)
-=======
         distance = wp.dot(diff, normal)
 
     elif (geo_type_a == wp.sim.GEO_BOX and geo_type_b == wp.sim.GEO_PLANE):
@@ -1391,7 +1031,6 @@
             diff = p_a_world - p_b_world
             normal = wp.transform_vector(X_ws_b, wp.vec3(0.0, 1.0, 0.0))
             distance = wp.dot(diff, normal)
->>>>>>> cba0a754
 
     elif (geo_type_a == wp.sim.GEO_CAPSULE and geo_type_b == wp.sim.GEO_CAPSULE):
         # find closest edge coordinate to capsule SDF B
@@ -1412,33 +1051,10 @@
         p1_b_world = wp.transform_point(X_ws_b, wp.vec3(-half_width_b, 0.0, 0.0))
         p_b_world = closest_point_line_segment(p0_b_world, p1_b_world, p_a_world)
         diff = p_a_world - p_b_world
-<<<<<<< HEAD
-        d = wp.length(diff) - thickness
-        if d < rigid_contact_margin:
-            normal = wp.normalize(diff)
-            # transform from world into body frame (so the contact point includes the shape transform)
-            contact_point0[tid] = wp.transform_point(X_bw_a, p_a_world)
-            contact_point1[tid] = wp.transform_point(X_bw_b, p_b_world)
-            contact_offset0[tid] = wp.transform_vector(
-                wp.transform_inverse(X_bw_a), -thickness_a * normal
-            )
-            contact_offset1[tid] = wp.transform_vector(
-                wp.transform_inverse(X_bw_b), thickness_b * normal
-            )
-            contact_normal[tid] = normal
-            contact_thickness[tid] = thickness
-        else:
-            contact_shape0[tid] = -1
-            contact_shape1[tid] = -1
-        return
-
-    if geo_type_a == wp.sim.GEO_CAPSULE and geo_type_b == wp.sim.GEO_MESH:
-=======
         normal = wp.normalize(diff)
         distance = wp.dot(diff, normal)
 
     elif (geo_type_a == wp.sim.GEO_CAPSULE and geo_type_b == wp.sim.GEO_MESH):
->>>>>>> cba0a754
         # find closest edge coordinate to mesh SDF B
         half_width_a = geo_scale_a[1]
         # edge from capsule A
@@ -1450,38 +1066,6 @@
         edge0_b = wp.transform_point(X_sw_b, edge0_world)
         edge1_b = wp.transform_point(X_sw_b, edge1_world)
         max_iter = edge_sdf_iter
-<<<<<<< HEAD
-        max_dist = radius_a * 2.0 / geo_scale_b[0]
-        start_u = float(point_id)  # either 0 or 1
-        mesh_b = shape_geo_id[shape_b]
-        u = closest_edge_coordinate_mesh(
-            mesh_b,
-            edge0_b / geo_scale_b[0],
-            edge1_b / geo_scale_b[0],
-            max_iter,
-            start_u,
-            max_dist,
-        )
-        p_a_world = (1.0 - u) * edge0_world + u * edge1_world
-        query_b = wp.transform_point(X_sw_b, p_a_world)
-        p_b_body = closest_point_mesh(mesh_b, query_b / geo_scale_b[0], max_dist)
-        p_b_world = wp.transform_point(X_ws_b, p_b_body * geo_scale_b[0])
-        diff = p_a_world - p_b_world
-        d = wp.length(diff) - thickness
-        if d < rigid_contact_margin:
-            normal = wp.normalize(diff)
-            # transform from world into body frame (so the contact point includes the shape transform)
-            contact_point0[tid] = wp.transform_point(X_bw_a, p_a_world)
-            contact_point1[tid] = wp.transform_point(X_bw_b, p_b_world)
-            contact_offset0[tid] = wp.transform_vector(
-                wp.transform_inverse(X_bw_a), -thickness_a * normal
-            )
-            contact_offset1[tid] = wp.transform_vector(
-                wp.transform_inverse(X_bw_b), thickness_b * normal
-            )
-            contact_normal[tid] = normal
-            contact_thickness[tid] = thickness
-=======
         max_dist = (rigid_contact_margin + thickness)/geo_scale_b[0]
         mesh_b = shape_geo_id[shape_b]
         u = closest_edge_coordinate_mesh(mesh_b, edge0_b/geo_scale_b[0], edge1_b/geo_scale_b[0], max_iter, max_dist)
@@ -1503,15 +1087,11 @@
             diff = p_a_world - p_b_world
             normal = wp.normalize(diff)
             distance = wp.dot(diff, normal)
->>>>>>> cba0a754
         else:
             contact_shape0[tid] = -1
             contact_shape1[tid] = -1
             return
 
-<<<<<<< HEAD
-    if geo_type_a == wp.sim.GEO_MESH and geo_type_b == wp.sim.GEO_BOX:
-=======
     elif (geo_type_a == wp.sim.GEO_MESH and geo_type_b == wp.sim.GEO_CAPSULE):
         # vertex-based contact
         mesh_a = shape_geo_id[shape_a]
@@ -1566,7 +1146,6 @@
             distance = wp.dot(diff, normal)
 
     elif (geo_type_a == wp.sim.GEO_MESH and geo_type_b == wp.sim.GEO_BOX):
->>>>>>> cba0a754
         # vertex-based contact
         mesh_a = shape_geo_id[shape_a]
         body_a_pos = wp.mesh_get_point(mesh_a, point_id) * geo_scale_a[0]
@@ -1580,35 +1159,9 @@
         normal = wp.normalize(diff)
         if box_sdf(geo_scale_b, query_b) < 0.0:
             normal = -normal
-<<<<<<< HEAD
-        d = wp.length(diff)
-
-        thickness_a = shape_contact_thickness[shape_a]
-        thickness_b = shape_contact_thickness[shape_b]
-        thickness = thickness_a + thickness_b
-        if d - thickness < rigid_contact_margin:
-            # transform from world into body frame (so the contact point includes the shape transform)
-            contact_point0[tid] = wp.transform_point(X_bw_a, p_a_world)
-            contact_point1[tid] = wp.transform_point(X_bw_b, p_b_world)
-            contact_offset0[tid] = wp.transform_vector(
-                wp.transform_inverse(X_bw_a), -thickness_a * normal
-            )
-            contact_offset1[tid] = wp.transform_vector(
-                wp.transform_inverse(X_bw_b), thickness_b * normal
-            )
-            contact_normal[tid] = normal
-            contact_thickness[tid] = thickness
-        else:
-            contact_shape0[tid] = -1
-            contact_shape1[tid] = -1
-        return
-
-    if geo_type_a == wp.sim.GEO_BOX and geo_type_b == wp.sim.GEO_MESH:
-=======
         distance = wp.dot(diff, normal)
 
     elif (geo_type_a == wp.sim.GEO_BOX and geo_type_b == wp.sim.GEO_MESH):
->>>>>>> cba0a754
         # vertex-based contact
         query_a = get_box_vertex(point_id, geo_scale_a)
         p_a_world = wp.transform_point(X_ws_a, query_a)
@@ -1619,20 +1172,7 @@
         face_u = float(0.0)
         face_v = float(0.0)
         sign = float(0.0)
-<<<<<<< HEAD
-=======
         res = wp.mesh_query_point(mesh_b, query_b_local/geo_scale_b[0], max_dist, sign, face_index, face_u, face_v)
->>>>>>> cba0a754
-
-        res = wp.mesh_query_point(
-            mesh_b,
-            query_b_local / geo_scale_b[0],
-            rigid_contact_margin,
-            sign,
-            face_index,
-            face_u,
-            face_v,
-        )
 
         if res:
             shape_p = wp.mesh_eval_position(mesh_b, face_index, face_u, face_v)
@@ -1647,31 +1187,7 @@
             contact_shape1[tid] = -1
             return
 
-<<<<<<< HEAD
-        err = d - thickness
-        if err < rigid_contact_margin:
-            contact_normal[tid] = n
-
-            # offset by contact thickness to be used in PBD contact friction constraints
-            contact_offset0[tid] = wp.transform_vector(
-                wp.transform_inverse(X_bw_a), -thickness_a * n
-            )
-            contact_offset1[tid] = wp.transform_vector(
-                wp.transform_inverse(X_bw_b), thickness_b * n
-            )
-            # assign contact points in body local spaces
-            contact_point0[tid] = wp.transform_point(X_bw_a, p_a_world)
-            contact_point1[tid] = wp.transform_point(X_bw_b, p_b_world)
-            contact_thickness[tid] = thickness
-        else:
-            contact_shape0[tid] = -1
-            contact_shape1[tid] = -1
-        return
-
-    if geo_type_a == wp.sim.GEO_MESH and geo_type_b == wp.sim.GEO_MESH:
-=======
     elif (geo_type_a == wp.sim.GEO_MESH and geo_type_b == wp.sim.GEO_MESH):
->>>>>>> cba0a754
         # vertex-based contact
         mesh_a = shape_geo_id[shape_a]
         mesh_b = shape_geo_id[shape_b]
@@ -1686,19 +1202,7 @@
         sign = float(0.0)
         max_dist = (rigid_contact_margin + thickness)/geo_scale_b[0]
 
-<<<<<<< HEAD
-        res = wp.mesh_query_point(
-            mesh_b,
-            query_b_local / geo_scale_b[0],
-            rigid_contact_margin,
-            sign,
-            face_index,
-            face_u,
-            face_v,
-        )
-=======
         res = wp.mesh_query_point(mesh_b, query_b_local/geo_scale_b[0], max_dist, sign, face_index, face_u, face_v)
->>>>>>> cba0a754
 
         if res:
             shape_p = wp.mesh_eval_position(mesh_b, face_index, face_u, face_v)
@@ -1713,23 +1217,6 @@
             contact_shape1[tid] = -1
             return
 
-<<<<<<< HEAD
-        err = d - thickness
-        if err < rigid_contact_margin:
-            contact_normal[tid] = n
-
-            # offset by contact thickness to be used in PBD contact friction constraints
-            contact_offset0[tid] = wp.transform_vector(
-                wp.transform_inverse(X_bw_a), -thickness_a * n
-            )
-            contact_offset1[tid] = wp.transform_vector(
-                wp.transform_inverse(X_bw_b), thickness_b * n
-            )
-
-            # assign contact points in body local spaces
-            contact_point0[tid] = wp.transform_point(X_bw_a, p_a_world)
-            contact_point1[tid] = wp.transform_point(X_bw_b, p_b_world - n * err)
-=======
     elif (geo_type_a == wp.sim.GEO_MESH and geo_type_b == wp.sim.GEO_PLANE):
         # vertex-based contact
         mesh_a = shape_geo_id[shape_a]
@@ -1762,18 +1249,12 @@
     else:
         print("Unsupported geometry pair in collision handling")
         return
->>>>>>> cba0a754
 
     if distance < -rigid_contact_margin:
         # skip extreme penetration depths, this is likely not a valid contact
         contact_shape0[tid] = -1
         contact_shape1[tid] = -1
         return
-<<<<<<< HEAD
-
-    print("Unsupported geometry pair in collision handling")
-    return
-=======
     d = distance - thickness
     if (d < rigid_contact_margin):
         # transform from world into body frame (so the contact point includes the shape transform)
@@ -1786,7 +1267,6 @@
     else:
         contact_shape0[tid] = -1
         contact_shape1[tid] = -1
->>>>>>> cba0a754
 
 
 def collide(model, state, edge_sdf_iter: int = 5):
@@ -1856,16 +1336,8 @@
                 model.rigid_contact_point_id,
             ],
             device=model.device,
-<<<<<<< HEAD
-            record_tape=False,
-        )
-
-        # print("rigid_contact_count:", model.rigid_contact_count.numpy()[0])
-
-=======
             record_tape=False)
             
->>>>>>> cba0a754
         wp.launch(
             kernel=handle_contact_pairs,
             dim=model.rigid_contact_max,
@@ -1895,47 +1367,7 @@
                 model.rigid_contact_normal,
                 model.rigid_contact_thickness,
             ],
-<<<<<<< HEAD
-            device=model.device,
-        )
-
-    if model.ground:
-        # print("Contacts before:", model.ground_contact_point0.numpy())
-        # print(model.ground_contact_ref.numpy())
-        wp.launch(
-            kernel=update_rigid_ground_contacts,
-            dim=model.ground_contact_dim,
-            inputs=[
-                model.ground_plane,
-                model.ground_contact_body0,
-                state.body_q,
-                model.shape_transform,
-                model.ground_contact_ref,
-                model.ground_contact_shape0,
-                model.shape_contact_thickness,
-                model.rigid_contact_margin,
-                model.rigid_contact_max,
-            ],
-            outputs=[
-                model.rigid_contact_count,
-                model.rigid_contact_body0,
-                model.rigid_contact_body1,
-                model.rigid_contact_point0,
-                model.rigid_contact_point1,
-                model.rigid_contact_offset0,
-                model.rigid_contact_offset1,
-                model.rigid_contact_normal,
-                model.rigid_contact_shape0,
-                model.rigid_contact_shape1,
-                model.rigid_contact_thickness,
-            ],
-            device=model.device,
-        )
-
-        # print("rigid_contact_count:", state.rigid_contact_count.numpy()[0])
-=======
             device=model.device)
 
         # print("rigid_contact_count:", model.rigid_contact_count.numpy()[0])
-    
->>>>>>> cba0a754
+    