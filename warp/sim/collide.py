--- conflicted
+++ resolved
@@ -422,12 +422,7 @@
 
 @wp.kernel
 def create_soft_contacts(
-<<<<<<< HEAD
-    num_particles: int,
-    particle_x: wp.array(dtype=wp.vec3),
-=======
     particle_x: wp.array(dtype=wp.vec3), 
->>>>>>> 1a46788e
     body_X_wb: wp.array(dtype=wp.transform),
     shape_X_bs: wp.array(dtype=wp.transform),
     shape_body: wp.array(dtype=int),
@@ -435,30 +430,16 @@
     shape_geo_id: wp.array(dtype=wp.uint64),
     shape_geo_scale: wp.array(dtype=wp.vec3),
     margin: float,
-<<<<<<< HEAD
-    # outputs,
-=======
     # outputs
->>>>>>> 1a46788e
     soft_contact_count: wp.array(dtype=int),
     soft_contact_particle: wp.array(dtype=int),
     soft_contact_body: wp.array(dtype=int),
     soft_contact_body_pos: wp.array(dtype=wp.vec3),
     soft_contact_body_vel: wp.array(dtype=wp.vec3),
     soft_contact_normal: wp.array(dtype=wp.vec3),
-<<<<<<< HEAD
-    soft_contact_max: int,
-):
-
-    tid = wp.tid()
-
-    shape_index = tid // num_particles  # which shape
-    particle_index = tid % num_particles  # which particle
-=======
     soft_contact_max: int):
     
     particle_index, shape_index = wp.tid()
->>>>>>> 1a46788e
     rigid_index = shape_body[shape_index]
 
     px = particle_x[particle_index]
@@ -519,13 +500,9 @@
             n = wp.normalize(delta) * sign
             v = shape_v
 
-<<<<<<< HEAD
-    if d < margin:
-=======
     if (geo_type == wp.sim.GEO_PLANE):
         d = plane_sdf(geo_scale[0], geo_scale[1], x_local)
         n = wp.vec3(0.0, 1.0, 0.0)
->>>>>>> 1a46788e
 
         index = wp.atomic_add(soft_contact_count, 0, 1)
 
@@ -810,13 +787,7 @@
         if num_contacts > 0:
             index = wp.atomic_add(contact_count, 0, num_contacts)
             if index + num_contacts - 1 >= rigid_contact_max:
-<<<<<<< HEAD
-                print(
-                    "Number of rigid contacts exceeded limit. Increase Model.rigid_contact_max."
-                )
-=======
                 print("Mesh contact: Number of rigid contacts exceeded limit. Increase Model.rigid_contact_max.")
->>>>>>> 1a46788e
                 return
             # allocate contact points from mesh A against B
             for i in range(num_contacts_a):
@@ -1306,15 +1277,6 @@
 
     # clear old count
     model.soft_contact_count.zero_()
-<<<<<<< HEAD
-
-    if model.particle_count and model.shape_count:
-        wp.launch(
-            kernel=create_soft_contacts,
-            dim=model.particle_count * model.shape_count,
-            inputs=[
-                model.particle_count,
-=======
     
     # generate soft contacts for particles and shapes exept ground plane (last shape)
     if (model.particle_count and model.shape_count > 1):
@@ -1322,7 +1284,6 @@
             kernel=create_soft_contacts,
             dim=(model.particle_count, model.shape_count-1),
             inputs=[
->>>>>>> 1a46788e
                 state.particle_q,
                 state.body_q,
                 model.shape_transform,
