--- conflicted
+++ resolved
@@ -24,18 +24,6 @@
 
 
 @wp.kernel
-<<<<<<< HEAD
-def integrate_particles(
-    x: wp.array(dtype=wp.vec3),
-    v: wp.array(dtype=wp.vec3),
-    f: wp.array(dtype=wp.vec3),
-    w: wp.array(dtype=float),
-    gravity: wp.array(dtype=float),
-    dt: float,
-    x_new: wp.array(dtype=wp.vec3),
-    v_new: wp.array(dtype=wp.vec3),
-):
-=======
 def integrate_particles(x: wp.array(dtype=wp.vec3),
                         v: wp.array(dtype=wp.vec3),
                         f: wp.array(dtype=wp.vec3),
@@ -44,7 +32,6 @@
                         dt: float,
                         x_new: wp.array(dtype=wp.vec3),
                         v_new: wp.array(dtype=wp.vec3)):
->>>>>>> 1a46788e
 
     tid = wp.tid()
 
@@ -55,11 +42,7 @@
     inv_mass = w[tid]
 
     # simple semi-implicit Euler. v1 = v0 + a dt, x1 = x0 + v1 dt
-<<<<<<< HEAD
-    v1 = v0 + (f0 * inv_mass + g * wp.step(0.0 - inv_mass)) * dt
-=======
     v1 = v0 + (f0 * inv_mass + gravity * wp.step(0.0 - inv_mass)) *dt
->>>>>>> 1a46788e
     x1 = x0 + v1 * dt
 
     x_new[tid] = x1
@@ -68,24 +51,6 @@
 
 # semi-implicit Euler integration
 @wp.kernel
-<<<<<<< HEAD
-def integrate_bodies(
-    body_q: wp.array(dtype=wp.transform),
-    body_qd: wp.array(dtype=wp.spatial_vector),
-    body_f: wp.array(dtype=wp.spatial_vector),
-    body_com: wp.array(dtype=wp.vec3),
-    m: wp.array(dtype=float),
-    I: wp.array(dtype=wp.mat33),
-    inv_m: wp.array(dtype=float),
-    inv_I: wp.array(dtype=wp.mat33),
-    gravity: wp.array(dtype=float),
-    angular_damping: float,
-    dt: float,
-    # outputs
-    body_q_new: wp.array(dtype=wp.transform),
-    body_qd_new: wp.array(dtype=wp.spatial_vector),
-):
-=======
 def integrate_bodies(body_q: wp.array(dtype=wp.transform),
                      body_qd: wp.array(dtype=wp.spatial_vector),
                      body_f: wp.array(dtype=wp.spatial_vector),
@@ -100,7 +65,6 @@
                      # outputs
                      body_q_new: wp.array(dtype=wp.transform),
                      body_qd_new: wp.array(dtype=wp.spatial_vector)):
->>>>>>> 1a46788e
 
     tid = wp.tid()
 
@@ -1484,29 +1448,9 @@
         )
 
         # last axis (fixed)
-<<<<<<< HEAD
-        # if angles[2] < -1e-3:
-        # XXX prevent numerical instability at singularity
-        t_total += eval_joint_force(
-            angles[2],
-            wp.dot(wp.quat_rotate(q_w, axis_2), w_err),
-            0.0,
-            joint_attach_ke,
-            joint_attach_kd * angular_damping_scale,
-            0.0,
-            0.0,
-            0.0,
-            0.0,
-            0.0,
-            wp.quat_rotate(q_w, axis_2),
-        )
-
-        f_total += x_err * joint_attach_ke + v_err * joint_attach_kd
-=======
         t_total += eval_joint_force(angles[2], wp.dot(wp.quat_rotate(q_w, axis_2), w_err), 0.0, joint_attach_ke, joint_attach_kd*angular_damping_scale, 0.0, 0.0, 0.0, 0.0, 0.0, wp.quat_rotate(q_w, axis_2))
 
         f_total += x_err*joint_attach_ke + v_err*joint_attach_kd
->>>>>>> 1a46788e
 
     # write forces
     if c_parent >= 0:
@@ -1692,51 +1636,6 @@
         )
 
     # tetrahedral FEM
-<<<<<<< HEAD
-    if model.tet_count:
-
-        wp.launch(
-            kernel=eval_tetrahedra,
-            dim=model.tet_count,
-            inputs=[
-                state.particle_q,
-                state.particle_qd,
-                model.tet_indices,
-                model.tet_poses,
-                model.tet_activations,
-                model.tet_materials,
-            ],
-            outputs=[particle_f],
-            device=model.device,
-        )
-
-    if model.body_count:
-        wp.launch(
-            kernel=eval_rigid_contacts,
-            dim=model.rigid_contact_max,
-            inputs=[
-                state.body_q,
-                state.body_qd,
-                model.body_com,
-                model.shape_materials,
-                model.shape_contact_thickness,
-                model.rigid_contact_count,
-                model.rigid_contact_body0,
-                model.rigid_contact_body1,
-                model.rigid_contact_point0,
-                model.rigid_contact_point1,
-                model.rigid_contact_normal,
-                model.rigid_contact_shape0,
-                model.rigid_contact_shape1,
-            ],
-            outputs=[body_f],
-            device=model.device,
-        )
-
-        if model.joint_count:
-            wp.launch(
-                kernel=eval_body_joints,
-=======
     if (model.tet_count):
 
         wp.launch(kernel=eval_tetrahedra,
@@ -1770,7 +1669,6 @@
 
     if (model.joint_count):
         wp.launch(kernel=eval_body_joints,
->>>>>>> 1a46788e
                 dim=model.joint_count,
                 inputs=[
                     state.body_q,
@@ -1794,14 +1692,6 @@
                     model.joint_attach_ke,
                     model.joint_attach_kd,
                 ],
-<<<<<<< HEAD
-                outputs=[body_f],
-                device=model.device,
-            )
-
-    # particle shape contact
-    if model.particle_count and model.shape_count:
-=======
                 outputs=[
                     body_f
                 ],
@@ -1836,7 +1726,6 @@
                         particle_f,
                         body_f],
                     device=model.device)
->>>>>>> 1a46788e
 
         wp.launch(
             kernel=eval_soft_contacts,
