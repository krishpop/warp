# Copyright (c) 2022 NVIDIA CORPORATION.  All rights reserved.
# NVIDIA CORPORATION and its licensors retain all intellectual property
# and proprietary rights in and to this software, related documentation
# and any modifications thereto.  Any use, reproduction, disclosure or
# distribution of this software and related documentation without an express
# license agreement from NVIDIA CORPORATION is strictly prohibited.

"""This module contains time-integration objects for simulating
models + state forward in time.

"""

import math
import time

import numpy as np
import warp as wp
from warp.sim.model import ShapeContactMaterial

from .optimizer import Optimizer
from .particles import eval_particle_forces
from .collide import triangle_closest_point_barycentric
from .utils import quat_decompose, quat_twist


@wp.kernel
def integrate_particles(x: wp.array(dtype=wp.vec3),
                        v: wp.array(dtype=wp.vec3),
                        f: wp.array(dtype=wp.vec3),
                        w: wp.array(dtype=float),
                        gravity: wp.vec3,
                        dt: float,
                        x_new: wp.array(dtype=wp.vec3),
                        v_new: wp.array(dtype=wp.vec3)):

    tid = wp.tid()

    x0 = x[tid]
    v0 = v[tid]
    f0 = f[tid]

    inv_mass = w[tid]

    # simple semi-implicit Euler. v1 = v0 + a dt, x1 = x0 + v1 dt
    v1 = v0 + (f0 * inv_mass + gravity * wp.step(0.0 - inv_mass)) *dt
    x1 = x0 + v1 * dt

    x_new[tid] = x1
    v_new[tid] = v1


# semi-implicit Euler integration
@wp.kernel
def integrate_bodies(body_q: wp.array(dtype=wp.transform),
                     body_qd: wp.array(dtype=wp.spatial_vector),
                     body_f: wp.array(dtype=wp.spatial_vector),
                     body_com: wp.array(dtype=wp.vec3),
                     m: wp.array(dtype=float),
                     I: wp.array(dtype=wp.mat33),
                     inv_m: wp.array(dtype=float),
                     inv_I: wp.array(dtype=wp.mat33),
                     gravity: wp.vec3,
                     angular_damping: float,
                     dt: float,
                     # outputs
                     body_q_new: wp.array(dtype=wp.transform),
                     body_qd_new: wp.array(dtype=wp.spatial_vector)):

    tid = wp.tid()

    # positions
    q = body_q[tid]
    qd = body_qd[tid]
    f = body_f[tid]

    # masses
    mass = m[tid]
    inv_mass = inv_m[tid]  # 1 / mass

    inertia = I[tid]
    inv_inertia = inv_I[tid]  # inverse of 3x3 inertia matrix

    # unpack transform
    x0 = wp.transform_get_translation(q)
    r0 = wp.transform_get_rotation(q)

    # unpack spatial twist
    w0 = wp.spatial_top(qd)
    v0 = wp.spatial_bottom(qd)

    # unpack spatial wrench
    t0 = wp.spatial_top(f)
    f0 = wp.spatial_bottom(f)

    x_com = x0 + wp.quat_rotate(r0, body_com[tid])

    # linear part
    v1 = v0 + (f0 * inv_mass + gravity * wp.nonzero(inv_mass)) * dt
    x1 = x_com + v1 * dt

    # angular part (compute in body frame)
    wb = wp.quat_rotate_inv(r0, w0)
    tb = wp.quat_rotate_inv(r0, t0) - wp.cross(wb, inertia * wb)  # coriolis forces

    w1 = wp.quat_rotate(r0, wb + inv_inertia * tb * dt)
    r1 = wp.normalize(r0 + wp.quat(w1, 0.0) * r0 * 0.5 * dt)

    # angular damping
    w1 *= 1.0 - angular_damping * dt

    body_q_new[tid] = wp.transform(x1 - wp.quat_rotate(r1, body_com[tid]), r1)
    body_qd_new[tid] = wp.spatial_vector(w1, v1)


@wp.kernel
def eval_springs(
    x: wp.array(dtype=wp.vec3),
    v: wp.array(dtype=wp.vec3),
    spring_indices: wp.array(dtype=int),
    spring_rest_lengths: wp.array(dtype=float),
    spring_stiffness: wp.array(dtype=float),
    spring_damping: wp.array(dtype=float),
    f: wp.array(dtype=wp.vec3),
):

    tid = wp.tid()

    i = spring_indices[tid * 2 + 0]
    j = spring_indices[tid * 2 + 1]

    ke = spring_stiffness[tid]
    kd = spring_damping[tid]
    rest = spring_rest_lengths[tid]

    xi = x[i]
    xj = x[j]

    vi = v[i]
    vj = v[j]

    xij = xi - xj
    vij = vi - vj

    l = wp.length(xij)
    l_inv = 1.0 / l

    # normalized spring direction
    dir = xij * l_inv

    c = l - rest
    dcdt = wp.dot(dir, vij)

    # damping based on relative velocity.
    fs = dir * (ke * c + kd * dcdt)

    wp.atomic_sub(f, i, fs)
    wp.atomic_add(f, j, fs)


@wp.kernel
def eval_triangles(
    x: wp.array(dtype=wp.vec3),
    v: wp.array(dtype=wp.vec3),
    indices: wp.array2d(dtype=int),
    pose: wp.array(dtype=wp.mat22),
    activation: wp.array(dtype=float),
    materials: wp.array2d(dtype=float),
    f: wp.array(dtype=wp.vec3),
):
    tid = wp.tid()

    k_mu = materials[tid, 0]
    k_lambda = materials[tid, 1]
    k_damp = materials[tid, 2]
    k_drag = materials[tid, 3]
    k_lift = materials[tid, 4]

    i = indices[tid, 0]
    j = indices[tid, 1]
    k = indices[tid, 2]

    x0 = x[i]  # point zero
    x1 = x[j]  # point one
    x2 = x[k]  # point two

    v0 = v[i]  # vel zero
    v1 = v[j]  # vel one
    v2 = v[k]  # vel two

    x10 = x1 - x0  # barycentric coordinates (centered at p)
    x20 = x2 - x0

    v10 = v1 - v0
    v20 = v2 - v0

    Dm = pose[tid]

    inv_rest_area = wp.determinant(Dm) * 2.0  # 1 / det(A) = det(A^-1)
    rest_area = 1.0 / inv_rest_area

    # scale stiffness coefficients to account for area
    k_mu = k_mu * rest_area
    k_lambda = k_lambda * rest_area
    k_damp = k_damp * rest_area

    # F = Xs*Xm^-1
    F1 = x10 * Dm[0, 0] + x20 * Dm[1, 0]
    F2 = x10 * Dm[0, 1] + x20 * Dm[1, 1]

    # dFdt = Vs*Xm^-1
    dFdt1 = v10 * Dm[0, 0] + v20 * Dm[1, 0]
    dFdt2 = v10 * Dm[0, 1] + v20 * Dm[1, 1]

    # deviatoric PK1 + damping term
    P1 = F1 * k_mu + dFdt1 * k_damp
    P2 = F2 * k_mu + dFdt2 * k_damp

    # -----------------------------
    # St. Venant-Kirchoff

    # # Green strain, F'*F-I
    # e00 = dot(f1, f1) - 1.0
    # e10 = dot(f2, f1)
    # e01 = dot(f1, f2)
    # e11 = dot(f2, f2) - 1.0

    # E = wp.mat22(e00, e01,
    #              e10, e11)

    # # local forces (deviatoric part)
    # T = wp.mul(E, wp.transpose(Dm))

    # # spatial forces, F*T
    # fq = (f1*T[0,0] + f2*T[1,0])*k_mu*2.0
    # fr = (f1*T[0,1] + f2*T[1,1])*k_mu*2.0
    # alpha = 1.0

    # -----------------------------
    # Baraff & Witkin, note this model is not isotropic

    # c1 = length(f1) - 1.0
    # c2 = length(f2) - 1.0
    # f1 = normalize(f1)*c1*k1
    # f2 = normalize(f2)*c2*k1

    # fq = f1*Dm[0,0] + f2*Dm[0,1]
    # fr = f1*Dm[1,0] + f2*Dm[1,1]

    # -----------------------------
    # Neo-Hookean (with rest stability)

    # force = P*Dm'
    f1 = P1 * Dm[0, 0] + P2 * Dm[0, 1]
    f2 = P1 * Dm[1, 0] + P2 * Dm[1, 1]
    alpha = 1.0 + k_mu / k_lambda

    # -----------------------------
    # Area Preservation

    n = wp.cross(x10, x20)
    area = wp.length(n) * 0.5

    # actuation
    act = activation[tid]

    # J-alpha
    c = area * inv_rest_area - alpha + act

    # dJdx
    n = wp.normalize(n)
    dcdq = wp.cross(x20, n) * inv_rest_area * 0.5
    dcdr = wp.cross(n, x10) * inv_rest_area * 0.5

    f_area = k_lambda * c

    # -----------------------------
    # Area Damping

    dcdt = dot(dcdq, v1) + dot(dcdr, v2) - dot(dcdq + dcdr, v0)
    f_damp = k_damp * dcdt

    f1 = f1 + dcdq * (f_area + f_damp)
    f2 = f2 + dcdr * (f_area + f_damp)
    f0 = f1 + f2

    # -----------------------------
    # Lift + Drag

    vmid = (v0 + v1 + v2) * 0.3333
    vdir = wp.normalize(vmid)

    f_drag = vmid * (k_drag * area * wp.abs(wp.dot(n, vmid)))
    f_lift = (
        n * (k_lift * area * (1.57079 - wp.acos(wp.dot(n, vdir)))) * dot(vmid, vmid)
    )

    # note reversed sign due to atomic_add below.. need to write the unary op -
    f0 = f0 - f_drag - f_lift
    f1 = f1 + f_drag + f_lift
    f2 = f2 + f_drag + f_lift

    # apply forces
    wp.atomic_add(f, i, f0)
    wp.atomic_sub(f, j, f1)
    wp.atomic_sub(f, k, f2)


# @wp.func
# def triangle_closest_point(a: wp.vec3, b: wp.vec3, c: wp.vec3, p: wp.vec3):
#     ab = b - a
#     ac = c - a
#     ap = p - a

#     d1 = wp.dot(ab, ap)
#     d2 = wp.dot(ac, ap)

#     if (d1 <= 0.0 and d2 <= 0.0):
#         return a

#     bp = p - b
#     d3 = wp.dot(ab, bp)
#     d4 = wp.dot(ac, bp)

#     if (d3 >= 0.0 and d4 <= d3):
#         return b

#     vc = d1 * d4 - d3 * d2
#     v = d1 / (d1 - d3)
#     if (vc <= 0.0 and d1 >= 0.0 and d3 <= 0.0):
#         return a + ab * v

#     cp = p - c
#     d5 = dot(ab, cp)
#     d6 = dot(ac, cp)

#     if (d6 >= 0.0 and d5 <= d6):
#         return c

#     vb = d5 * d2 - d1 * d6
#     w = d2 / (d2 - d6)
#     if (vb <= 0.0 and d2 >= 0.0 and d6 <= 0.0):
#         return a + ac * w

#     va = d3 * d6 - d5 * d4
#     w = (d4 - d3) / ((d4 - d3) + (d5 - d6))
#     if (va <= 0.0 and (d4 - d3) >= 0.0 and (d5 - d6) >= 0.0):
#         return b + (c - b) * w

#     denom = 1.0 / (va + vb + vc)
#     v = vb * denom
#     w = vc * denom

#     return a + ab * v + ac * w


@wp.kernel
def eval_triangles_contact(
    # idx : wp.array(dtype=int), # list of indices for colliding particles
    num_particles: int,  # size of particles
    x: wp.array(dtype=wp.vec3),
    v: wp.array(dtype=wp.vec3),
    indices: wp.array2d(dtype=int),
    pose: wp.array(dtype=wp.mat22),
    activation: wp.array(dtype=float),
    materials: wp.array2d(dtype=float),
    f: wp.array(dtype=wp.vec3),
):

    tid = wp.tid()
    face_no = tid // num_particles  # which face
    particle_no = tid % num_particles  # which particle

    k_mu = materials[face_no, 0]
    k_lambda = materials[face_no, 1]
    k_damp = materials[face_no, 2]
    k_drag = materials[face_no, 3]
    k_lift = materials[face_no, 4]

    # at the moment, just one particle
    pos = x[particle_no]

    i = indices[face_no, 0]
    j = indices[face_no, 1]
    k = indices[face_no, 2]

    if i == particle_no or j == particle_no or k == particle_no:
        return

    p = x[i]  # point zero
    q = x[j]  # point one
    r = x[k]  # point two

    # vp = v[i] # vel zero
    # vq = v[j] # vel one
    # vr = v[k] # vel two

    # qp = q-p # barycentric coordinates (centered at p)
    # rp = r-p

    bary = triangle_closest_point_barycentric(p, q, r, pos)
    closest = p * bary[0] + q * bary[1] + r * bary[2]

    diff = pos - closest
    dist = wp.dot(diff, diff)
    n = wp.normalize(diff)
    c = wp.min(dist - 0.01, 0.0)  # 0 unless within 0.01 of surface
    # c = wp.leaky_min(dot(n, x0)-0.01, 0.0, 0.0)
    fn = n * c * 1e5

    wp.atomic_sub(f, particle_no, fn)

    # # apply forces (could do - f / 3 here)
    wp.atomic_add(f, i, fn * bary[0])
    wp.atomic_add(f, j, fn * bary[1])
    wp.atomic_add(f, k, fn * bary[2])


@wp.kernel
def eval_triangles_body_contacts(
    num_particles: int,  # number of particles (size of contact_point)
    x: wp.array(dtype=wp.vec3),  # position of particles
    v: wp.array(dtype=wp.vec3),
    indices: wp.array(dtype=int),  # triangle indices
    body_x: wp.array(dtype=wp.vec3),  # body body positions
    body_r: wp.array(dtype=wp.quat),
    body_v: wp.array(dtype=wp.vec3),
    body_w: wp.array(dtype=wp.vec3),
    contact_body: wp.array(dtype=int),
    contact_point: wp.array(
        dtype=wp.vec3
    ),  # position of contact points relative to body
    contact_dist: wp.array(dtype=float),
    contact_mat: wp.array(dtype=int),
    materials: wp.array(dtype=float),
    #   body_f : wp.array(dtype=wp.vec3),
    #   body_t : wp.array(dtype=wp.vec3),
    tri_f: wp.array(dtype=wp.vec3),
):

    tid = wp.tid()

    face_no = tid // num_particles  # which face
    particle_no = tid % num_particles  # which particle

    # -----------------------
    # load body body point
    c_body = contact_body[particle_no]
    c_point = contact_point[particle_no]
    c_dist = contact_dist[particle_no]
    c_mat = contact_mat[particle_no]

    # hard coded surface parameter tensor layout (ke, kd, kf, mu)
    ke = materials[c_mat * 4 + 0]  # restitution coefficient
    kd = materials[c_mat * 4 + 1]  # damping coefficient
    kf = materials[c_mat * 4 + 2]  # friction coefficient
    mu = materials[c_mat * 4 + 3]  # coulomb friction

    x0 = body_x[c_body]  # position of colliding body
    r0 = body_r[c_body]  # orientation of colliding body

    v0 = body_v[c_body]
    w0 = body_w[c_body]

    # transform point to world space
    pos = x0 + wp.quat_rotate(r0, c_point)
    # use x0 as center, everything is offset from center of mass

    # moment arm
    r = pos - x0  # basically just c_point in the new coordinates
    rhat = wp.normalize(r)
    pos = (
        pos + rhat * c_dist
    )  # add on 'thickness' of shape, e.g.: radius of sphere/capsule

    # contact point velocity
    dpdt = v0 + wp.cross(
        w0, r
    )  # this is body velocity cross offset, so it's the velocity of the contact point.

    # -----------------------
    # load triangle
    i = indices[face_no * 3 + 0]
    j = indices[face_no * 3 + 1]
    k = indices[face_no * 3 + 2]

    p = x[i]  # point zero
    q = x[j]  # point one
    r = x[k]  # point two

    vp = v[i]  # vel zero
    vq = v[j]  # vel one
    vr = v[k]  # vel two

    bary = triangle_closest_point_barycentric(p, q, r, pos)
    closest = p * bary[0] + q * bary[1] + r * bary[2]

    diff = pos - closest  # vector from tri to point
    dist = wp.dot(diff, diff)  # squared distance
    n = wp.normalize(diff)  # points into the object
    c = wp.min(dist - 0.05, 0.0)  # 0 unless within 0.05 of surface
    # c = wp.leaky_min(dot(n, x0)-0.01, 0.0, 0.0)
    # fn = n * c * 1e6    # points towards cloth (both n and c are negative)

    # wp.atomic_sub(tri_f, particle_no, fn)

    fn = (
        c * ke
    )  # normal force (restitution coefficient * how far inside for ground) (negative)

    vtri = (
        vp * bary[0] + vq * bary[1] + vr * bary[2]
    )  # bad approximation for centroid velocity
    vrel = vtri - dpdt

    vn = dot(n, vrel)  # velocity component of body in negative normal direction
    vt = vrel - n * vn  # velocity component not in normal direction

    # contact damping
    fd = 0.0 - wp.max(vn, 0.0) * kd * wp.step(c)  # again, negative, into the ground

    # # viscous friction
    # ft = vt*kf

    # Coulomb friction (box)
    lower = mu * (fn + fd)
    upper = 0.0 - lower  # workaround because no unary ops yet

    nx = cross(n, vec3(0.0, 0.0, 1.0))  # basis vectors for tangent
    nz = cross(n, vec3(1.0, 0.0, 0.0))

    vx = wp.clamp(dot(nx * kf, vt), lower, upper)
    vz = wp.clamp(dot(nz * kf, vt), lower, upper)

    ft = (nx * vx + nz * vz) * (0.0 - wp.step(c))  # wp.vec3(vx, 0.0, vz)*wp.step(c)

    # # Coulomb friction (smooth, but gradients are numerically unstable around |vt| = 0)
    # #ft = wp.normalize(vt)*wp.min(kf*wp.length(vt), 0.0 - mu*c*ke)

    f_total = n * (fn + fd) + ft

    wp.atomic_add(tri_f, i, f_total * bary[0])
    wp.atomic_add(tri_f, j, f_total * bary[1])
    wp.atomic_add(tri_f, k, f_total * bary[2])


@wp.kernel
def eval_bending(
    x: wp.array(dtype=wp.vec3),
    v: wp.array(dtype=wp.vec3),
    indices: wp.array2d(dtype=int),
    rest: wp.array(dtype=float),
    bending_properties: wp.array2d(dtype=float),
    f: wp.array(dtype=wp.vec3),
):

    tid = wp.tid()
    ke = bending_properties[tid, 0]
    kd = bending_properties[tid, 1]

    i = indices[tid, 0]
    j = indices[tid, 1]
    k = indices[tid, 2]
    l = indices[tid, 3]

    rest_angle = rest[tid]

    x1 = x[i]
    x2 = x[j]
    x3 = x[k]
    x4 = x[l]

    v1 = v[i]
    v2 = v[j]
    v3 = v[k]
    v4 = v[l]

    n1 = wp.cross(x3 - x1, x4 - x1)  # normal to face 1
    n2 = wp.cross(x4 - x2, x3 - x2)  # normal to face 2

    n1_length = wp.length(n1)
    n2_length = wp.length(n2)

    if n1_length < 1.0e-6 or n2_length < 1.0e-6:
        return

    rcp_n1 = 1.0 / n1_length
    rcp_n2 = 1.0 / n2_length

    cos_theta = wp.dot(n1, n2) * rcp_n1 * rcp_n2

    n1 = n1 * rcp_n1 * rcp_n1
    n2 = n2 * rcp_n2 * rcp_n2

    e = x4 - x3
    e_hat = wp.normalize(e)
    e_length = wp.length(e)

    s = wp.sign(wp.dot(wp.cross(n2, n1), e_hat))
    angle = wp.acos(cos_theta) * s

    d1 = n1 * e_length
    d2 = n2 * e_length
    d3 = n1 * wp.dot(x1 - x4, e_hat) + n2 * wp.dot(x2 - x4, e_hat)
    d4 = n1 * wp.dot(x3 - x1, e_hat) + n2 * wp.dot(x3 - x2, e_hat)

    # elastic
    f_elastic = ke * (angle - rest_angle)

    # damping
    f_damp = kd * (wp.dot(d1, v1) + wp.dot(d2, v2) + wp.dot(d3, v3) + wp.dot(d4, v4))

    # total force, proportional to edge length
    f_total = 0.0 - e_length * (f_elastic + f_damp)

    wp.atomic_add(f, i, d1 * f_total)
    wp.atomic_add(f, j, d2 * f_total)
    wp.atomic_add(f, k, d3 * f_total)
    wp.atomic_add(f, l, d4 * f_total)


@wp.kernel
def eval_tetrahedra(
    x: wp.array(dtype=wp.vec3),
    v: wp.array(dtype=wp.vec3),
    indices: wp.array2d(dtype=int),
    pose: wp.array(dtype=wp.mat33),
    activation: wp.array(dtype=float),
    materials: wp.array2d(dtype=float),
    f: wp.array(dtype=wp.vec3),
):

    tid = wp.tid()

    i = indices[tid, 0]
    j = indices[tid, 1]
    k = indices[tid, 2]
    l = indices[tid, 3]

    act = activation[tid]

    k_mu = materials[tid, 0]
    k_lambda = materials[tid, 1]
    k_damp = materials[tid, 2]

    x0 = x[i]
    x1 = x[j]
    x2 = x[k]
    x3 = x[l]

    v0 = v[i]
    v1 = v[j]
    v2 = v[k]
    v3 = v[l]

    x10 = x1 - x0
    x20 = x2 - x0
    x30 = x3 - x0

    v10 = v1 - v0
    v20 = v2 - v0
    v30 = v3 - v0

    Ds = wp.mat33(x10, x20, x30)
    Dm = pose[tid]

    inv_rest_volume = wp.determinant(Dm) * 6.0
    rest_volume = 1.0 / inv_rest_volume

    alpha = 1.0 + k_mu / k_lambda - k_mu / (4.0 * k_lambda)

    # scale stiffness coefficients to account for area
    k_mu = k_mu * rest_volume
    k_lambda = k_lambda * rest_volume
    k_damp = k_damp * rest_volume

    # F = Xs*Xm^-1
    F = Ds * Dm
    dFdt = wp.mat33(v10, v20, v30) * Dm

    col1 = wp.vec3(F[0, 0], F[1, 0], F[2, 0])
    col2 = wp.vec3(F[0, 1], F[1, 1], F[2, 1])
    col3 = wp.vec3(F[0, 2], F[1, 2], F[2, 2])

    # -----------------------------
    # Neo-Hookean (with rest stability [Smith et al 2018])

    Ic = dot(col1, col1) + dot(col2, col2) + dot(col3, col3)

    # deviatoric part
    P = F * k_mu * (1.0 - 1.0 / (Ic + 1.0)) + dFdt * k_damp
    H = P * wp.transpose(Dm)

    f1 = wp.vec3(H[0, 0], H[1, 0], H[2, 0])
    f2 = wp.vec3(H[0, 1], H[1, 1], H[2, 1])
    f3 = wp.vec3(H[0, 2], H[1, 2], H[2, 2])

    # -----------------------------
    # C_sqrt

    # alpha = 1.0

    # r_s = wp.sqrt(wp.abs(dot(col1, col1) + dot(col2, col2) + dot(col3, col3) - 3.0))

    # f1 = wp.vec3()
    # f2 = wp.vec3()
    # f3 = wp.vec3()

    # if (r_s > 0.0):
    #     r_s_inv = 1.0/r_s

    #     C = r_s
    #     dCdx = F*wp.transpose(Dm)*r_s_inv*wp.sign(r_s)

    #     grad1 = vec3(dCdx[0,0], dCdx[1,0], dCdx[2,0])
    #     grad2 = vec3(dCdx[0,1], dCdx[1,1], dCdx[2,1])
    #     grad3 = vec3(dCdx[0,2], dCdx[1,2], dCdx[2,2])

    #     f1 = grad1*C*k_mu
    #     f2 = grad2*C*k_mu
    #     f3 = grad3*C*k_mu

    # -----------------------------
    # C_spherical

    # alpha = 1.0

    # r_s = wp.sqrt(dot(col1, col1) + dot(col2, col2) + dot(col3, col3))
    # r_s_inv = 1.0/r_s

    # C = r_s - wp.sqrt(3.0)
    # dCdx = F*wp.transpose(Dm)*r_s_inv

    # grad1 = vec3(dCdx[0,0], dCdx[1,0], dCdx[2,0])
    # grad2 = vec3(dCdx[0,1], dCdx[1,1], dCdx[2,1])
    # grad3 = vec3(dCdx[0,2], dCdx[1,2], dCdx[2,2])

    # f1 = grad1*C*k_mu
    # f2 = grad2*C*k_mu
    # f3 = grad3*C*k_mu

    # ----------------------------
    # C_D

    # alpha = 1.0

    # r_s = wp.sqrt(dot(col1, col1) + dot(col2, col2) + dot(col3, col3))

    # C = r_s*r_s - 3.0
    # dCdx = F*wp.transpose(Dm)*2.0

    # grad1 = vec3(dCdx[0,0], dCdx[1,0], dCdx[2,0])
    # grad2 = vec3(dCdx[0,1], dCdx[1,1], dCdx[2,1])
    # grad3 = vec3(dCdx[0,2], dCdx[1,2], dCdx[2,2])

    # f1 = grad1*C*k_mu
    # f2 = grad2*C*k_mu
    # f3 = grad3*C*k_mu

    # ----------------------------
    # Hookean

    # alpha = 1.0

    # I = wp.mat33(wp.vec3(1.0, 0.0, 0.0),
    #              wp.vec3(0.0, 1.0, 0.0),
    #              wp.vec3(0.0, 0.0, 1.0))

    # P = (F + wp.transpose(F) + I*(0.0-2.0))*k_mu
    # H = P * wp.transpose(Dm)

    # f1 = wp.vec3(H[0, 0], H[1, 0], H[2, 0])
    # f2 = wp.vec3(H[0, 1], H[1, 1], H[2, 1])
    # f3 = wp.vec3(H[0, 2], H[1, 2], H[2, 2])

    # hydrostatic part
    J = wp.determinant(F)

    # print(J)
    s = inv_rest_volume / 6.0
    dJdx1 = wp.cross(x20, x30) * s
    dJdx2 = wp.cross(x30, x10) * s
    dJdx3 = wp.cross(x10, x20) * s

    f_volume = (J - alpha + act) * k_lambda
    f_damp = (wp.dot(dJdx1, v1) + wp.dot(dJdx2, v2) + wp.dot(dJdx3, v3)) * k_damp

    f_total = f_volume + f_damp

    f1 = f1 + dJdx1 * f_total
    f2 = f2 + dJdx2 * f_total
    f3 = f3 + dJdx3 * f_total
    f0 = (f1 + f2 + f3) * (0.0 - 1.0)

    # apply forces
    wp.atomic_sub(f, i, f0)
    wp.atomic_sub(f, j, f1)
    wp.atomic_sub(f, k, f2)
    wp.atomic_sub(f, l, f3)


@wp.kernel
def eval_contacts(
    particle_x: wp.array(dtype=wp.vec3),
    particle_v: wp.array(dtype=wp.vec3),
    ke: float,
    kd: float,
    kf: float,
    mu: float,
    offset: float,
    ground: wp.array(dtype=float),
    f: wp.array(dtype=wp.vec3),
):

    tid = wp.tid()

    x = particle_x[tid]
    v = particle_v[tid]

    n = wp.vec3(ground[0], ground[1], ground[2])
    c = wp.min(wp.dot(n, x) + ground[3] - offset, 0.0)

    vn = wp.dot(n, v)
    jn = c * ke

    if c >= 0.0:
        return

    jd = min(vn, 0.0) * kd

    # contact force
    fn = jn + jd

    # friction force
    vt = v - n * vn
    vs = wp.length(vt)

    if vs > 0.0:
        vt = vt / vs

    # Coulomb condition
    ft = wp.min(vs * kf, mu * wp.abs(fn))

    # total force
    f[tid] = f[tid] - n * fn - vt * ft


@wp.kernel
def eval_soft_contacts(
    particle_x: wp.array(dtype=wp.vec3),
    particle_v: wp.array(dtype=wp.vec3),
    body_q: wp.array(dtype=wp.transform),
    body_qd: wp.array(dtype=wp.spatial_vector),
    body_com: wp.array(dtype=wp.vec3),
    ke: float,
    kd: float,
    kf: float,
    ka: float,
    mu: float,
    contact_count: wp.array(dtype=int),
    contact_particle: wp.array(dtype=int),
    contact_body: wp.array(dtype=int),
    contact_body_pos: wp.array(dtype=wp.vec3),
    contact_body_vel: wp.array(dtype=wp.vec3),
    contact_normal: wp.array(dtype=wp.vec3),
    contact_distance: float,
    contact_max: int,
    # outputs
    particle_f: wp.array(dtype=wp.vec3),
    body_f: wp.array(dtype=wp.spatial_vector),
):

    tid = wp.tid()

    count = min(contact_max, contact_count[0])
    if tid >= count:
        return

    body_index = contact_body[tid]
    particle_index = contact_particle[tid]

    px = particle_x[particle_index]
    pv = particle_v[particle_index]

    X_wb = wp.transform_identity()
    X_com = wp.vec3()

    if body_index >= 0:
        X_wb = body_q[body_index]
        X_com = body_com[body_index]

    # body position in world space
    bx = wp.transform_point(X_wb, contact_body_pos[tid])
    r = bx - wp.transform_point(X_wb, X_com)

    n = contact_normal[tid]
    c = wp.dot(n, px - bx) - contact_distance

    if c > ka:
        return

    # body velocity
    body_v_s = wp.spatial_vector()
    if body_index >= 0:
        body_v_s = body_qd[body_index]

    body_w = wp.spatial_top(body_v_s)
    body_v = wp.spatial_bottom(body_v_s)

    # compute the body velocity at the particle position
    bv = body_v + wp.cross(body_w, r) + wp.transform_vector(X_wb, contact_body_vel[tid])

    # relative velocity
    v = pv - bv

    # decompose relative velocity
    vn = wp.dot(n, v)
    vt = v - n * vn

    # contact elastic
    fn = n * c * ke

    # contact damping
    fd = n * wp.min(vn, 0.0) * kd

    # viscous friction
    # ft = vt*kf

    # Coulomb friction (box)
    # lower = mu * c * ke
    # upper = 0.0 - lower

    # vx = wp.clamp(wp.dot(wp.vec3(kf, 0.0, 0.0), vt), lower, upper)
    # vz = wp.clamp(wp.dot(wp.vec3(0.0, 0.0, kf), vt), lower, upper)

    # ft = wp.vec3(vx, 0.0, vz)

    # Coulomb friction (smooth, but gradients are numerically unstable around |vt| = 0)
    ft = wp.normalize(vt) * wp.min(kf * wp.length(vt), abs(mu * c * ke))

    f_total = fn + (fd + ft)
    t_total = wp.cross(r, f_total)

    wp.atomic_sub(particle_f, particle_index, f_total)

    if body_index >= 0:
        wp.atomic_add(body_f, body_index, wp.spatial_vector(t_total, f_total))


@wp.kernel
def eval_rigid_contacts(
    body_q: wp.array(dtype=wp.transform),
    body_qd: wp.array(dtype=wp.spatial_vector),
    body_com: wp.array(dtype=wp.vec3),
    shape_materials: ShapeContactMaterial,
    shape_thickness: wp.array(dtype=float),
    contact_count: wp.array(dtype=int),
    contact_body0: wp.array(dtype=int),
    contact_body1: wp.array(dtype=int),
    contact_point0: wp.array(dtype=wp.vec3),
    contact_point1: wp.array(dtype=wp.vec3),
    contact_normal: wp.array(dtype=wp.vec3),
    contact_shape0: wp.array(dtype=int),
    contact_shape1: wp.array(dtype=int),
    # outputs
    body_f: wp.array(dtype=wp.spatial_vector),
):

    tid = wp.tid()
    if (contact_shape0[tid] == contact_shape1[tid]):
        return

    count = contact_count[0]
    if tid >= count:
        return

    # retrieve contact thickness, compute average contact material properties    
    ke = 0.0       # restitution coefficient
    kd = 0.0       # damping coefficient
    kf = 0.0       # friction coefficient
    mu = 0.0       # coulomb friction
    mat_nonzero = 0
    thickness_a = 0.0
    thickness_b = 0.0
    shape_a = contact_shape0[tid]
    shape_b = contact_shape1[tid]
    if shape_a >= 0:
        mat_nonzero += 1
        ke += shape_materials.ke[shape_a]
        kd += shape_materials.kd[shape_a]
        kf += shape_materials.kf[shape_a]
        mu += shape_materials.mu[shape_a]
        thickness_a = shape_thickness[shape_a]
    if shape_b >= 0:
        mat_nonzero += 1
        ke += shape_materials.ke[shape_b]
        kd += shape_materials.kd[shape_b]
        kf += shape_materials.kf[shape_b]
        mu += shape_materials.mu[shape_b]
        thickness_b = shape_thickness[shape_b]
    if mat_nonzero > 0:
        ke = ke / float(mat_nonzero)
        kd = kd / float(mat_nonzero)
        kf = kf / float(mat_nonzero)
        mu = mu / float(mat_nonzero)

    body_a = contact_body0[tid]
    body_b = contact_body1[tid]

    # body position in world space
    n = contact_normal[tid]
    bx_a = contact_point0[tid]
    bx_b = contact_point1[tid]
    if body_a >= 0:
        X_wb_a = body_q[body_a]
        X_com_a = body_com[body_a]
        bx_a = wp.transform_point(X_wb_a, bx_a) - thickness_a * n
        r_a = bx_a - wp.transform_point(X_wb_a, X_com_a)

    if body_b >= 0:
        X_wb_b = body_q[body_b]
        X_com_b = body_com[body_b]
        bx_b = wp.transform_point(X_wb_b, bx_b) + thickness_b * n
        r_b = bx_b - wp.transform_point(X_wb_b, X_com_b)
    
    d = wp.dot(n, bx_a-bx_b)
    
    if (d >= 0.0):
        return

    d = -wp.dot(n, bx_b - bx_a)

    if d >= 0.0:
        return

    # compute contact point velocity
    bv_a = wp.vec3(0.0)
    bv_b = wp.vec3(0.0)
    if body_a >= 0:
        body_v_s_a = body_qd[body_a]
        body_w_a = wp.spatial_top(body_v_s_a)
        body_v_a = wp.spatial_bottom(body_v_s_a)
        bv_a = body_v_a + wp.cross(body_w_a, r_a)

    if body_b >= 0:
        body_v_s_b = body_qd[body_b]
        body_w_b = wp.spatial_top(body_v_s_b)
        body_v_b = wp.spatial_bottom(body_v_s_b)
        bv_b = body_v_b + wp.cross(body_w_b, r_b)

    # relative velocity
    v = bv_a - bv_b

    # print(v)

    # decompose relative velocity
    vn = wp.dot(n, v)
    vt = v - n * vn

    # contact elastic
    fn = d * ke

    # contact damping
    fd = wp.min(vn, 0.0) * kd * wp.step(d)

    # viscous friction
    # ft = vt*kf

    # Coulomb friction (box)
    # lower = mu * d * ke
    # upper = 0.0 - lower

    # vx = wp.clamp(wp.dot(wp.vec3(kf, 0.0, 0.0), vt), lower, upper)
    # vz = wp.clamp(wp.dot(wp.vec3(0.0, 0.0, kf), vt), lower, upper)

    # ft = wp.vec3(vx, 0.0, vz)

    # Coulomb friction (smooth, but gradients are numerically unstable around |vt| = 0)
    # ft = wp.normalize(vt)*wp.min(kf*wp.length(vt), abs(mu*d*ke))
    ft = wp.normalize(vt) * wp.min(kf * wp.length(vt), 0.0 - mu * (fn + fd))

    # f_total = fn + (fd + ft)
    f_total = n * (fn + fd) + ft
    # t_total = wp.cross(r, f_total)

    # print("apply contact force")
    # print(f_total)

    if body_a >= 0:
        wp.atomic_sub(
            body_f, body_a, wp.spatial_vector(wp.cross(r_a, f_total), f_total)
        )
    if body_b >= 0:
        wp.atomic_add(
            body_f, body_b, wp.spatial_vector(wp.cross(r_b, f_total), f_total)
        )


@wp.func
def eval_joint_force(
    q: float,
    qd: float,
    target: float,
    target_ke: float,
    target_kd: float,
    act: float,
    limit_lower: float,
    limit_upper: float,
    limit_ke: float,
    limit_kd: float,
    axis: wp.vec3,
):

    limit_f = 0.0

    # compute limit forces, damping only active when limit is violated
    if q < limit_lower:
        limit_f = limit_ke * (limit_lower - q) - limit_kd * min(qd, 0.0)

    if q > limit_upper:
        limit_f = limit_ke * (limit_upper - q) - limit_kd * max(qd, 0.0)

    # joint dynamics
    total_f = (target_ke * (q - target) + target_kd * qd + act - limit_f) * axis

    return total_f


@wp.kernel
<<<<<<< HEAD
def eval_body_joints(
    body_q: wp.array(dtype=wp.transform),
    body_qd: wp.array(dtype=wp.spatial_vector),
    body_com: wp.array(dtype=wp.vec3),
    joint_q_start: wp.array(dtype=int),
    joint_qd_start: wp.array(dtype=int),
    joint_type: wp.array(dtype=int),
    joint_parent: wp.array(dtype=int),
    joint_X_p: wp.array(dtype=wp.transform),
    joint_X_c: wp.array(dtype=wp.transform),
    joint_axis: wp.array(dtype=wp.vec3),
    joint_target: wp.array(dtype=float),
    joint_act: wp.array(dtype=float),
    joint_target_ke: wp.array(dtype=float),
    joint_target_kd: wp.array(dtype=float),
    joint_limit_lower: wp.array(dtype=float),
    joint_limit_upper: wp.array(dtype=float),
    joint_limit_ke: wp.array(dtype=float),
    joint_limit_kd: wp.array(dtype=float),
    joint_attach_ke: float,
    joint_attach_kd: float,
    body_f: wp.array(dtype=wp.spatial_vector),
):
=======
def eval_body_joints(body_q: wp.array(dtype=wp.transform),
                     body_qd: wp.array(dtype=wp.spatial_vector),
                     body_com: wp.array(dtype=wp.vec3),
                     joint_q_start: wp.array(dtype=int),
                     joint_qd_start: wp.array(dtype=int),
                     joint_type: wp.array(dtype=int),
                     joint_enabled: wp.array(dtype=int),
                     joint_parent: wp.array(dtype=int),
                     joint_X_p: wp.array(dtype=wp.transform),
                     joint_X_c: wp.array(dtype=wp.transform),
                     joint_axis: wp.array(dtype=wp.vec3),
                     joint_axis_start: wp.array(dtype=int),
                     joint_axis_count: wp.array(dtype=int, ndim=2),
                     joint_target: wp.array(dtype=float),
                     joint_act: wp.array(dtype=float),
                     joint_target_ke: wp.array(dtype=float),
                     joint_target_kd: wp.array(dtype=float),
                     joint_limit_lower: wp.array(dtype=float),
                     joint_limit_upper: wp.array(dtype=float),
                     joint_limit_ke: wp.array(dtype=float),
                     joint_limit_kd: wp.array(dtype=float),
                     joint_attach_ke: float,
                     joint_attach_kd: float,
                     body_f: wp.array(dtype=wp.spatial_vector)):
>>>>>>> 32885763

    tid = wp.tid()
    type = joint_type[tid]
    
    # early out for free joints
    if (joint_enabled[tid] == 0 or type == wp.sim.JOINT_FREE):
        return

    c_child = tid
    c_parent = joint_parent[tid]

    X_pj = joint_X_p[tid]
    X_cj = joint_X_c[tid]

    X_wp = X_pj
    r_p = wp.vec3()
    w_p = wp.vec3()
    v_p = wp.vec3()

    # parent transform and moment arm
    if c_parent >= 0:
        X_wp = body_q[c_parent] * X_wp
        r_p = wp.transform_get_translation(X_wp) - wp.transform_point(
            body_q[c_parent], body_com[c_parent]
        )

        twist_p = body_qd[c_parent]

        w_p = wp.spatial_top(twist_p)
        v_p = wp.spatial_bottom(twist_p) + wp.cross(w_p, r_p)

    # child transform and moment arm
<<<<<<< HEAD
    X_wc = body_q[c_child]  # *X_cj
    r_c = wp.transform_get_translation(X_wc) - wp.transform_point(
        body_q[c_child], body_com[c_child]
    )

=======
    X_wc = body_q[c_child]*X_cj
    r_c = wp.transform_get_translation(X_wc) - wp.transform_point(body_q[c_child], body_com[c_child])
    
>>>>>>> 32885763
    twist_c = body_qd[c_child]

    w_c = wp.spatial_top(twist_c)
    v_c = wp.spatial_bottom(twist_c) + wp.cross(w_c, r_c)

    # joint properties (for 1D joints)
    q_start = joint_q_start[tid]
    qd_start = joint_qd_start[tid]
<<<<<<< HEAD
    axis = joint_axis[tid]

    target = joint_target[qd_start]
    target_ke = joint_target_ke[qd_start]
    target_kd = joint_target_kd[qd_start]
    limit_ke = joint_limit_ke[qd_start]
    limit_kd = joint_limit_kd[qd_start]
    limit_lower = joint_limit_lower[qd_start]
    limit_upper = joint_limit_upper[qd_start]

=======
    axis_start = joint_axis_start[tid]

    target = joint_target[axis_start]
    target_ke = joint_target_ke[axis_start]
    target_kd = joint_target_kd[axis_start]
    limit_ke = joint_limit_ke[axis_start]
    limit_kd = joint_limit_kd[axis_start]
    limit_lower = joint_limit_lower[axis_start]
    limit_upper = joint_limit_upper[axis_start]
    
>>>>>>> 32885763
    act = joint_act[qd_start]

    x_p = wp.transform_get_translation(X_wp)
    x_c = wp.transform_get_translation(X_wc)

    q_p = wp.transform_get_rotation(X_wp)
    q_c = wp.transform_get_rotation(X_wc)

    # translational error
    x_err = x_c - x_p
    r_err = wp.quat_inverse(q_p) * q_c
    v_err = v_c - v_p
    w_err = w_c - w_p

    # total force/torque on the parent
    t_total = wp.vec3()
    f_total = wp.vec3()

    # reduce angular damping stiffness for stability
    angular_damping_scale = 0.01


    if type == wp.sim.JOINT_FIXED:

        ang_err = (
            wp.normalize(wp.vec3(r_err[0], r_err[1], r_err[2]))
            * wp.acos(r_err[3])
            * 2.0
        )

        f_total += x_err * joint_attach_ke + v_err * joint_attach_kd
        t_total += (
            wp.transform_vector(X_wp, ang_err) * joint_attach_ke
            + w_err * joint_attach_kd * angular_damping_scale
        )

    if type == wp.sim.JOINT_PRISMATIC:
<<<<<<< HEAD

=======
        axis = joint_axis[axis_start]
        
>>>>>>> 32885763
        # world space joint axis
        axis_p = wp.transform_vector(X_wp, axis)

        # evaluate joint coordinates
        q = wp.dot(x_err, axis_p)
        qd = wp.dot(v_err, axis_p)

        f_total = eval_joint_force(
            q,
            qd,
            target,
            target_ke,
            target_kd,
            act,
            limit_lower,
            limit_upper,
            limit_ke,
            limit_kd,
            axis_p,
        )

        # attachment dynamics
        ang_err = (
            wp.normalize(wp.vec3(r_err[0], r_err[1], r_err[2]))
            * wp.acos(r_err[3])
            * 2.0
        )

        # project off any displacement along the joint axis
<<<<<<< HEAD
        f_total += (x_err - q * axis_p) * joint_attach_ke + (
            v_err - qd * axis_p
        ) * joint_attach_kd
        t_total += (
            wp.transform_vector(X_wp, ang_err) * joint_attach_ke
            + w_err * joint_attach_kd * angular_damping_scale
        )

    if (type == wp.sim.JOINT_REVOLUTE
            or type == wp.sim.JOINT_REVOLUTE_SPRING
            or type == wp.sim.JOINT_REVOLUTE_TIGHT):
=======
        f_total += (x_err - q*axis_p)*joint_attach_ke + (v_err - qd*axis_p)*joint_attach_kd
        t_total += wp.transform_vector(X_wp, ang_err)*joint_attach_ke + w_err*joint_attach_kd*angular_damping_scale


    if type == wp.sim.JOINT_REVOLUTE:
        axis = joint_axis[axis_start]
        
>>>>>>> 32885763
        axis_p = wp.transform_vector(X_wp, axis)
        axis_c = wp.transform_vector(X_wc, axis)

        # swing twist decomposition
        twist = quat_twist(axis, r_err)

        q = (
            wp.acos(twist[3])
            * 2.0
            * wp.sign(wp.dot(axis, wp.vec3(twist[0], twist[1], twist[2])))
        )

        qd = wp.dot(w_err, axis_p)

        t_total = eval_joint_force(
            q,
            qd,
            target,
            target_ke,
            target_kd,
            act,
            limit_lower,
            limit_upper,
            limit_ke,
            limit_kd,
            axis_p,
        )

        # attachment dynamics
        swing_err = wp.cross(axis_p, axis_c)

        f_total += x_err * joint_attach_ke + v_err * joint_attach_kd

        t_total += (
            swing_err * joint_attach_ke
            + (w_err - qd * axis_p) * joint_attach_kd * angular_damping_scale
        )

    if type == wp.sim.JOINT_BALL:

        ang_err = (
            wp.normalize(wp.vec3(r_err[0], r_err[1], r_err[2]))
            * wp.acos(r_err[3])
            * 2.0
        )

        # todo: joint limits
        t_total += target_kd * w_err + target_ke * wp.transform_vector(X_wp, ang_err)
        f_total += x_err * joint_attach_ke + v_err * joint_attach_kd

    if type == wp.sim.JOINT_COMPOUND:

<<<<<<< HEAD
        q_off = wp.transform_get_rotation(X_cj)
        q_pc = wp.quat_inverse(q_off) * wp.quat_inverse(q_p) * q_c * q_off

        # decompose to a compound rotation each axis
=======
        q_pc = wp.quat_inverse(q_p)*q_c
       
        # decompose to a compound rotation each axis 
>>>>>>> 32885763
        angles = quat_decompose(q_pc)

        # reconstruct rotation axes
        axis_0 = wp.vec3(1.0, 0.0, 0.0)
        q_0 = wp.quat_from_axis_angle(axis_0, angles[0])

        axis_1 = wp.quat_rotate(q_0, wp.vec3(0.0, 1.0, 0.0))
        q_1 = wp.quat_from_axis_angle(axis_1, angles[1])

        axis_2 = wp.quat_rotate(q_1 * q_0, wp.vec3(0.0, 0.0, 1.0))
        q_2 = wp.quat_from_axis_angle(axis_2, angles[2])

<<<<<<< HEAD
        q_w = q_p * q_off

        # joint dynamics
        t_total = wp.vec3()
        t_total += eval_joint_force(
            angles[0],
            wp.dot(wp.quat_rotate(q_w, axis_0), w_err),
            joint_target[qd_start + 0],
            joint_target_ke[qd_start + 0],
            joint_target_kd[qd_start + 0],
            joint_act[qd_start + 0],
            joint_limit_lower[qd_start + 0],
            joint_limit_upper[qd_start + 0],
            joint_limit_ke[qd_start + 0],
            joint_limit_kd[qd_start + 0],
            wp.quat_rotate(q_w, axis_0),
        )
        t_total += eval_joint_force(
            angles[1],
            wp.dot(wp.quat_rotate(q_w, axis_1), w_err),
            joint_target[qd_start + 1],
            joint_target_ke[qd_start + 1],
            joint_target_kd[qd_start + 1],
            joint_act[qd_start + 1],
            joint_limit_lower[qd_start + 1],
            joint_limit_upper[qd_start + 1],
            joint_limit_ke[qd_start + 1],
            joint_limit_kd[qd_start + 1],
            wp.quat_rotate(q_w, axis_1),
        )
        t_total += eval_joint_force(
            angles[2],
            wp.dot(wp.quat_rotate(q_w, axis_2), w_err),
            joint_target[qd_start + 2],
            joint_target_ke[qd_start + 2],
            joint_target_kd[qd_start + 2],
            joint_act[qd_start + 2],
            joint_limit_lower[qd_start + 2],
            joint_limit_upper[qd_start + 2],
            joint_limit_ke[qd_start + 2],
            joint_limit_kd[qd_start + 2],
            wp.quat_rotate(q_w, axis_2),
        )

        f_total += x_err * joint_attach_ke + v_err * joint_attach_kd

    if type == wp.sim.JOINT_UNIVERSAL:

        q_off = wp.transform_get_rotation(X_cj)
        q_pc = wp.quat_inverse(q_off) * wp.quat_inverse(q_p) * q_c * q_off

        # decompose to a compound rotation each axis
=======
        q_w = q_p

        axis_0 = wp.transform_vector(X_wp, axis_0)
        axis_1 = wp.transform_vector(X_wp, axis_1)
        axis_2 = wp.transform_vector(X_wp, axis_2)

        # joint dynamics
        t_total = wp.vec3()
        # # TODO remove wp.quat_rotate(q_w, ...)?
        # t_total += eval_joint_force(angles[0], wp.dot(wp.quat_rotate(q_w, axis_0), w_err), joint_target[axis_start+0], joint_target_ke[axis_start+0],joint_target_kd[axis_start+0], joint_act[axis_start+0], joint_limit_lower[axis_start+0], joint_limit_upper[axis_start+0], joint_limit_ke[axis_start+0], joint_limit_kd[axis_start+0], wp.quat_rotate(q_w, axis_0))
        # t_total += eval_joint_force(angles[1], wp.dot(wp.quat_rotate(q_w, axis_1), w_err), joint_target[axis_start+1], joint_target_ke[axis_start+1],joint_target_kd[axis_start+1], joint_act[axis_start+1], joint_limit_lower[axis_start+1], joint_limit_upper[axis_start+1], joint_limit_ke[axis_start+1], joint_limit_kd[axis_start+1], wp.quat_rotate(q_w, axis_1))
        # t_total += eval_joint_force(angles[2], wp.dot(wp.quat_rotate(q_w, axis_2), w_err), joint_target[axis_start+2], joint_target_ke[axis_start+2],joint_target_kd[axis_start+2], joint_act[axis_start+2], joint_limit_lower[axis_start+2], joint_limit_upper[axis_start+2], joint_limit_ke[axis_start+2], joint_limit_kd[axis_start+2], wp.quat_rotate(q_w, axis_2))
        
        t_total += eval_joint_force(angles[0], wp.dot(axis_0, w_err), joint_target[axis_start+0], joint_target_ke[axis_start+0],joint_target_kd[axis_start+0], joint_act[axis_start+0], joint_limit_lower[axis_start+0], joint_limit_upper[axis_start+0], joint_limit_ke[axis_start+0], joint_limit_kd[axis_start+0], axis_0)
        t_total += eval_joint_force(angles[1], wp.dot(axis_1, w_err), joint_target[axis_start+1], joint_target_ke[axis_start+1],joint_target_kd[axis_start+1], joint_act[axis_start+1], joint_limit_lower[axis_start+1], joint_limit_upper[axis_start+1], joint_limit_ke[axis_start+1], joint_limit_kd[axis_start+1], axis_1)
        t_total += eval_joint_force(angles[2], wp.dot(axis_2, w_err), joint_target[axis_start+2], joint_target_ke[axis_start+2],joint_target_kd[axis_start+2], joint_act[axis_start+2], joint_limit_lower[axis_start+2], joint_limit_upper[axis_start+2], joint_limit_ke[axis_start+2], joint_limit_kd[axis_start+2], axis_2)
        
        f_total += x_err*joint_attach_ke + v_err*joint_attach_kd

    if type == wp.sim.JOINT_UNIVERSAL:

        q_pc = wp.quat_inverse(q_p)*q_c
       
        # decompose to a compound rotation each axis 
>>>>>>> 32885763
        angles = quat_decompose(q_pc)

        # reconstruct rotation axes
        axis_0 = wp.vec3(1.0, 0.0, 0.0)
        q_0 = wp.quat_from_axis_angle(axis_0, angles[0])

        axis_1 = wp.quat_rotate(q_0, wp.vec3(0.0, 1.0, 0.0))
        q_1 = wp.quat_from_axis_angle(axis_1, angles[1])

        axis_2 = wp.quat_rotate(q_1 * q_0, wp.vec3(0.0, 0.0, 1.0))
        q_2 = wp.quat_from_axis_angle(axis_2, angles[2])

<<<<<<< HEAD
        q_w = q_p * q_off
=======
        q_w = q_p
        
        axis_0 = wp.transform_vector(X_wp, axis_0)
        axis_1 = wp.transform_vector(X_wp, axis_1)
        axis_2 = wp.transform_vector(X_wp, axis_2)
>>>>>>> 32885763

        # joint dynamics
        t_total = wp.vec3()

        # free axes
<<<<<<< HEAD
        t_total += eval_joint_force(
            angles[0],
            wp.dot(wp.quat_rotate(q_w, axis_0), w_err),
            joint_target[qd_start + 0],
            joint_target_ke[qd_start + 0],
            joint_target_kd[qd_start + 0],
            joint_act[qd_start + 0],
            joint_limit_lower[qd_start + 0],
            joint_limit_upper[qd_start + 0],
            joint_limit_ke[qd_start + 0],
            joint_limit_kd[qd_start + 0],
            wp.quat_rotate(q_w, axis_0),
        )
        t_total += eval_joint_force(
            angles[1],
            wp.dot(wp.quat_rotate(q_w, axis_1), w_err),
            joint_target[qd_start + 1],
            joint_target_ke[qd_start + 1],
            joint_target_kd[qd_start + 1],
            joint_act[qd_start + 1],
            joint_limit_lower[qd_start + 1],
            joint_limit_upper[qd_start + 1],
            joint_limit_ke[qd_start + 1],
            joint_limit_kd[qd_start + 1],
            wp.quat_rotate(q_w, axis_1),
        )

=======
        # # TODO remove wp.quat_rotate(q_w, ...)?
        # t_total += eval_joint_force(angles[0], wp.dot(wp.quat_rotate(q_w, axis_0), w_err), joint_target[axis_start+0], joint_target_ke[axis_start+0],joint_target_kd[axis_start+0], joint_act[axis_start+0], joint_limit_lower[axis_start+0], joint_limit_upper[axis_start+0], joint_limit_ke[axis_start+0], joint_limit_kd[axis_start+0], wp.quat_rotate(q_w, axis_0))
        # t_total += eval_joint_force(angles[1], wp.dot(wp.quat_rotate(q_w, axis_1), w_err), joint_target[axis_start+1], joint_target_ke[axis_start+1],joint_target_kd[axis_start+1], joint_act[axis_start+1], joint_limit_lower[axis_start+1], joint_limit_upper[axis_start+1], joint_limit_ke[axis_start+1], joint_limit_kd[axis_start+1], wp.quat_rotate(q_w, axis_1))
        
        # # last axis (fixed)
        # t_total += eval_joint_force(angles[2], wp.dot(wp.quat_rotate(q_w, axis_2), w_err), 0.0, joint_attach_ke, joint_attach_kd*angular_damping_scale, 0.0, 0.0, 0.0, 0.0, 0.0, wp.quat_rotate(q_w, axis_2))

        # TODO remove wp.quat_rotate(q_w, ...)?
        t_total += eval_joint_force(angles[0], wp.dot(axis_0, w_err), joint_target[axis_start+0], joint_target_ke[axis_start+0],joint_target_kd[axis_start+0], joint_act[axis_start+0], joint_limit_lower[axis_start+0], joint_limit_upper[axis_start+0], joint_limit_ke[axis_start+0], joint_limit_kd[axis_start+0], axis_0)
        t_total += eval_joint_force(angles[1], wp.dot(axis_1, w_err), joint_target[axis_start+1], joint_target_ke[axis_start+1],joint_target_kd[axis_start+1], joint_act[axis_start+1], joint_limit_lower[axis_start+1], joint_limit_upper[axis_start+1], joint_limit_ke[axis_start+1], joint_limit_kd[axis_start+1], axis_1)
        
>>>>>>> 32885763
        # last axis (fixed)
        t_total += eval_joint_force(angles[2], wp.dot(axis_2, w_err), 0.0, joint_attach_ke, joint_attach_kd*angular_damping_scale, 0.0, 0.0, 0.0, 0.0, 0.0, axis_2)

        f_total += x_err*joint_attach_ke + v_err*joint_attach_kd

    # write forces
    if c_parent >= 0:
        wp.atomic_add(
            body_f,
            c_parent,
            wp.spatial_vector(t_total + wp.cross(r_p, f_total), f_total),
        )

    wp.atomic_sub(
        body_f, c_child, wp.spatial_vector(t_total + wp.cross(r_c, f_total), f_total)
    )


@wp.func
def compute_muscle_force(
    i: int,
    body_X_s: wp.array(dtype=wp.transform),
    body_v_s: wp.array(dtype=wp.spatial_vector),
    body_com: wp.array(dtype=wp.vec3),
    muscle_links: wp.array(dtype=int),
    muscle_points: wp.array(dtype=wp.vec3),
    muscle_activation: float,
    body_f_s: wp.array(dtype=wp.spatial_vector),
):

    link_0 = muscle_links[i]
    link_1 = muscle_links[i + 1]

    if link_0 == link_1:
        return 0

    r_0 = muscle_points[i]
    r_1 = muscle_points[i + 1]

    xform_0 = body_X_s[link_0]
    xform_1 = body_X_s[link_1]

    pos_0 = wp.transform_point(xform_0, r_0 - body_com[link_0])
    pos_1 = wp.transform_point(xform_1, r_1 - body_com[link_1])

    n = wp.normalize(pos_1 - pos_0)

    # todo: add passive elastic and viscosity terms
    f = n * muscle_activation

    wp.atomic_sub(body_f_s, link_0, wp.spatial_vector(f, wp.cross(pos_0, f)))
    wp.atomic_add(body_f_s, link_1, wp.spatial_vector(f, wp.cross(pos_1, f)))

    return 0


@wp.kernel
def eval_muscles(
    body_X_s: wp.array(dtype=wp.transform),
    body_v_s: wp.array(dtype=wp.spatial_vector),
    body_com: wp.array(dtype=wp.vec3),
    muscle_start: wp.array(dtype=int),
    muscle_params: wp.array(dtype=float),
    muscle_links: wp.array(dtype=int),
    muscle_points: wp.array(dtype=wp.vec3),
    muscle_activation: wp.array(dtype=float),
    # output
    body_f_s: wp.array(dtype=wp.spatial_vector),
):

    tid = wp.tid()

    m_start = muscle_start[tid]
    m_end = muscle_start[tid + 1] - 1

    activation = muscle_activation[tid]

    for i in range(m_start, m_end):
        compute_muscle_force(
            i,
            body_X_s,
            body_v_s,
            body_com,
            muscle_links,
            muscle_points,
            activation,
            body_f_s,
        )


def compute_forces(model, state, particle_f, body_f, requires_grad):

    # damped springs
    if model.spring_count:

        wp.launch(
            kernel=eval_springs,
            dim=model.spring_count,
            inputs=[
                state.particle_q,
                state.particle_qd,
                model.spring_indices,
                model.spring_rest_length,
                model.spring_stiffness,
                model.spring_damping,
            ],
            outputs=[particle_f],
            device=model.device,
        )

    # particle-particle interactions
    if model.particle_count:
        eval_particle_forces(model, state, particle_f)

    # triangle elastic and lift/drag forces
    if model.tri_count:

        wp.launch(
            kernel=eval_triangles,
            dim=model.tri_count,
            inputs=[
                state.particle_q,
                state.particle_qd,
                model.tri_indices,
                model.tri_poses,
                model.tri_activations,
                model.tri_materials,
            ],
            outputs=[particle_f],
            device=model.device,
        )

    # triangle/triangle contacts
    if model.enable_tri_collisions and model.tri_count:

        wp.launch(
            kernel=eval_triangles_contact,
            dim=model.tri_count * model.particle_count,
            inputs=[
                model.particle_count,
                state.particle_q,
                state.particle_qd,
                model.tri_indices,
                model.tri_poses,
                model.tri_activations,
                model.tri_materials,
            ],
            outputs=[particle_f],
            device=model.device,
        )

    # triangle bending
    if model.edge_count:

        wp.launch(
            kernel=eval_bending,
            dim=model.edge_count,
            inputs=[
                state.particle_q,
                state.particle_qd,
                model.edge_indices,
                model.edge_rest_angle,
                model.edge_bending_properties,
            ],
            outputs=[particle_f],
            device=model.device,
        )

    # particle ground contact
    if model.ground and model.particle_count:

        wp.launch(
            kernel=eval_contacts,
            dim=model.particle_count,
            inputs=[
                state.particle_q,
                state.particle_qd,
                model.soft_contact_ke,
                model.soft_contact_kd,
                model.soft_contact_kf,
                model.soft_contact_mu,
                model.soft_contact_distance,
                model.ground_plane,
            ],
            outputs=[particle_f],
            device=model.device,
        )

    # tetrahedral FEM
    if (model.tet_count):

        wp.launch(kernel=eval_tetrahedra,
                  dim=model.tet_count,
                  inputs=[state.particle_q, state.particle_qd, model.tet_indices, model.tet_poses, model.tet_activations, model.tet_materials],
                  outputs=[particle_f],
                  device=model.device)

    if (model.rigid_contact_max and (model.ground and model.shape_ground_contact_pair_count or model.shape_contact_pair_count)):
        wp.launch(kernel=eval_rigid_contacts,
                  dim=model.rigid_contact_max,
                  inputs=[
                      state.body_q,
                      state.body_qd,
                      model.body_com,
                      model.shape_materials,
                      model.shape_contact_thickness,                      
                      model.rigid_contact_count,
                      model.rigid_contact_body0,
                      model.rigid_contact_body1,
                      model.rigid_contact_point0,
                      model.rigid_contact_point1,
                      model.rigid_contact_normal,
                      model.rigid_contact_shape0,
                      model.rigid_contact_shape1,
                  ],
                  outputs=[
                      body_f
                  ],
                  device=model.device)

    if (model.joint_count):
        wp.launch(kernel=eval_body_joints,
                dim=model.joint_count,
                inputs=[
                    state.body_q,
                    state.body_qd,
                    model.body_com,
                    model.joint_q_start,
                    model.joint_qd_start,
                    model.joint_type,
                    model.joint_enabled,
                    model.joint_parent,
                    model.joint_X_p,
                    model.joint_X_c,
                    model.joint_axis,
                    model.joint_axis_start,
                    model.joint_axis_count,
                    model.joint_target,
                    model.joint_act,
                    model.joint_target_ke,
                    model.joint_target_kd,
                    model.joint_limit_lower,
                    model.joint_limit_upper,
                    model.joint_limit_ke,
                    model.joint_limit_kd,
                    model.joint_attach_ke,
                    model.joint_attach_kd,
                ],
                outputs=[
                    body_f
                ],
                device=model.device)

    # particle shape contact
    if (model.particle_count and model.shape_count > 1):
        
        wp.launch(kernel=eval_soft_contacts,
                    dim=model.soft_contact_max,
                    inputs=[
                        state.particle_q, 
                        state.particle_qd,
                        state.body_q,
                        state.body_qd,
                        model.body_com,
                        model.soft_contact_ke,
                        model.soft_contact_kd, 
                        model.soft_contact_kf, 
                        model.particle_adhesion,
                        model.soft_contact_mu,
                        model.soft_contact_count,
                        model.soft_contact_particle,
                        model.soft_contact_body,
                        model.soft_contact_body_pos,
                        model.soft_contact_body_vel,
                        model.soft_contact_normal,
                        model.soft_contact_distance,
                        model.soft_contact_max],
                        # outputs
                    outputs=[
                        particle_f,
                        body_f],
                    device=model.device)

        wp.launch(
            kernel=eval_soft_contacts,
            dim=model.soft_contact_max,
            inputs=[
                state.particle_q,
                state.particle_qd,
                state.body_q,
                state.body_qd,
                model.body_com,
                model.soft_contact_ke,
                model.soft_contact_kd,
                model.soft_contact_kf,
                model.particle_adhesion,
                model.soft_contact_mu,
                model.soft_contact_count,
                model.soft_contact_particle,
                model.soft_contact_body,
                model.soft_contact_body_pos,
                model.soft_contact_body_vel,
                model.soft_contact_normal,
                model.soft_contact_distance,
                model.soft_contact_max,
            ],
            # outputs
            outputs=[particle_f, body_f],
            device=model.device,
        )

    # evaluate muscle actuation
    if False and model.muscle_count:

        wp.launch(
            kernel=eval_muscles,
            dim=model.muscle_count,
            inputs=[
                state.body_q,
                state.body_qd,
                model.body_com,
                model.muscle_start,
                model.muscle_params,
                model.muscle_bodies,
                model.muscle_points,
                model.muscle_activation,
            ],
            outputs=[body_f],
            device=model.device,
        )

    # if (model.articulation_count):

    #     # evaluate joint torques
    #     wp.launch(
    #         kernel=eval_body_tau,
    #         dim=model.articulation_count,
    #         inputs=[
    #             model.articulation_joint_start,
    #             model.joint_type,
    #             model.joint_parent,
    #             model.joint_q_start,
    #             model.joint_qd_start,
    #             state.joint_q,
    #             state.joint_qd,
    #             state.joint_act,
    #             model.joint_target,
    #             model.joint_target_ke,
    #             model.joint_target_kd,
    #             model.joint_limit_lower,
    #             model.joint_limit_upper,
    #             model.joint_limit_ke,
    #             model.joint_limit_kd,
    #             model.joint_axis,
    #             state.joint_S_s,
    #             state.body_f_s
    #         ],
    #         outputs=[
    #             state.body_ft_s,
    #             state.joint_tau
    #         ],
    #         device=model.device,
    #         preserve_output=True)

    state.particle_f = particle_f
    state.body_f = body_f


class SemiImplicitIntegrator:
    """A semi-implicit integrator using symplectic Euler

    After constructing `Model` and `State` objects this time-integrator
    may be used to advance the simulation state forward in time.

    Semi-implicit time integration is a variational integrator that
    preserves energy, however it not unconditionally stable, and requires a time-step
    small enough to support the required stiffness and damping forces.

    See: https://en.wikipedia.org/wiki/Semi-implicit_Euler_method

    Example:

        >>> integrator = wp.SemiImplicitIntegrator()
        >>>
        >>> # simulation loop
        >>> for i in range(100):
        >>>     state = integrator.simulate(model, state_in, state_out, dt)

    """

    def __init__(self, angular_damping=0.05):
        self.angular_damping = angular_damping

    def simulate(self, model, state_in, state_out, dt, requires_grad=False):

        with wp.ScopedTimer("simulate", False):

            particle_f = None
            body_f = None

            if state_in.particle_count:
                particle_f = state_in.particle_f

            if state_in.body_count:
                body_f = state_in.body_f

            compute_forces(
                model, state_in, particle_f, body_f, requires_grad=requires_grad
            )

            # -------------------------------------
            # integrate bodies

            if model.body_count:

                wp.launch(
                    kernel=integrate_bodies,
                    dim=model.body_count,
                    inputs=[
                        state_in.body_q,
                        state_in.body_qd,
                        state_in.body_f,
                        model.body_com,
                        model.body_mass,
                        model.body_inertia,
                        model.body_inv_mass,
                        model.body_inv_inertia,
                        model.gravity,
                        self.angular_damping,
                        dt,
                    ],
                    outputs=[state_out.body_q, state_out.body_qd],
                    device=model.device,
                )

            # ----------------------------
            # integrate particles

            if model.particle_count:

                wp.launch(
                    kernel=integrate_particles,
                    dim=model.particle_count,
                    inputs=[
                        state_in.particle_q,
                        state_in.particle_qd,
                        state_in.particle_f,
                        model.particle_inv_mass,
                        model.gravity,
                        dt,
                    ],
                    outputs=[state_out.particle_q, state_out.particle_qd],
                    device=model.device,
                )

            return state_out


@wp.kernel
def compute_particle_residual(
    particle_qd_0: wp.array(dtype=wp.vec3),
    particle_qd_1: wp.array(dtype=wp.vec3),
    particle_f: wp.array(dtype=wp.vec3),
    particle_m: wp.array(dtype=float),
    gravity: wp.vec3,
    dt: float,
    residual: wp.array(dtype=wp.vec3),
):

    tid = wp.tid()

    m = particle_m[tid]
    v1 = particle_qd_1[tid]
    v0 = particle_qd_0[tid]
    f = particle_f[tid]

    err = wp.vec3()

    if m > 0.0:
        err = (v1 - v0) * m - f * dt - gravity * dt * m

    residual[tid] = err


@wp.kernel
def update_particle_position(
    particle_q_0: wp.array(dtype=wp.vec3),
    particle_q_1: wp.array(dtype=wp.vec3),
    particle_qd_1: wp.array(dtype=wp.vec3),
    x: wp.array(dtype=wp.vec3),
    dt: float,
):

    tid = wp.tid()

    qd_1 = x[tid]

    q_0 = particle_q_0[tid]
    q_1 = q_0 + qd_1 * dt

    particle_q_1[tid] = q_1
    particle_qd_1[tid] = qd_1


def compute_residual(model, state_in, state_out, particle_f, residual, dt):

    wp.launch(
        kernel=compute_particle_residual,
        dim=model.particle_count,
        inputs=[
            state_in.particle_qd,
            state_out.particle_qd,
            particle_f,
            model.particle_mass,
            model.gravity,
            dt,
            residual.astype(dtype=wp.vec3),
        ],
        device=model.device,
    )


def init_state(model, state_in, state_out, dt):

    wp.launch(
        kernel=integrate_particles,
        dim=model.particle_count,
        inputs=[
            state_in.particle_q,
            state_in.particle_qd,
            state_in.particle_f,
            model.particle_inv_mass,
            model.gravity,
            dt,
        ],
        outputs=[state_out.particle_q, state_out.particle_qd],
        device=model.device,
    )


# compute the final positions given output velocity (x)
def update_state(model, state_in, state_out, x, dt):

    wp.launch(
        kernel=update_particle_position,
        dim=model.particle_count,
        inputs=[
            state_in.particle_q,
            state_out.particle_q,
            state_out.particle_qd,
            x,
            dt,
        ],
        device=model.device,
    )


class VariationalImplicitIntegrator:
    def __init__(self, model, solver="gd", alpha=0.1, max_iters=32, report=False):

        self.solver = solver
        self.alpha = alpha
        self.max_iters = max_iters
        self.report = report

        self.opt = Optimizer(
            model.particle_count * 3, mode=self.solver, device=model.device
        )

        # allocate temporary space for evaluating particle forces
        self.particle_f = wp.zeros(
            model.particle_count, dtype=wp.vec3, device=model.device
        )

    def simulate(self, model, state_in, state_out, dt, requires_grad=False):

        if state_in is state_out:
            raise RuntimeError(
                "Implicit integrators require state objects to not alias each other"
            )

        with wp.ScopedTimer("simulate", False):

            # alloc particle force buffer
            if model.particle_count:

                def residual_func(x, dfdx):

                    self.particle_f.zero_()

                    update_state(model, state_in, state_out, x.astype(wp.vec3), dt)
                    compute_forces(model, state_out, self.particle_f, None)
                    compute_residual(
                        model, state_in, state_out, self.particle_f, dfdx, dt
                    )

                # initialize oututput state using the input velocity to create 'predicted state'
                init_state(model, state_in, state_out, dt)

                # our optimization variable
                x = state_out.particle_qd.astype(dtype=float)

                self.opt.solve(
                    x=x,
                    grad_func=residual_func,
                    max_iters=self.max_iters,
                    alpha=self.alpha,
                    report=self.report,
                )

                # final update to output state with solved velocity
                update_state(model, state_in, state_out, x.astype(wp.vec3), dt)

            return state_out<|MERGE_RESOLUTION|>--- conflicted
+++ resolved
@@ -1126,31 +1126,6 @@
 
 
 @wp.kernel
-<<<<<<< HEAD
-def eval_body_joints(
-    body_q: wp.array(dtype=wp.transform),
-    body_qd: wp.array(dtype=wp.spatial_vector),
-    body_com: wp.array(dtype=wp.vec3),
-    joint_q_start: wp.array(dtype=int),
-    joint_qd_start: wp.array(dtype=int),
-    joint_type: wp.array(dtype=int),
-    joint_parent: wp.array(dtype=int),
-    joint_X_p: wp.array(dtype=wp.transform),
-    joint_X_c: wp.array(dtype=wp.transform),
-    joint_axis: wp.array(dtype=wp.vec3),
-    joint_target: wp.array(dtype=float),
-    joint_act: wp.array(dtype=float),
-    joint_target_ke: wp.array(dtype=float),
-    joint_target_kd: wp.array(dtype=float),
-    joint_limit_lower: wp.array(dtype=float),
-    joint_limit_upper: wp.array(dtype=float),
-    joint_limit_ke: wp.array(dtype=float),
-    joint_limit_kd: wp.array(dtype=float),
-    joint_attach_ke: float,
-    joint_attach_kd: float,
-    body_f: wp.array(dtype=wp.spatial_vector),
-):
-=======
 def eval_body_joints(body_q: wp.array(dtype=wp.transform),
                      body_qd: wp.array(dtype=wp.spatial_vector),
                      body_com: wp.array(dtype=wp.vec3),
@@ -1175,7 +1150,6 @@
                      joint_attach_ke: float,
                      joint_attach_kd: float,
                      body_f: wp.array(dtype=wp.spatial_vector)):
->>>>>>> 32885763
 
     tid = wp.tid()
     type = joint_type[tid]
@@ -1208,17 +1182,9 @@
         v_p = wp.spatial_bottom(twist_p) + wp.cross(w_p, r_p)
 
     # child transform and moment arm
-<<<<<<< HEAD
-    X_wc = body_q[c_child]  # *X_cj
-    r_c = wp.transform_get_translation(X_wc) - wp.transform_point(
-        body_q[c_child], body_com[c_child]
-    )
-
-=======
     X_wc = body_q[c_child]*X_cj
     r_c = wp.transform_get_translation(X_wc) - wp.transform_point(body_q[c_child], body_com[c_child])
     
->>>>>>> 32885763
     twist_c = body_qd[c_child]
 
     w_c = wp.spatial_top(twist_c)
@@ -1227,18 +1193,6 @@
     # joint properties (for 1D joints)
     q_start = joint_q_start[tid]
     qd_start = joint_qd_start[tid]
-<<<<<<< HEAD
-    axis = joint_axis[tid]
-
-    target = joint_target[qd_start]
-    target_ke = joint_target_ke[qd_start]
-    target_kd = joint_target_kd[qd_start]
-    limit_ke = joint_limit_ke[qd_start]
-    limit_kd = joint_limit_kd[qd_start]
-    limit_lower = joint_limit_lower[qd_start]
-    limit_upper = joint_limit_upper[qd_start]
-
-=======
     axis_start = joint_axis_start[tid]
 
     target = joint_target[axis_start]
@@ -1249,7 +1203,6 @@
     limit_lower = joint_limit_lower[axis_start]
     limit_upper = joint_limit_upper[axis_start]
     
->>>>>>> 32885763
     act = joint_act[qd_start]
 
     x_p = wp.transform_get_translation(X_wp)
@@ -1287,12 +1240,8 @@
         )
 
     if type == wp.sim.JOINT_PRISMATIC:
-<<<<<<< HEAD
-
-=======
         axis = joint_axis[axis_start]
         
->>>>>>> 32885763
         # world space joint axis
         axis_p = wp.transform_vector(X_wp, axis)
 
@@ -1322,19 +1271,6 @@
         )
 
         # project off any displacement along the joint axis
-<<<<<<< HEAD
-        f_total += (x_err - q * axis_p) * joint_attach_ke + (
-            v_err - qd * axis_p
-        ) * joint_attach_kd
-        t_total += (
-            wp.transform_vector(X_wp, ang_err) * joint_attach_ke
-            + w_err * joint_attach_kd * angular_damping_scale
-        )
-
-    if (type == wp.sim.JOINT_REVOLUTE
-            or type == wp.sim.JOINT_REVOLUTE_SPRING
-            or type == wp.sim.JOINT_REVOLUTE_TIGHT):
-=======
         f_total += (x_err - q*axis_p)*joint_attach_ke + (v_err - qd*axis_p)*joint_attach_kd
         t_total += wp.transform_vector(X_wp, ang_err)*joint_attach_ke + w_err*joint_attach_kd*angular_damping_scale
 
@@ -1342,7 +1278,6 @@
     if type == wp.sim.JOINT_REVOLUTE:
         axis = joint_axis[axis_start]
         
->>>>>>> 32885763
         axis_p = wp.transform_vector(X_wp, axis)
         axis_c = wp.transform_vector(X_wc, axis)
 
@@ -1395,16 +1330,9 @@
 
     if type == wp.sim.JOINT_COMPOUND:
 
-<<<<<<< HEAD
-        q_off = wp.transform_get_rotation(X_cj)
-        q_pc = wp.quat_inverse(q_off) * wp.quat_inverse(q_p) * q_c * q_off
-
-        # decompose to a compound rotation each axis
-=======
         q_pc = wp.quat_inverse(q_p)*q_c
        
         # decompose to a compound rotation each axis 
->>>>>>> 32885763
         angles = quat_decompose(q_pc)
 
         # reconstruct rotation axes
@@ -1417,60 +1345,6 @@
         axis_2 = wp.quat_rotate(q_1 * q_0, wp.vec3(0.0, 0.0, 1.0))
         q_2 = wp.quat_from_axis_angle(axis_2, angles[2])
 
-<<<<<<< HEAD
-        q_w = q_p * q_off
-
-        # joint dynamics
-        t_total = wp.vec3()
-        t_total += eval_joint_force(
-            angles[0],
-            wp.dot(wp.quat_rotate(q_w, axis_0), w_err),
-            joint_target[qd_start + 0],
-            joint_target_ke[qd_start + 0],
-            joint_target_kd[qd_start + 0],
-            joint_act[qd_start + 0],
-            joint_limit_lower[qd_start + 0],
-            joint_limit_upper[qd_start + 0],
-            joint_limit_ke[qd_start + 0],
-            joint_limit_kd[qd_start + 0],
-            wp.quat_rotate(q_w, axis_0),
-        )
-        t_total += eval_joint_force(
-            angles[1],
-            wp.dot(wp.quat_rotate(q_w, axis_1), w_err),
-            joint_target[qd_start + 1],
-            joint_target_ke[qd_start + 1],
-            joint_target_kd[qd_start + 1],
-            joint_act[qd_start + 1],
-            joint_limit_lower[qd_start + 1],
-            joint_limit_upper[qd_start + 1],
-            joint_limit_ke[qd_start + 1],
-            joint_limit_kd[qd_start + 1],
-            wp.quat_rotate(q_w, axis_1),
-        )
-        t_total += eval_joint_force(
-            angles[2],
-            wp.dot(wp.quat_rotate(q_w, axis_2), w_err),
-            joint_target[qd_start + 2],
-            joint_target_ke[qd_start + 2],
-            joint_target_kd[qd_start + 2],
-            joint_act[qd_start + 2],
-            joint_limit_lower[qd_start + 2],
-            joint_limit_upper[qd_start + 2],
-            joint_limit_ke[qd_start + 2],
-            joint_limit_kd[qd_start + 2],
-            wp.quat_rotate(q_w, axis_2),
-        )
-
-        f_total += x_err * joint_attach_ke + v_err * joint_attach_kd
-
-    if type == wp.sim.JOINT_UNIVERSAL:
-
-        q_off = wp.transform_get_rotation(X_cj)
-        q_pc = wp.quat_inverse(q_off) * wp.quat_inverse(q_p) * q_c * q_off
-
-        # decompose to a compound rotation each axis
-=======
         q_w = q_p
 
         axis_0 = wp.transform_vector(X_wp, axis_0)
@@ -1495,7 +1369,6 @@
         q_pc = wp.quat_inverse(q_p)*q_c
        
         # decompose to a compound rotation each axis 
->>>>>>> 32885763
         angles = quat_decompose(q_pc)
 
         # reconstruct rotation axes
@@ -1508,49 +1381,16 @@
         axis_2 = wp.quat_rotate(q_1 * q_0, wp.vec3(0.0, 0.0, 1.0))
         q_2 = wp.quat_from_axis_angle(axis_2, angles[2])
 
-<<<<<<< HEAD
-        q_w = q_p * q_off
-=======
         q_w = q_p
         
         axis_0 = wp.transform_vector(X_wp, axis_0)
         axis_1 = wp.transform_vector(X_wp, axis_1)
         axis_2 = wp.transform_vector(X_wp, axis_2)
->>>>>>> 32885763
 
         # joint dynamics
         t_total = wp.vec3()
 
         # free axes
-<<<<<<< HEAD
-        t_total += eval_joint_force(
-            angles[0],
-            wp.dot(wp.quat_rotate(q_w, axis_0), w_err),
-            joint_target[qd_start + 0],
-            joint_target_ke[qd_start + 0],
-            joint_target_kd[qd_start + 0],
-            joint_act[qd_start + 0],
-            joint_limit_lower[qd_start + 0],
-            joint_limit_upper[qd_start + 0],
-            joint_limit_ke[qd_start + 0],
-            joint_limit_kd[qd_start + 0],
-            wp.quat_rotate(q_w, axis_0),
-        )
-        t_total += eval_joint_force(
-            angles[1],
-            wp.dot(wp.quat_rotate(q_w, axis_1), w_err),
-            joint_target[qd_start + 1],
-            joint_target_ke[qd_start + 1],
-            joint_target_kd[qd_start + 1],
-            joint_act[qd_start + 1],
-            joint_limit_lower[qd_start + 1],
-            joint_limit_upper[qd_start + 1],
-            joint_limit_ke[qd_start + 1],
-            joint_limit_kd[qd_start + 1],
-            wp.quat_rotate(q_w, axis_1),
-        )
-
-=======
         # # TODO remove wp.quat_rotate(q_w, ...)?
         # t_total += eval_joint_force(angles[0], wp.dot(wp.quat_rotate(q_w, axis_0), w_err), joint_target[axis_start+0], joint_target_ke[axis_start+0],joint_target_kd[axis_start+0], joint_act[axis_start+0], joint_limit_lower[axis_start+0], joint_limit_upper[axis_start+0], joint_limit_ke[axis_start+0], joint_limit_kd[axis_start+0], wp.quat_rotate(q_w, axis_0))
         # t_total += eval_joint_force(angles[1], wp.dot(wp.quat_rotate(q_w, axis_1), w_err), joint_target[axis_start+1], joint_target_ke[axis_start+1],joint_target_kd[axis_start+1], joint_act[axis_start+1], joint_limit_lower[axis_start+1], joint_limit_upper[axis_start+1], joint_limit_ke[axis_start+1], joint_limit_kd[axis_start+1], wp.quat_rotate(q_w, axis_1))
@@ -1562,7 +1402,6 @@
         t_total += eval_joint_force(angles[0], wp.dot(axis_0, w_err), joint_target[axis_start+0], joint_target_ke[axis_start+0],joint_target_kd[axis_start+0], joint_act[axis_start+0], joint_limit_lower[axis_start+0], joint_limit_upper[axis_start+0], joint_limit_ke[axis_start+0], joint_limit_kd[axis_start+0], axis_0)
         t_total += eval_joint_force(angles[1], wp.dot(axis_1, w_err), joint_target[axis_start+1], joint_target_ke[axis_start+1],joint_target_kd[axis_start+1], joint_act[axis_start+1], joint_limit_lower[axis_start+1], joint_limit_upper[axis_start+1], joint_limit_ke[axis_start+1], joint_limit_kd[axis_start+1], axis_1)
         
->>>>>>> 32885763
         # last axis (fixed)
         t_total += eval_joint_force(angles[2], wp.dot(axis_2, w_err), 0.0, joint_attach_ke, joint_attach_kd*angular_damping_scale, 0.0, 0.0, 0.0, 0.0, 0.0, axis_2)
 
