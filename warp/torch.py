--- conflicted
+++ resolved
@@ -8,7 +8,6 @@
 import ctypes
 
 import numpy
-import ctypes
 
 import warp
 
@@ -45,11 +44,7 @@
             torch.int16: warp.int16,
             torch.int8: warp.int8,
             torch.uint8: warp.uint8,
-<<<<<<< HEAD
-            torch.bool: warp.uint8,
-=======
             torch.bool: warp.bool,
->>>>>>> ac0a50b9
             # currently unsupported by Warp
             # torch.bfloat16:
             # torch.complex64:
@@ -83,11 +78,7 @@
             torch.int16: {warp.int16, warp.uint16},
             torch.int8: {warp.int8, warp.uint8},
             torch.uint8: {warp.uint8, warp.int8},
-<<<<<<< HEAD
-            torch.bool: {warp.uint8, warp.int8},
-=======
             torch.bool: {warp.bool, warp.uint8, warp.int8},
->>>>>>> ac0a50b9
             # currently unsupported by Warp
             # torch.bfloat16:
             # torch.complex64:
@@ -116,7 +107,6 @@
         t (torch.Tensor): The torch tensor to wrap.
         dtype (warp.dtype, optional): The target data type of the resulting Warp array. Defaults to the tensor value type mapped to a Warp array value type.
         requires_grad (bool, optional): Whether the resulting array should wrap the tensor's gradient, if it exists (the grad tensor will be allocated otherwise). Defaults to the tensor's `requires_grad` value.
-<<<<<<< HEAD
 
     Returns:
         warp.array: The wrapped array.
@@ -129,20 +119,6 @@
     # get size of underlying data type to compute strides
     ctype_size = ctypes.sizeof(dtype._type_)
 
-=======
-
-    Returns:
-        warp.array: The wrapped array.
-    """
-    if dtype is None:
-        dtype = dtype_from_torch(t.dtype)
-    elif not dtype_is_compatible(t.dtype, dtype):
-        raise RuntimeError(f"Incompatible data types: {t.dtype} and {dtype}")
-
-    # get size of underlying data type to compute strides
-    ctype_size = ctypes.sizeof(dtype._type_)
-
->>>>>>> ac0a50b9
     shape = tuple(t.shape)
     strides = tuple(s * ctype_size for s in t.stride())
 
@@ -175,11 +151,7 @@
             import torch
 
             if isinstance(grad, torch.Tensor):
-<<<<<<< HEAD
-                grad = from_torch(grad)
-=======
                 grad = from_torch(grad, dtype=dtype)
->>>>>>> ac0a50b9
             else:
                 raise ValueError(f"Invalid gradient type: {type(grad)}")
     elif requires_grad:
@@ -187,14 +159,9 @@
         if t.grad is None:
             # allocate a zero-filled gradient tensor if it doesn't exist
             import torch
-<<<<<<< HEAD
-            t.grad = torch.zeros_like(t, requires_grad=False)
-        grad = from_torch(t.grad)
-=======
 
             t.grad = torch.zeros_like(t, requires_grad=False)
         grad = from_torch(t.grad, dtype=dtype)
->>>>>>> ac0a50b9
 
     a = warp.types.array(
         ptr=t.data_ptr(),
@@ -216,19 +183,11 @@
 def to_torch(a, requires_grad=None):
     """
     Convert a Warp array to a PyTorch tensor without copying the data.
-<<<<<<< HEAD
 
     Args:
         a (warp.array): The Warp array to convert.
         requires_grad (bool, optional): Whether the resulting tensor should convert the array's gradient, if it exists, to a grad tensor. Defaults to the array's `requires_grad` value.
 
-=======
-
-    Args:
-        a (warp.array): The Warp array to convert.
-        requires_grad (bool, optional): Whether the resulting tensor should convert the array's gradient, if it exists, to a grad tensor. Defaults to the array's `requires_grad` value.
-
->>>>>>> ac0a50b9
     Returns:
         torch.Tensor: The converted tensor.
     """
