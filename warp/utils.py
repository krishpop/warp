--- conflicted
+++ resolved
@@ -47,212 +47,6 @@
     return wp.normalize(q)
 
 
-<<<<<<< HEAD
-# rigid body transform
-
-
-# def transform(x, r):
-#     return (np.array(x), np.array(r))
-
-
-def transform_identity():
-    return wp.transform(np.array((0.0, 0.0, 0.0)), quat_identity())
-
-
-# se(3) -> SE(3), Park & Lynch pg. 105, screw in [w, v] normalized form
-def transform_exp(s, angle):
-    w = np.array(s[0:3])
-    v = np.array(s[3:6])
-
-    if length(w) < 1.0:
-        r = quat_identity()
-    else:
-        r = quat_from_axis_angle(w, angle)
-
-    t = v * angle + (1.0 - math.cos(angle)) * np.cross(w, v) + (angle - math.sin(angle)) * np.cross(w, np.cross(w, v))
-
-    return (t, r)
-
-
-def transform_inverse(t):
-    q_inv = quat_inverse(t.q)
-    return wp.transform(-quat_rotate(q_inv, t.p), q_inv)
-
-
-def transform_vector(t, v):
-    return quat_rotate(t.q, v)
-
-
-def transform_point(t, p):
-    return np.array(t.p) + quat_rotate(t.q, p)
-
-
-def transform_multiply(t, u):
-    return wp.transform(quat_rotate(t.q, u.p) + t.p, quat_multiply(t.q, u.q))
-
-
-# flatten an array of transforms (p,q) format to a 7-vector
-def transform_flatten(t):
-    return np.array([*t.p, *t.q])
-
-
-# expand a 7-vec to a tuple of arrays
-def transform_expand(t):
-    return wp.transform(np.array(t[0:3]), np.array(t[3:7]))
-
-
-# convert array of transforms to a array of 7-vecs
-def transform_flatten_list(xforms):
-    exp = lambda t: transform_flatten(t)
-    return list(map(exp, xforms))
-
-
-def transform_expand_list(xforms):
-    exp = lambda t: transform_expand(t)
-    return list(map(exp, xforms))
-
-
-def transform_inertia(m, I, p, q):
-    """
-    Transforms the inertia tensor described by the given mass and 3x3 inertia
-    matrix to a new frame described by the given position and orientation.
-    """
-    R = quat_to_matrix(q)
-
-    # Steiner's theorem
-    return R @ I @ R.T + m * (np.dot(p, p) * np.eye(3) - np.outer(p, p))
-
-# spatial operators
-
-
-# AdT
-def spatial_adjoint(t):
-    R = quat_to_matrix(t.q)
-    w = skew(t.p)
-
-    A = np.zeros((6, 6))
-    A[0:3, 0:3] = R
-    A[3:6, 0:3] = np.dot(w, R)
-    A[3:6, 3:6] = R
-
-    return A
-
-
-# (AdT)^-T
-def spatial_adjoint_dual(t):
-    R = quat_to_matrix(t.q)
-    w = skew(t.p)
-
-    A = np.zeros((6, 6))
-    A[0:3, 0:3] = R
-    A[0:3, 3:6] = np.dot(w, R)
-    A[3:6, 3:6] = R
-
-    return A
-
-
-# AdT*s
-def transform_twist(t_ab, s_b):
-    return np.dot(spatial_adjoint(t_ab), s_b)
-
-
-# AdT^{-T}*s
-def transform_wrench(t_ab, f_b):
-    return np.dot(spatial_adjoint_dual(t_ab), f_b)
-
-
-# transform spatial inertia (6x6) in b frame to a frame
-def transform_spatial_inertia(t_ab, I_b):
-    t_ba = transform_inverse(t_ab)
-
-    # todo: write specialized method
-    I_a = np.dot(np.dot(spatial_adjoint(t_ba).T, I_b), spatial_adjoint(t_ba))
-    return I_a
-
-
-def translate_twist(p_ab, s_b):
-    w = s_b[0:3]
-    v = np.cross(p_ab, s_b[0:3]) + s_b[3:6]
-
-    return np.array((*w, *v))
-
-
-def translate_wrench(p_ab, s_b):
-    w = s_b[0:3] + np.cross(p_ab, s_b[3:6])
-    v = s_b[3:6]
-
-    return np.array((*w, *v))
-
-
-# def spatial_vector(v=(0.0, 0.0, 0.0, 0.0, 0.0, 0.0)):
-#     return np.array(v)
-
-
-# ad_V pg. 289 L&P, pg. 25 Featherstone
-def spatial_cross(a, b):
-    w = np.cross(a[0:3], b[0:3])
-    v = np.cross(a[3:6], b[0:3]) + np.cross(a[0:3], b[3:6])
-
-    return np.array((*w, *v))
-
-
-# ad_V^T pg. 290 L&P,  pg. 25 Featurestone, note this does not includes the sign flip in the definition
-def spatial_cross_dual(a, b):
-    w = np.cross(a[0:3], b[0:3]) + np.cross(a[3:6], b[3:6])
-    v = np.cross(a[0:3], b[3:6])
-
-    return np.array((*w, *v))
-
-
-def spatial_dot(a, b):
-    return np.dot(a, b)
-
-
-def spatial_outer(a, b):
-    return np.outer(a, b)
-
-
-# def spatial_matrix():
-#     return np.zeros((6, 6))
-
-
-def spatial_matrix_from_inertia(I, m):
-    G = spatial_matrix()
-
-    G[0:3, 0:3] = I
-    G[3, 3] = m
-    G[4, 4] = m
-    G[5, 5] = m
-
-    return G
-
-
-# solves x = I^(-1)b
-def spatial_solve(I, b):
-    return np.dot(np.linalg.inv(I), b)
-
-
-# helper to retrive body angular velocity from a twist v_s in se(3)
-def get_body_angular_velocity(v_s):
-    return v_s[0:3]
-
-
-# helper to compute velocity of a point p on a body given it's spatial twist v_s
-def get_body_linear_velocity(v_s, p):
-    dpdt = v_s[3:6] + np.cross(v_s[0:3], p)
-    return dpdt
-
-
-# helper to build a body twist given the angular and linear velocity of
-# the center of mass specified in the world frame, returns the body
-# twist with respect to the origin (v_s)
-def get_body_twist(w_m, v_m, p_m):
-    lin = v_m + np.cross(p_m, w_m)
-    return (*w_m, *lin)
-
-
-=======
->>>>>>> f679a6d9
 def array_scan(in_array, out_array, inclusive=True):
     if in_array.device != out_array.device:
         raise RuntimeError("Array storage devices do not match")
