--- conflicted
+++ resolved
@@ -1277,17 +1277,9 @@
                 # handles array views (fewer indices than dimensions)
                 out = adj.add_call(warp.context.builtin_functions["view"], [target, *indices])
 
-<<<<<<< HEAD
-                        if (warp.config.verbose):
-                            lineno = adj.lineno+adj.fun_lineno
-                            line = adj.source.splitlines()[adj.lineno]
-                            msg = f"Warning: detected mutated variable {sym} during a dynamic for-loop in function \"{adj.fun_name}\" at {adj.filename}:{lineno}: this is a non-differentiable operation.\n{line}\n"
-                            print(msg)
-=======
         else:
             # handles non-array type indexing, e.g: vec3, mat33, etc
             out = adj.add_call(warp.context.builtin_functions["index"], [target, *indices])
->>>>>>> 7c77c3e8
 
         return out
 
