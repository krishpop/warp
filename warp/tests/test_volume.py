# Copyright (c) 2022 NVIDIA CORPORATION.  All rights reserved.
# NVIDIA CORPORATION and its licensors retain all intellectual property
# and proprietary rights in and to this software, related documentation
# and any modifications thereto.  Any use, reproduction, disclosure or
# distribution of this software and related documentation without an express
# license agreement from NVIDIA CORPORATION is strictly prohibited.

import warp as wp
from warp.tests.test_base import *

import numpy as np

wp.init()


# float volume tests
@wp.kernel
def test_volume_lookup_f(volume: wp.uint64, points: wp.array(dtype=wp.vec3)):
    tid = wp.tid()

    p = points[tid]
    expected = p[0] * p[1] * p[2]
    if abs(p[0]) > 10.0 or abs(p[1]) > 10.0 or abs(p[2]) > 10.0:
        expected = 10.0

    i = int(p[0])
    j = int(p[1])
    k = int(p[2])

    expect_eq(wp.volume_lookup_f(volume, i, j, k), expected)


@wp.kernel
def test_volume_sample_closest_f(volume: wp.uint64, points: wp.array(dtype=wp.vec3)):
    tid = wp.tid()

    p = points[tid]
    i = round(p[0])
    j = round(p[1])
    k = round(p[2])
    expected = i * j * k
    if abs(i) > 10.0 or abs(j) > 10.0 or abs(k) > 10.0:
        expected = 10.0

    expect_eq(wp.volume_sample_f(volume, p, wp.Volume.CLOSEST), expected)

    q = wp.volume_index_to_world(volume, p)
    q_inv = wp.volume_world_to_index(volume, q)
    expect_eq(p, q_inv)


@wp.kernel
def test_volume_sample_linear_f(volume: wp.uint64, points: wp.array(dtype=wp.vec3)):
    tid = wp.tid()

    p = points[tid]

    expected = p[0] * p[1] * p[2]
    if abs(p[0]) > 10.0 or abs(p[1]) > 10.0 or abs(p[2]) > 10.0:
        return  # not testing against background values

    expect_near(wp.volume_sample_f(volume, p, wp.Volume.LINEAR), expected, 2.0e-4)


@wp.kernel
<<<<<<< HEAD
=======
def test_volume_sample_grad_linear_f(volume: wp.uint64, points: wp.array(dtype=wp.vec3)):
    tid = wp.tid()

    p = points[tid]

    expected_val = p[0] * p[1] * p[2]
    expected_gx = p[1] * p[2]
    expected_gy = p[0] * p[2]
    expected_gz = p[0] * p[1]

    if abs(p[0]) > 10.0 or abs(p[1]) > 10.0 or abs(p[2]) > 10.0:
        return  # not testing against background values
    
    grad = wp.vec3(0.0, 0.0, 0.0)
    val = wp.volume_sample_grad_f(volume, p, wp.Volume.LINEAR, grad)
    
    expect_near(val, expected_val, 2.0e-4)
    expect_near(grad[0], expected_gx, 2.0e-4)
    expect_near(grad[1], expected_gy, 2.0e-4)
    expect_near(grad[2], expected_gz, 2.0e-4)

@wp.kernel
>>>>>>> ac0a50b9
def test_volume_sample_local_f_linear_values(
    volume: wp.uint64, points: wp.array(dtype=wp.vec3), values: wp.array(dtype=wp.float32)
):
    tid = wp.tid()
    p = points[tid]
    values[tid] = wp.volume_sample_f(volume, p, wp.Volume.LINEAR)


@wp.kernel
<<<<<<< HEAD
=======
def test_volume_sample_grad_local_f_linear_values(
    volume: wp.uint64, points: wp.array(dtype=wp.vec3), values: wp.array(dtype=wp.float32), case_num:int
):
    tid = wp.tid()
    p = points[tid]

    grad = wp.vec3(0.0, 0.0, 0.0)    
    val = wp.volume_sample_grad_f(volume, p, wp.Volume.LINEAR, grad)
    if case_num == 0:
        values[tid] = val
    elif case_num == 1:
        values[tid] = grad[0]
    elif case_num == 2:
        values[tid] = grad[1]
    elif case_num == 3:
        values[tid] = grad[2]

@wp.kernel
>>>>>>> ac0a50b9
def test_volume_sample_world_f_linear_values(
    volume: wp.uint64, points: wp.array(dtype=wp.vec3), values: wp.array(dtype=wp.float32)
):
    tid = wp.tid()
    q = points[tid]
    p = wp.volume_world_to_index(volume, q)
    values[tid] = wp.volume_sample_f(volume, p, wp.Volume.LINEAR)


<<<<<<< HEAD
# vec3f volume tests
@wp.kernel
=======
@wp.kernel
def test_volume_sample_grad_world_f_linear_values(
    volume: wp.uint64, points: wp.array(dtype=wp.vec3), values: wp.array(dtype=wp.float32), case_num:int
):
    tid = wp.tid()
    q = points[tid]
    p = wp.volume_world_to_index(volume, q)

    grad = wp.vec3(0.0, 0.0, 0.0)    
    val = wp.volume_sample_grad_f(volume, p, wp.Volume.LINEAR, grad)
    if case_num == 0:
        values[tid] = val
    elif case_num == 1:
        values[tid] = grad[0]
    elif case_num == 2:
        values[tid] = grad[1]
    elif case_num == 3:
        values[tid] = grad[2]

# vec3f volume tests
@wp.kernel
>>>>>>> ac0a50b9
def test_volume_lookup_v(volume: wp.uint64, points: wp.array(dtype=wp.vec3)):
    tid = wp.tid()

    p = points[tid]
    expected = wp.vec3(
        p[0] + 2.0 * p[1] + 3.0 * p[2], 4.0 * p[0] + 5.0 * p[1] + 6.0 * p[2], 7.0 * p[0] + 8.0 * p[1] + 9.0 * p[2]
    )
    if abs(p[0]) > 10.0 or abs(p[1]) > 10.0 or abs(p[2]) > 10.0:
        expected = wp.vec3(10.8, -4.13, 10.26)

    i = int(p[0])
    j = int(p[1])
    k = int(p[2])

    expect_eq(wp.volume_lookup_v(volume, i, j, k), expected)


@wp.kernel
def test_volume_sample_closest_v(volume: wp.uint64, points: wp.array(dtype=wp.vec3)):
    tid = wp.tid()

    p = points[tid]
    i = round(p[0])
    j = round(p[1])
    k = round(p[2])
    expected = wp.vec3(i + 2.0 * j + 3.0 * k, 4.0 * i + 5.0 * j + 6.0 * k, 7.0 * i + 8.0 * j + 9.0 * k)
    if abs(i) > 10.0 or abs(j) > 10.0 or abs(k) > 10.0:
        expected = wp.vec3(10.8, -4.13, 10.26)

    expect_eq(wp.volume_sample_v(volume, p, wp.Volume.CLOSEST), expected)

    q = wp.volume_index_to_world(volume, p)
    q_inv = wp.volume_world_to_index(volume, q)
    expect_eq(p, q_inv)


@wp.kernel
def test_volume_sample_linear_v(volume: wp.uint64, points: wp.array(dtype=wp.vec3)):
    tid = wp.tid()

    p = points[tid]

    expected = wp.vec3(
        p[0] + 2.0 * p[1] + 3.0 * p[2], 4.0 * p[0] + 5.0 * p[1] + 6.0 * p[2], 7.0 * p[0] + 8.0 * p[1] + 9.0 * p[2]
    )
    if abs(p[0]) > 10.0 or abs(p[1]) > 10.0 or abs(p[2]) > 10.0:
        return  # not testing against background values

    expect_near(wp.volume_sample_v(volume, p, wp.Volume.LINEAR), expected, 2.0e-4)


@wp.kernel
def test_volume_sample_local_v_linear_values(
    volume: wp.uint64, points: wp.array(dtype=wp.vec3), values: wp.array(dtype=wp.float32)
):
    tid = wp.tid()
    p = points[tid]
    ones = wp.vec3(1.0, 1.0, 1.0)
    values[tid] = wp.dot(wp.volume_sample_v(volume, p, wp.Volume.LINEAR), ones)


@wp.kernel
def test_volume_sample_world_v_linear_values(
    volume: wp.uint64, points: wp.array(dtype=wp.vec3), values: wp.array(dtype=wp.float32)
):
    tid = wp.tid()
    q = points[tid]
    p = wp.volume_world_to_index(volume, q)
    ones = wp.vec3(1.0, 1.0, 1.0)
    values[tid] = wp.dot(wp.volume_sample_v(volume, p, wp.Volume.LINEAR), ones)


# int32 volume tests
@wp.kernel
def test_volume_lookup_i(volume: wp.uint64, points: wp.array(dtype=wp.vec3)):
    tid = wp.tid()

    p = points[tid]
    i = int(p[0])
    j = int(p[1])
    k = int(p[2])
    expected = i * j * k
    if abs(i) > 10 or abs(j) > 10 or abs(k) > 10:
        expected = 10

    expect_eq(wp.volume_lookup_i(volume, i, j, k), expected)


@wp.kernel
def test_volume_sample_i(volume: wp.uint64, points: wp.array(dtype=wp.vec3)):
    tid = wp.tid()

    p = points[tid]
    i = round(p[0])
    j = round(p[1])
    k = round(p[2])
    expected = int(i * j * k)
    if abs(i) > 10.0 or abs(j) > 10.0 or abs(k) > 10.0:
        expected = 10

    expect_eq(wp.volume_sample_i(volume, p), expected)

    q = wp.volume_index_to_world(volume, p)
    q_inv = wp.volume_world_to_index(volume, q)
    expect_eq(p, q_inv)


# Index/world transformation tests
@wp.kernel
def test_volume_index_to_world(
    volume: wp.uint64,
    points: wp.array(dtype=wp.vec3),
    values: wp.array(dtype=wp.float32),
    grad_values: wp.array(dtype=wp.vec3),
):
    tid = wp.tid()
    p = points[tid]
    ones = wp.vec3(1.0, 1.0, 1.0)
    values[tid] = wp.dot(wp.volume_index_to_world(volume, p), ones)
    grad_values[tid] = wp.volume_index_to_world_dir(volume, ones)


@wp.kernel
def test_volume_world_to_index(
    volume: wp.uint64,
    points: wp.array(dtype=wp.vec3),
    values: wp.array(dtype=wp.float32),
    grad_values: wp.array(dtype=wp.vec3),
):
    tid = wp.tid()
    p = points[tid]
    ones = wp.vec3(1.0, 1.0, 1.0)
    values[tid] = wp.dot(wp.volume_world_to_index(volume, p), ones)
    grad_values[tid] = wp.volume_world_to_index_dir(volume, ones)


# Volume write tests
@wp.kernel
def test_volume_store_f(volume: wp.uint64, points: wp.array(dtype=wp.vec3), values: wp.array(dtype=wp.float32)):
    tid = wp.tid()
<<<<<<< HEAD

    p = points[tid]
    i = int(p[0])
    j = int(p[1])
    k = int(p[2])

    # NB: Writing outside the allocated domain overwrites the background value of the Volume
    if abs(i) <= 11 and abs(j) <= 11 and abs(k) <= 11:
        wp.volume_store_f(volume, i, j, k, float(i + 100 * j + 10000 * k))
    values[tid] = wp.volume_lookup_f(volume, i, j, k)


@wp.kernel
def test_volume_store_v(volume: wp.uint64, points: wp.array(dtype=wp.vec3), values: wp.array(dtype=wp.vec3)):
    tid = wp.tid()

    p = points[tid]
    i = int(p[0])
    j = int(p[1])
    k = int(p[2])

    # NB: Writing outside the allocated domain overwrites the background value of the Volume
    if abs(i) <= 11 and abs(j) <= 11 and abs(k) <= 11:
        wp.volume_store_v(volume, i, j, k, p)
    values[tid] = wp.volume_lookup_v(volume, i, j, k)


@wp.kernel
def test_volume_store_i(volume: wp.uint64, points: wp.array(dtype=wp.vec3), values: wp.array(dtype=wp.int32)):
    tid = wp.tid()

    p = points[tid]
    i = int(p[0])
    j = int(p[1])
    k = int(p[2])

    # NB: Writing outside the allocated domain overwrites the background value of the Volume
    if abs(i) <= 11 and abs(j) <= 11 and abs(k) <= 11:
        wp.volume_store_i(volume, i, j, k, i + 100 * j + 10000 * k)
    values[tid] = wp.volume_lookup_i(volume, i, j, k)

=======

    p = points[tid]
    i = int(p[0])
    j = int(p[1])
    k = int(p[2])

    # NB: Writing outside the allocated domain overwrites the background value of the Volume
    if abs(i) <= 11 and abs(j) <= 11 and abs(k) <= 11:
        wp.volume_store_f(volume, i, j, k, float(i + 100 * j + 10000 * k))
    values[tid] = wp.volume_lookup_f(volume, i, j, k)


@wp.kernel
def test_volume_store_v(volume: wp.uint64, points: wp.array(dtype=wp.vec3), values: wp.array(dtype=wp.vec3)):
    tid = wp.tid()

    p = points[tid]
    i = int(p[0])
    j = int(p[1])
    k = int(p[2])

    # NB: Writing outside the allocated domain overwrites the background value of the Volume
    if abs(i) <= 11 and abs(j) <= 11 and abs(k) <= 11:
        wp.volume_store_v(volume, i, j, k, p)
    values[tid] = wp.volume_lookup_v(volume, i, j, k)


@wp.kernel
def test_volume_store_i(volume: wp.uint64, points: wp.array(dtype=wp.vec3), values: wp.array(dtype=wp.int32)):
    tid = wp.tid()

    p = points[tid]
    i = int(p[0])
    j = int(p[1])
    k = int(p[2])

    # NB: Writing outside the allocated domain overwrites the background value of the Volume
    if abs(i) <= 11 and abs(j) <= 11 and abs(k) <= 11:
        wp.volume_store_i(volume, i, j, k, i + 100 * j + 10000 * k)
    values[tid] = wp.volume_lookup_i(volume, i, j, k)

>>>>>>> ac0a50b9

def register(parent):
    devices = get_test_devices()
    rng = np.random.default_rng(101215)

    # Note about the test grids:
    # test_grid and test_int32_grid
    #   active region: [-10,10]^3
    #   values: v[i,j,k] = i * j * k
    #   voxel size: 0.25
    #
    # test_vec_grid
    #   active region: [-10,10]^3
    #   values: v[i,j,k] = (i + 2*j + 3*k, 4*i + 5*j + 6*k, 7*i + 8*j + 9*k)
    #   voxel size: 0.25
    #
    # torus
    #   index to world transformation:
    #      [0.1, 0, 0, 0]
    #      [0, 0, 0.1, 0]
    #      [0, 0.1, 0, 0]
    #      [1, 2, 3, 1]
    #   (-90 degrees rotation along X)
    #   voxel size: 0.1
    volume_paths = {
        "float": os.path.abspath(os.path.join(os.path.dirname(__file__), "assets/test_grid.nvdb")),
        "int32": os.path.abspath(os.path.join(os.path.dirname(__file__), "assets/test_int32_grid.nvdb")),
        "vec3f": os.path.abspath(os.path.join(os.path.dirname(__file__), "assets/test_vec_grid.nvdb")),
        "torus": os.path.abspath(os.path.join(os.path.dirname(__file__), "assets/torus.nvdb")),
        "float_write": os.path.abspath(os.path.join(os.path.dirname(__file__), "assets/test_grid.nvdb")),
    }

    test_volume_tiles = (
        np.array([[i, j, k] for i in range(-2, 2) for j in range(-2, 2) for k in range(-2, 2)], dtype=np.int32) * 8
    )

    volumes = {}
    points = {}
    points_jittered = {}
    for value_type, path in volume_paths.items():
        volumes[value_type] = {}
        volume_data = open(path, "rb").read()
        for device in devices:
            try:
                volume = wp.Volume.load_from_nvdb(volume_data, device)
            except RuntimeError as e:
                raise RuntimeError(f'Failed to load volume from "{path}" to {device} memory:\n{e}')

            volumes[value_type][device.alias] = volume

    axis = np.linspace(-1, 1, 3)
    point_grid = np.array([[x, y, z] for x in axis for y in axis for z in axis], dtype=np.float32)

    class TestVolumes(parent):
        def test_volume_sample_linear_f_gradient(self):
            for device in devices:
                points = rng.uniform(-10.0, 10.0, size=(100, 3))
                values = wp.array(np.zeros(1), dtype=wp.float32, device=device, requires_grad=True)
                for case in points:
                    uvws = wp.array(case, dtype=wp.vec3, device=device, requires_grad=True)
                    xyzs = wp.array(case * 0.25, dtype=wp.vec3, device=device, requires_grad=True)

                    tape = wp.Tape()
                    with tape:
                        wp.launch(
                            test_volume_sample_local_f_linear_values,
                            dim=1,
                            inputs=[volumes["float"][device.alias].id, uvws, values],
                            device=device,
                        )
                    tape.backward(values)

                    x, y, z = case
                    grad_expected = np.array([y * z, x * z, x * y])
                    grad_computed = tape.gradients[uvws].numpy()[0]
                    np.testing.assert_allclose(grad_computed, grad_expected, rtol=1e-4)

                    tape = wp.Tape()
                    with tape:
                        wp.launch(
                            test_volume_sample_world_f_linear_values,
                            dim=1,
                            inputs=[volumes["float"][device.alias].id, xyzs, values],
                            device=device,
                        )
                    tape.backward(values)

                    x, y, z = case
                    grad_expected = np.array([y * z, x * z, x * y]) / 0.25
                    grad_computed = tape.gradients[xyzs].numpy()[0]
                    np.testing.assert_allclose(grad_computed, grad_expected, rtol=1e-4)

<<<<<<< HEAD
=======
        def test_volume_sample_grad_linear_f_gradient(self):
            for device in devices:
                points = rng.uniform(-10.0, 10.0, size=(100, 3))
                values = wp.array(np.zeros(1), dtype=wp.float32, device=device, requires_grad=True)
                for case in points:
                    uvws = wp.array(case, dtype=wp.vec3, device=device, requires_grad=True)
                    xyzs = wp.array(case * 0.25, dtype=wp.vec3, device=device, requires_grad=True)

                    for case_num in range(4):
                        tape = wp.Tape()
                        with tape:
                            wp.launch(
                                test_volume_sample_grad_local_f_linear_values,
                                dim=1,
                                inputs=[volumes["float"][device.alias].id, uvws, values, case_num],
                                device=device,
                            )
                        tape.backward(values)

                        x, y, z = case
                        grad_computed = tape.gradients[uvws].numpy()[0]
                        if case_num == 0:
                            grad_expected = np.array([y * z, x * z, x * y])
                        elif case_num == 1:
                            grad_expected = np.array([0.0, z, y])
                        elif case_num == 2:
                            grad_expected = np.array([z, 0.0, x])
                        elif case_num == 3:
                            grad_expected = np.array([y, x, 0.0])

                        np.testing.assert_allclose(grad_computed, grad_expected, rtol=1e-4)
                        tape.zero()

                    for case_num in range(4):
                        tape = wp.Tape()
                        with tape:
                            wp.launch(
                                test_volume_sample_grad_world_f_linear_values,
                                dim=1,
                                inputs=[volumes["float"][device.alias].id, xyzs, values, case_num],
                                device=device,
                            )
                        tape.backward(values)

                        x, y, z = case
                        grad_computed = tape.gradients[xyzs].numpy()[0]
                        if case_num == 0:
                            grad_expected = np.array([y * z, x * z, x * y]) / 0.25
                        elif case_num == 1:
                            grad_expected = np.array([0.0, z, y]) / 0.25
                        elif case_num == 2:
                            grad_expected = np.array([z, 0.0, x]) / 0.25
                        elif case_num == 3:
                            grad_expected = np.array([y, x, 0.0]) / 0.25

                        np.testing.assert_allclose(grad_computed, grad_expected, rtol=1e-4)
                        tape.zero()

>>>>>>> ac0a50b9
        def test_volume_sample_linear_v_gradient(self):
            for device in devices:
                points = rng.uniform(-10.0, 10.0, size=(100, 3))
                values = wp.zeros(1, dtype=wp.float32, device=device, requires_grad=True)
                for case in points:
                    uvws = wp.array(case, dtype=wp.vec3, device=device, requires_grad=True)
                    xyzs = wp.array(case * 0.25, dtype=wp.vec3, device=device, requires_grad=True)

                    tape = wp.Tape()
                    with tape:
                        wp.launch(
                            test_volume_sample_local_v_linear_values,
                            dim=1,
                            inputs=[volumes["vec3f"][device.alias].id, uvws, values],
                            device=device,
                        )
                    tape.backward(values)

                    grad_expected = np.array([6.0, 15.0, 24.0])
                    grad_computed = tape.gradients[uvws].numpy()[0]
                    np.testing.assert_allclose(grad_computed, grad_expected, rtol=1e-4)

                    tape = wp.Tape()
                    with tape:
                        wp.launch(
                            test_volume_sample_world_v_linear_values,
                            dim=1,
                            inputs=[volumes["vec3f"][device.alias].id, xyzs, values],
                            device=device,
                        )
                    tape.backward(values)

                    grad_expected = np.array([6.0, 15.0, 24.0]) / 0.25
                    grad_computed = tape.gradients[xyzs].numpy()[0]
                    np.testing.assert_allclose(grad_computed, grad_expected, rtol=1e-4)

        def test_volume_transform_gradient(self):
            for device in devices:
                values = wp.zeros(1, dtype=wp.float32, device=device, requires_grad=True)
                grad_values = wp.zeros(1, dtype=wp.vec3, device=device)
                points = rng.uniform(-10.0, 10.0, size=(10, 3))
                for case in points:
                    points = wp.array(case, dtype=wp.vec3, device=device, requires_grad=True)
                    tape = wp.Tape()
                    with tape:
                        wp.launch(
                            test_volume_index_to_world,
                            dim=1,
                            inputs=[volumes["torus"][device.alias].id, points, values, grad_values],
                            device=device,
                        )
                    tape.backward(values)

                    grad_computed = tape.gradients[points].numpy()
                    grad_expected = grad_values.numpy()
                    np.testing.assert_allclose(grad_computed, grad_expected, rtol=1e-4)

                    grad_computed = tape.gradients[points].numpy()
                    grad_expected = grad_values.numpy()
                    np.testing.assert_allclose(grad_computed, grad_expected, rtol=1e-4)

        def test_volume_store(self):
            values_ref = np.array([x + 100 * y + 10000 * z for x, y, z in point_grid])
            for device in devices:
                points = wp.array(point_grid, dtype=wp.vec3, device=device)
                values = wp.empty(len(point_grid), dtype=wp.float32, device=device)
                wp.launch(
                    test_volume_store_f,
                    dim=len(point_grid),
                    inputs=[volumes["float_write"][device.alias].id, points, values],
                    device=device,
                )

                values_res = values.numpy()
                np.testing.assert_equal(values_res, values_ref)

        def test_volume_allocation_f(self):
            bg_value = -123.0
            points_np = np.append(point_grid, [[8096, 8096, 8096]], axis=0)
            values_ref = np.append(np.array([x + 100 * y + 10000 * z for x, y, z in point_grid]), bg_value)
            for device in devices:
                if device.is_cpu:
                    continue

                volume = wp.Volume.allocate(
                    min=[-11, -11, -11], max=[11, 11, 11], voxel_size=0.1, bg_value=bg_value, device=device
                )
                points = wp.array(points_np, dtype=wp.vec3, device=device)
                values = wp.empty(len(points_np), dtype=wp.float32, device=device)
                wp.launch(test_volume_store_f, dim=len(points_np), inputs=[volume.id, points, values], device=device)

                values_res = values.numpy()
                np.testing.assert_equal(values_res, values_ref)

        def test_volume_allocation_v(self):
            bg_value = (-1, 2.0, -3)
            points_np = np.append(point_grid, [[8096, 8096, 8096]], axis=0)
            values_ref = np.append(point_grid, [bg_value], axis=0)
            for device in devices:
                if device.is_cpu:
                    continue

                volume = wp.Volume.allocate(
                    min=[-11, -11, -11], max=[11, 11, 11], voxel_size=0.1, bg_value=bg_value, device=device
                )
                points = wp.array(points_np, dtype=wp.vec3, device=device)
                values = wp.empty(len(points_np), dtype=wp.vec3, device=device)
                wp.launch(test_volume_store_v, dim=len(points_np), inputs=[volume.id, points, values], device=device)

                values_res = values.numpy()
                np.testing.assert_equal(values_res, values_ref)

        def test_volume_allocation_i(self):
            bg_value = -123
            points_np = np.append(point_grid, [[8096, 8096, 8096]], axis=0)
            values_ref = np.append(
                np.array([x + 100 * y + 10000 * z for x, y, z in point_grid], dtype=np.int32), bg_value
            )
            for device in devices:
                if device.is_cpu:
                    continue

                volume = wp.Volume.allocate(
                    min=[-11, -11, -11], max=[11, 11, 11], voxel_size=0.1, bg_value=bg_value, device=device
                )
                points = wp.array(points_np, dtype=wp.vec3, device=device)
                values = wp.empty(len(points_np), dtype=wp.int32, device=device)
                wp.launch(test_volume_store_i, dim=len(points_np), inputs=[volume.id, points, values], device=device)

                values_res = values.numpy()
                np.testing.assert_equal(values_res, values_ref)

        def test_volume_introspection(self):
            for volume_names in ("float", "vec3f"):
                for device in devices:
                    volume = volumes[volume_names][device.alias]
                    tiles_actual = volume.get_tiles().numpy()
                    tiles_sorted = tiles_actual[np.lexsort(tiles_actual.T[::-1])]
                    voxel_size = np.array(volume.get_voxel_size())

                    np.testing.assert_equal(test_volume_tiles, tiles_sorted)
                    np.testing.assert_equal([0.25] * 3, voxel_size)

    for device in devices:
        points_jittered_np = point_grid + rng.uniform(-0.5, 0.5, size=point_grid.shape)
        points[device.alias] = wp.array(point_grid, dtype=wp.vec3, device=device)
        points_jittered[device.alias] = wp.array(points_jittered_np, dtype=wp.vec3, device=device)

        add_kernel_test(
            TestVolumes,
            test_volume_lookup_f,
            dim=len(point_grid),
            inputs=[volumes["float"][device.alias].id, points[device.alias]],
            devices=[device],
        )
        add_kernel_test(
            TestVolumes,
            test_volume_sample_closest_f,
            dim=len(point_grid),
            inputs=[volumes["float"][device.alias].id, points_jittered[device.alias]],
            devices=[device.alias],
        )
        add_kernel_test(
            TestVolumes,
            test_volume_sample_linear_f,
            dim=len(point_grid),
            inputs=[volumes["float"][device.alias].id, points_jittered[device.alias]],
            devices=[device.alias],
        )
<<<<<<< HEAD
=======
        add_kernel_test(
            TestVolumes,
            test_volume_sample_grad_linear_f,
            dim=len(point_grid),
            inputs=[volumes["float"][device.alias].id, points_jittered[device.alias]],
            devices=[device.alias],
        )
>>>>>>> ac0a50b9

        add_kernel_test(
            TestVolumes,
            test_volume_lookup_v,
            dim=len(point_grid),
            inputs=[volumes["vec3f"][device.alias].id, points[device.alias]],
            devices=[device.alias],
        )
        add_kernel_test(
            TestVolumes,
            test_volume_sample_closest_v,
            dim=len(point_grid),
            inputs=[volumes["vec3f"][device.alias].id, points_jittered[device.alias]],
            devices=[device.alias],
        )
        add_kernel_test(
            TestVolumes,
            test_volume_sample_linear_v,
            dim=len(point_grid),
            inputs=[volumes["vec3f"][device.alias].id, points_jittered[device.alias]],
            devices=[device.alias],
        )

        add_kernel_test(
            TestVolumes,
            test_volume_lookup_i,
            dim=len(point_grid),
            inputs=[volumes["int32"][device.alias].id, points[device.alias]],
            devices=[device.alias],
        )
        add_kernel_test(
            TestVolumes,
            test_volume_sample_i,
            dim=len(point_grid),
            inputs=[volumes["int32"][device.alias].id, points_jittered[device.alias]],
            devices=[device.alias],
        )

    return TestVolumes


if __name__ == "__main__":
    wp.force_load()
    c = register(unittest.TestCase)
    unittest.main(verbosity=2)<|MERGE_RESOLUTION|>--- conflicted
+++ resolved
@@ -61,10 +61,7 @@
 
     expect_near(wp.volume_sample_f(volume, p, wp.Volume.LINEAR), expected, 2.0e-4)
 
-
-@wp.kernel
-<<<<<<< HEAD
-=======
+@wp.kernel
 def test_volume_sample_grad_linear_f(volume: wp.uint64, points: wp.array(dtype=wp.vec3)):
     tid = wp.tid()
 
@@ -87,7 +84,6 @@
     expect_near(grad[2], expected_gz, 2.0e-4)
 
 @wp.kernel
->>>>>>> ac0a50b9
 def test_volume_sample_local_f_linear_values(
     volume: wp.uint64, points: wp.array(dtype=wp.vec3), values: wp.array(dtype=wp.float32)
 ):
@@ -95,10 +91,7 @@
     p = points[tid]
     values[tid] = wp.volume_sample_f(volume, p, wp.Volume.LINEAR)
 
-
-@wp.kernel
-<<<<<<< HEAD
-=======
+@wp.kernel
 def test_volume_sample_grad_local_f_linear_values(
     volume: wp.uint64, points: wp.array(dtype=wp.vec3), values: wp.array(dtype=wp.float32), case_num:int
 ):
@@ -117,7 +110,6 @@
         values[tid] = grad[2]
 
 @wp.kernel
->>>>>>> ac0a50b9
 def test_volume_sample_world_f_linear_values(
     volume: wp.uint64, points: wp.array(dtype=wp.vec3), values: wp.array(dtype=wp.float32)
 ):
@@ -127,10 +119,6 @@
     values[tid] = wp.volume_sample_f(volume, p, wp.Volume.LINEAR)
 
 
-<<<<<<< HEAD
-# vec3f volume tests
-@wp.kernel
-=======
 @wp.kernel
 def test_volume_sample_grad_world_f_linear_values(
     volume: wp.uint64, points: wp.array(dtype=wp.vec3), values: wp.array(dtype=wp.float32), case_num:int
@@ -152,7 +140,6 @@
 
 # vec3f volume tests
 @wp.kernel
->>>>>>> ac0a50b9
 def test_volume_lookup_v(volume: wp.uint64, points: wp.array(dtype=wp.vec3)):
     tid = wp.tid()
 
@@ -293,7 +280,6 @@
 @wp.kernel
 def test_volume_store_f(volume: wp.uint64, points: wp.array(dtype=wp.vec3), values: wp.array(dtype=wp.float32)):
     tid = wp.tid()
-<<<<<<< HEAD
 
     p = points[tid]
     i = int(p[0])
@@ -335,49 +321,6 @@
         wp.volume_store_i(volume, i, j, k, i + 100 * j + 10000 * k)
     values[tid] = wp.volume_lookup_i(volume, i, j, k)
 
-=======
-
-    p = points[tid]
-    i = int(p[0])
-    j = int(p[1])
-    k = int(p[2])
-
-    # NB: Writing outside the allocated domain overwrites the background value of the Volume
-    if abs(i) <= 11 and abs(j) <= 11 and abs(k) <= 11:
-        wp.volume_store_f(volume, i, j, k, float(i + 100 * j + 10000 * k))
-    values[tid] = wp.volume_lookup_f(volume, i, j, k)
-
-
-@wp.kernel
-def test_volume_store_v(volume: wp.uint64, points: wp.array(dtype=wp.vec3), values: wp.array(dtype=wp.vec3)):
-    tid = wp.tid()
-
-    p = points[tid]
-    i = int(p[0])
-    j = int(p[1])
-    k = int(p[2])
-
-    # NB: Writing outside the allocated domain overwrites the background value of the Volume
-    if abs(i) <= 11 and abs(j) <= 11 and abs(k) <= 11:
-        wp.volume_store_v(volume, i, j, k, p)
-    values[tid] = wp.volume_lookup_v(volume, i, j, k)
-
-
-@wp.kernel
-def test_volume_store_i(volume: wp.uint64, points: wp.array(dtype=wp.vec3), values: wp.array(dtype=wp.int32)):
-    tid = wp.tid()
-
-    p = points[tid]
-    i = int(p[0])
-    j = int(p[1])
-    k = int(p[2])
-
-    # NB: Writing outside the allocated domain overwrites the background value of the Volume
-    if abs(i) <= 11 and abs(j) <= 11 and abs(k) <= 11:
-        wp.volume_store_i(volume, i, j, k, i + 100 * j + 10000 * k)
-    values[tid] = wp.volume_lookup_i(volume, i, j, k)
-
->>>>>>> ac0a50b9
 
 def register(parent):
     devices = get_test_devices()
@@ -470,8 +413,6 @@
                     grad_computed = tape.gradients[xyzs].numpy()[0]
                     np.testing.assert_allclose(grad_computed, grad_expected, rtol=1e-4)
 
-<<<<<<< HEAD
-=======
         def test_volume_sample_grad_linear_f_gradient(self):
             for device in devices:
                 points = rng.uniform(-10.0, 10.0, size=(100, 3))
@@ -530,7 +471,6 @@
                         np.testing.assert_allclose(grad_computed, grad_expected, rtol=1e-4)
                         tape.zero()
 
->>>>>>> ac0a50b9
         def test_volume_sample_linear_v_gradient(self):
             for device in devices:
                 points = rng.uniform(-10.0, 10.0, size=(100, 3))
@@ -700,8 +640,6 @@
             inputs=[volumes["float"][device.alias].id, points_jittered[device.alias]],
             devices=[device.alias],
         )
-<<<<<<< HEAD
-=======
         add_kernel_test(
             TestVolumes,
             test_volume_sample_grad_linear_f,
@@ -709,7 +647,6 @@
             inputs=[volumes["float"][device.alias].id, points_jittered[device.alias]],
             devices=[device.alias],
         )
->>>>>>> ac0a50b9
 
         add_kernel_test(
             TestVolumes,
