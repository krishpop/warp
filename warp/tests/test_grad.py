# Copyright (c) 2022 NVIDIA CORPORATION.  All rights reserved.
# NVIDIA CORPORATION and its licensors retain all intellectual property
# and proprietary rights in and to this software, related documentation
# and any modifications thereto.  Any use, reproduction, disclosure or
# distribution of this software and related documentation without an express
# license agreement from NVIDIA CORPORATION is strictly prohibited.

import numpy as np
import warp as wp
from warp.tests.test_base import *

wp.init()


@wp.kernel
def scalar_grad(x: wp.array(dtype=float), y: wp.array(dtype=float)):
    y[0] = x[0] ** 2.0


def test_scalar_grad(test, device):
    x = wp.array([3.0], dtype=float, device=device, requires_grad=True)
    y = wp.zeros_like(x)

    tape = wp.Tape()
    with tape:
        wp.launch(scalar_grad, dim=1, inputs=[x, y], device=device)

    tape.backward(y)

    assert_np_equal(tape.gradients[x].numpy(), np.array(6.0))


@wp.kernel
def for_loop_grad(n: int, x: wp.array(dtype=float), s: wp.array(dtype=float)):
    sum = float(0.0)

    for i in range(n):
        sum = sum + x[i] * 2.0

    s[0] = sum


def test_for_loop_grad(test, device):
    n = 32
    val = np.ones(n, dtype=np.float32)

    x = wp.array(val, device=device, requires_grad=True)
    sum = wp.zeros(1, dtype=wp.float32, device=device, requires_grad=True)

    tape = wp.Tape()
    with tape:
        wp.launch(for_loop_grad, dim=1, inputs=[n, x, sum], device=device)

    # ensure forward pass outputs correct
    assert_np_equal(sum.numpy(), 2.0 * np.sum(x.numpy()))

    tape.backward(loss=sum)

    # ensure forward pass outputs persist
    assert_np_equal(sum.numpy(), 2.0 * np.sum(x.numpy()))
    # ensure gradients correct
    assert_np_equal(tape.gradients[x].numpy(), 2.0 * val)


def test_for_loop_graph_grad(test, device):
    n = 32
    val = np.ones(n, dtype=np.float32)

    x = wp.array(val, device=device, requires_grad=True)
    sum = wp.zeros(1, dtype=wp.float32, device=device, requires_grad=True)

    wp.force_load()

    wp.capture_begin()

    tape = wp.Tape()
    with tape:
        wp.launch(for_loop_grad, dim=1, inputs=[n, x, sum], device=device)

    tape.backward(loss=sum)

    graph = wp.capture_end()

    wp.capture_launch(graph)
    wp.synchronize()

    # ensure forward pass outputs persist
    assert_np_equal(sum.numpy(), 2.0 * np.sum(x.numpy()))
    # ensure gradients correct
    assert_np_equal(x.grad.numpy(), 2.0 * val)

    wp.capture_launch(graph)
    wp.synchronize()


@wp.kernel
def for_loop_nested_if_grad(n: int, x: wp.array(dtype=float), s: wp.array(dtype=float)):
    sum = float(0.0)

    for i in range(n):
        if i < 16:
            if i < 8:
                sum = sum + x[i] * 2.0
            else:
                sum = sum + x[i] * 4.0
        else:
            if i < 24:
                sum = sum + x[i] * 6.0
            else:
                sum = sum + x[i] * 8.0

    s[0] = sum


def test_for_loop_nested_if_grad(test, device):
    n = 32
    val = np.ones(n, dtype=np.float32)

    expected_val = [
        2.0,
        2.0,
        2.0,
        2.0,
        2.0,
        2.0,
        2.0,
        2.0,
        4.0,
        4.0,
        4.0,
        4.0,
        4.0,
        4.0,
        4.0,
        4.0,
        6.0,
        6.0,
        6.0,
        6.0,
        6.0,
        6.0,
        6.0,
        6.0,
        8.0,
        8.0,
        8.0,
        8.0,
        8.0,
        8.0,
        8.0,
        8.0,
    ]
    expected_grad = [
        2.0,
        2.0,
        2.0,
        2.0,
        2.0,
        2.0,
        2.0,
        2.0,
        4.0,
        4.0,
        4.0,
        4.0,
        4.0,
        4.0,
        4.0,
        4.0,
        6.0,
        6.0,
        6.0,
        6.0,
        6.0,
        6.0,
        6.0,
        6.0,
        8.0,
        8.0,
        8.0,
        8.0,
        8.0,
        8.0,
        8.0,
        8.0,
    ]

    x = wp.array(val, device=device, requires_grad=True)
    sum = wp.zeros(1, dtype=wp.float32, device=device, requires_grad=True)

    tape = wp.Tape()
    with tape:
        wp.launch(for_loop_nested_if_grad, dim=1, inputs=[n, x, sum], device=device)

    assert_np_equal(sum.numpy(), np.sum(expected_val))

    tape.backward(loss=sum)

    assert_np_equal(sum.numpy(), np.sum(expected_val))
    assert_np_equal(tape.gradients[x].numpy(), np.array(expected_grad))


@wp.kernel
def for_loop_grad_nested(n: int, x: wp.array(dtype=float), s: wp.array(dtype=float)):
    sum = float(0.0)

    for i in range(n):
        for j in range(n):
            sum = sum + x[i * n + j] * float(i * n + j) + 1.0

    s[0] = sum


def test_for_loop_nested_for_grad(test, device):
    x = wp.zeros(9, dtype=float, device=device, requires_grad=True)
    s = wp.zeros(1, dtype=float, device=device, requires_grad=True)

    tape = wp.Tape()
    with tape:
        wp.launch(for_loop_grad_nested, dim=1, inputs=[3, x, s], device=device)

    tape.backward(s)

    assert_np_equal(s.numpy(), np.array([9.0]))
    assert_np_equal(tape.gradients[x].numpy(), np.arange(0.0, 9.0, 1.0))


# differentiating thought most while loops is not supported
# since doing things like i = i + 1 breaks adjointing

# @wp.kernel
# def while_loop_grad(n: int,
#                     x: wp.array(dtype=float),
#                     c: wp.array(dtype=int),
#                     s: wp.array(dtype=float)):

#     tid = wp.tid()

#     while i < n:
#         s[0] = s[0] + x[i]*2.0
#         i = i + 1


# def test_while_loop_grad(test, device):

#     n = 32
#     x = wp.array(np.ones(n, dtype=np.float32), device=device, requires_grad=True)
#     c = wp.zeros(1, dtype=int, device=device)
#     sum = wp.zeros(1, dtype=wp.float32, device=device)

#     tape = wp.Tape()
#     with tape:
#         wp.launch(while_loop_grad, dim=1, inputs=[n, x, c, sum], device=device)

#     tape.backward(loss=sum)

#     assert_np_equal(sum.numpy(), 2.0*np.sum(x.numpy()))
#     assert_np_equal(tape.gradients[x].numpy(), 2.0*np.ones_like(x.numpy()))


@wp.kernel
def preserve_outputs(
    n: int, x: wp.array(dtype=float), c: wp.array(dtype=float), s1: wp.array(dtype=float), s2: wp.array(dtype=float)
):
    tid = wp.tid()

    # plain store
    c[tid] = x[tid] * 2.0

    # atomic stores
    wp.atomic_add(s1, 0, x[tid] * 3.0)
    wp.atomic_sub(s2, 0, x[tid] * 2.0)


# tests that outputs from the forward pass are
# preserved by the backward pass, i.e.: stores
# are omitted during the forward reply
def test_preserve_outputs_grad(test, device):
    n = 32

    val = np.ones(n, dtype=np.float32)

    x = wp.array(val, device=device, requires_grad=True)
    c = wp.zeros_like(x)

    s1 = wp.zeros(1, dtype=wp.float32, device=device, requires_grad=True)
    s2 = wp.zeros(1, dtype=wp.float32, device=device, requires_grad=True)

    tape = wp.Tape()
    with tape:
        wp.launch(preserve_outputs, dim=n, inputs=[n, x, c, s1, s2], device=device)

    # ensure forward pass results are correct
    assert_np_equal(x.numpy(), val)
    assert_np_equal(c.numpy(), val * 2.0)
    assert_np_equal(s1.numpy(), np.array(3.0 * n))
    assert_np_equal(s2.numpy(), np.array(-2.0 * n))

    # run backward on first loss
    tape.backward(loss=s1)

    # ensure inputs, copy and sum are unchanged by backwards pass
    assert_np_equal(x.numpy(), val)
    assert_np_equal(c.numpy(), val * 2.0)
    assert_np_equal(s1.numpy(), np.array(3.0 * n))
    assert_np_equal(s2.numpy(), np.array(-2.0 * n))

    # ensure gradients are correct
    assert_np_equal(tape.gradients[x].numpy(), 3.0 * val)

    # run backward on second loss
    tape.zero()
    tape.backward(loss=s2)

    assert_np_equal(x.numpy(), val)
    assert_np_equal(c.numpy(), val * 2.0)
    assert_np_equal(s1.numpy(), np.array(3.0 * n))
    assert_np_equal(s2.numpy(), np.array(-2.0 * n))

    # ensure gradients are correct
    assert_np_equal(tape.gradients[x].numpy(), -2.0 * val)


def gradcheck(func, func_name, inputs, device, eps=1e-4, tol=1e-2):
    """
    Checks that the gradient of the Warp kernel is correct by comparing it to the
    numerical gradient computed using finite differences.
    """

    module = wp.get_module(func.__module__)
    kernel = wp.Kernel(func=func, key=func_name, module=module)

    def f(xs):
        # call the kernel without taping for finite differences
        wp_xs = [wp.array(xs[i], ndim=1, dtype=inputs[i].dtype, device=device) for i in range(len(inputs))]
        output = wp.zeros(1, dtype=wp.float32, device=device)
        wp.launch(kernel, dim=1, inputs=wp_xs, outputs=[output], device=device)
        return output.numpy()[0]

    # compute numerical gradient
    numerical_grad = []
    np_xs = []
    for i in range(len(inputs)):
        np_xs.append(inputs[i].numpy().flatten().copy())
        numerical_grad.append(np.zeros_like(np_xs[-1]))
        inputs[i].requires_grad = True

    for i in range(len(np_xs)):
        for j in range(len(np_xs[i])):
            np_xs[i][j] += eps
            y1 = f(np_xs)
            np_xs[i][j] -= 2 * eps
            y2 = f(np_xs)
            np_xs[i][j] += eps
            numerical_grad[i][j] = (y1 - y2) / (2 * eps)

    # compute analytical gradient
    tape = wp.Tape()
    output = wp.zeros(1, dtype=wp.float32, device=device, requires_grad=True)
    with tape:
        wp.launch(kernel, dim=1, inputs=inputs, outputs=[output], device=device)

    tape.backward(loss=output)

    # compare gradients
    for i in range(len(inputs)):
        grad = tape.gradients[inputs[i]]
        assert_np_equal(grad.numpy(), numerical_grad[i], tol=tol)

    tape.zero()


def test_vector_math_grad(test, device):
    np.random.seed(123)

    # test unary operations
    for dim, vec_type in [(2, wp.vec2), (3, wp.vec3), (4, wp.vec4), (4, wp.quat)]:

        def check_length(vs: wp.array(dtype=vec_type), out: wp.array(dtype=float)):
            out[0] = wp.length(vs[0])

        def check_length_sq(vs: wp.array(dtype=vec_type), out: wp.array(dtype=float)):
            out[0] = wp.length_sq(vs[0])

        def check_normalize(vs: wp.array(dtype=vec_type), out: wp.array(dtype=float)):
            out[0] = wp.length_sq(wp.normalize(vs[0]))  # compress to scalar output

        # run the tests with 5 different random inputs
        for _ in range(5):
            x = wp.array(np.random.randn(1, dim).astype(np.float32), dtype=vec_type, device=device)
            gradcheck(check_length, f"check_length_{vec_type.__name__}", [x], device)
            gradcheck(check_length_sq, f"check_length_sq_{vec_type.__name__}", [x], device)
            gradcheck(check_normalize, f"check_normalize_{vec_type.__name__}", [x], device)


def test_matrix_math_grad(test, device):
    np.random.seed(123)

    # test unary operations
    for dim, mat_type in [(2, wp.mat22), (3, wp.mat33), (4, wp.mat44)]:

        def check_determinant(vs: wp.array(dtype=mat_type), out: wp.array(dtype=float)):
            out[0] = wp.determinant(vs[0])

        def check_trace(vs: wp.array(dtype=mat_type), out: wp.array(dtype=float)):
            out[0] = wp.trace(vs[0])

        # run the tests with 5 different random inputs
        for _ in range(5):
            x = wp.array(np.random.randn(1, dim, dim).astype(np.float32), ndim=1, dtype=mat_type, device=device)
            gradcheck(check_determinant, f"check_length_{mat_type.__name__}", [x], device)
            gradcheck(check_trace, f"check_length_sq_{mat_type.__name__}", [x], device)


def test_3d_math_grad(test, device):
    np.random.seed(123)

    # test binary operations
    def check_cross(vs: wp.array(dtype=wp.vec3), out: wp.array(dtype=float)):
        out[0] = wp.length(wp.cross(vs[0], vs[1]))

    def check_dot(vs: wp.array(dtype=wp.vec3), out: wp.array(dtype=float)):
        out[0] = wp.dot(vs[0], vs[1])

    def check_mat33(vs: wp.array(dtype=wp.vec3), out: wp.array(dtype=float)):
        a = vs[0]
        b = vs[1]
        c = wp.cross(a, b)
        m = wp.mat33(a[0], b[0], c[0], a[1], b[1], c[1], a[2], b[2], c[2])
        out[0] = wp.determinant(m)

    def check_trace_diagonal(vs: wp.array(dtype=wp.vec3), out: wp.array(dtype=float)):
        a = vs[0]
        b = vs[1]
        c = wp.cross(a, b)
        m = wp.mat33(
            1.0 / (a[0] + 10.0),
            0.0,
            0.0,
            0.0,
            1.0 / (b[1] + 10.0),
            0.0,
            0.0,
            0.0,
            1.0 / (c[2] + 10.0),
        )
        out[0] = wp.trace(m)

    def check_rot_rpy(vs: wp.array(dtype=wp.vec3), out: wp.array(dtype=float)):
        v = vs[0]
        q = wp.quat_rpy(v[0], v[1], v[2])
        out[0] = wp.length(wp.quat_rotate(q, vs[1]))

    def check_rot_axis_angle(vs: wp.array(dtype=wp.vec3), out: wp.array(dtype=float)):
        v = wp.normalize(vs[0])
        q = wp.quat_from_axis_angle(v, 0.5)
        out[0] = wp.length(wp.quat_rotate(q, vs[1]))

    def check_rot_quat_inv(vs: wp.array(dtype=wp.vec3), out: wp.array(dtype=float)):
        v = vs[0]
        q = wp.normalize(wp.quat(v[0], v[1], v[2], 1.0))
        out[0] = wp.length(wp.quat_rotate_inv(q, vs[1]))

    # run the tests with 5 different random inputs
    for _ in range(5):
        x = wp.array(np.random.randn(2, 3).astype(np.float32), dtype=wp.vec3, device=device, requires_grad=True)
        gradcheck(check_cross, f"check_cross_3d", [x], device)
        gradcheck(check_dot, f"check_dot_3d", [x], device)
        gradcheck(check_mat33, f"check_mat33_3d", [x], device, eps=2e-2)
        gradcheck(check_trace_diagonal, f"check_trace_diagonal_3d", [x], device)
        gradcheck(check_rot_rpy, f"check_rot_rpy_3d", [x], device)
        gradcheck(check_rot_axis_angle, f"check_rot_axis_angle_3d", [x], device)
        gradcheck(check_rot_quat_inv, f"check_rot_quat_inv_3d", [x], device)

<<<<<<< HEAD
def test_mesh_grad(test, device):
    pos = wp.array([
        [0.0, 0.0, 0.0],
        [1.0, 0.0, 0.0],
        [0.0, 1.0, 0.0],
        [0.0, 0.0, 1.0],
    ], dtype=wp.vec3, device=device, requires_grad=True)
    indices = wp.array([
        [0, 1, 2],
        [0, 2, 3],
        [0, 3, 1],
        [1, 3, 2],
    ], dtype=wp.int32, device=device)

    mesh = wp.Mesh(points=pos, indices=indices)

    @wp.func
    def compute_triangle_area(mesh_id: wp.uint64, tri_id: int):
        mesh = wp.mesh_get(mesh_id)
        i, j, k = mesh.indices[tri_id,0], mesh.indices[tri_id,1], mesh.indices[tri_id,2]
        a = mesh.points[i]
        b = mesh.points[j]
        c = mesh.points[k]
        return wp.length(wp.cross(b - a, c - a)) * 0.5
    
    def compute_area(mesh_id: wp.uint64, out: wp.array(dtype=wp.float32)):
        wp.atomic_add(out, 0, compute_triangle_area(mesh_id, wp.tid()))

    module = wp.get_module(compute_area.__module__)
    kernel = wp.Kernel(func=compute_area, key="compute_area", module=module)

    # compute analytical gradient
    tape = wp.Tape()
    output = wp.zeros(1, dtype=wp.float32, device=device, requires_grad=True)
    with tape:
        wp.launch(kernel, dim=len(indices), inputs=[mesh.id], outputs=[output], device=device)

    tape.backward(loss=output)

    ad_grad = mesh.points.grad.numpy()

    # compute finite differences
    eps = 1e-3
    pos_np = pos.numpy()
    fd_grad = np.zeros_like(ad_grad)
    for i in range(len(pos)):
        for j in range(3):
            pos_np[i, j] += eps
            pos = wp.array(pos_np, dtype=wp.vec3, device=device)
            mesh = wp.Mesh(points=pos, indices=indices)
            output.zero_()
            wp.launch(kernel, dim=len(indices), inputs=[mesh.id], outputs=[output], device=device)
            f1 = output.numpy()[0]
            pos_np[i, j] -= 2 * eps
            pos = wp.array(pos_np, dtype=wp.vec3, device=device)
            mesh = wp.Mesh(points=pos, indices=indices)
            output.zero_()
            wp.launch(kernel, dim=len(indices), inputs=[mesh.id], outputs=[output], device=device)
            f2 = output.numpy()[0]
            pos_np[i, j] += eps
            fd_grad[i, j] = (f1 - f2) / (2 * eps)

    assert np.allclose(ad_grad, fd_grad, atol=1e-3)


def register(parent):
=======
>>>>>>> ffcdcd7b

def register(parent):
    devices = get_test_devices()

    class TestGrad(parent):
        pass

    # add_function_test(TestGrad, "test_while_loop_grad", test_while_loop_grad, devices=devices)
    add_function_test(TestGrad, "test_for_loop_nested_for_grad", test_for_loop_nested_for_grad, devices=devices)
    add_function_test(TestGrad, "test_scalar_grad", test_scalar_grad, devices=devices)
    add_function_test(TestGrad, "test_for_loop_grad", test_for_loop_grad, devices=devices)
    add_function_test(TestGrad, "test_for_loop_graph_grad", test_for_loop_graph_grad, devices=wp.get_cuda_devices())
    add_function_test(TestGrad, "test_for_loop_nested_if_grad", test_for_loop_nested_if_grad, devices=devices)
    add_function_test(TestGrad, "test_preserve_outputs_grad", test_preserve_outputs_grad, devices=devices)
    add_function_test(TestGrad, "test_vector_math_grad", test_vector_math_grad, devices=devices)
    add_function_test(TestGrad, "test_matrix_math_grad", test_matrix_math_grad, devices=devices)
    add_function_test(TestGrad, "test_3d_math_grad", test_3d_math_grad, devices=devices)

    return TestGrad


if __name__ == "__main__":
    c = register(unittest.TestCase)
    unittest.main(verbosity=2, failfast=False)<|MERGE_RESOLUTION|>--- conflicted
+++ resolved
@@ -472,7 +472,6 @@
         gradcheck(check_rot_axis_angle, f"check_rot_axis_angle_3d", [x], device)
         gradcheck(check_rot_quat_inv, f"check_rot_quat_inv_3d", [x], device)
 
-<<<<<<< HEAD
 def test_mesh_grad(test, device):
     pos = wp.array([
         [0.0, 0.0, 0.0],
@@ -539,10 +538,6 @@
 
 
 def register(parent):
-=======
->>>>>>> ffcdcd7b
-
-def register(parent):
     devices = get_test_devices()
 
     class TestGrad(parent):
