--- conflicted
+++ resolved
@@ -504,8 +504,6 @@
 
     module = wp.get_module(compute_area.__module__)
     kernel = wp.Kernel(func=compute_area, key="compute_area", module=module)
-<<<<<<< HEAD
-=======
 
     # compute analytical gradient
     tape = wp.Tape()
@@ -539,7 +537,6 @@
             fd_grad[i, j] = (f1 - f2) / (2 * eps)
 
     assert np.allclose(ad_grad, fd_grad, atol=1e-3)
->>>>>>> 3e30e5c5
 
     # compute analytical gradient
     tape = wp.Tape()
@@ -602,22 +599,6 @@
     add_function_test(TestGrad, "test_matrix_math_grad", test_matrix_math_grad, devices=devices)
     add_function_test(TestGrad, "test_3d_math_grad", test_3d_math_grad, devices=devices)
     add_function_test(TestGrad, "test_mesh_grad", test_mesh_grad, devices=devices)
-<<<<<<< HEAD
-
-    # from grad_utils import check_kernel_jacobian
-    # check_kernel_jacobian(
-    #     spurious_assignment, 1,
-    #     inputs=[wp.array([1, 2, 3], dtype=wp.vec3, device=wp.get_device())],
-    #     outputs=[wp.array([0, 0, 0], dtype=wp.vec3, device=wp.get_device())],
-    #     plot_jac_on_fail=True, atol=0.1)
-    # check_kernel_jacobian(
-    #     no_spurious_assignment, 1,
-    #     inputs=[wp.array([1, 2, 3], dtype=wp.vec3, device=wp.get_device())],
-    #     outputs=[wp.array([0, 0, 0], dtype=wp.vec3, device=wp.get_device())],
-    #     plot_jac_on_fail=True, atol=-0.1)
-
-=======
->>>>>>> 3e30e5c5
 
     return TestGrad
 
