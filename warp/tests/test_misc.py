import warp as wp
import numpy as np

<<<<<<< HEAD
vec5d = wp.types.vector(length=5, dtype=wp.float64)

# v3f = wp.types.vector(length=3, dtype=float)
# qf = wp.types.quaternion(dtype=float)


# # declare a new vector type
# vec5d = wp.types.vector(length=5, dtype=wp.float64)

# # construct a new vector inside a kernel from arguments
# wp.vector(length=5)
# wp.matrix(shape=(3,2), dtype=wp.float16)

# #wp.quaternion()
# #wp.transformation()


@wp.kernel
def inc(a: wp.array(dtype=vec5d)):

    q = wp.quaternion(wp.float32(1.0), wp.float32(1.0), wp.float32(1.0), wp.float32(1.0))
    q = wp.quatf(wp.float32(1.0), wp.float32(1.0), wp.float32(1.0), wp.float32(1.0))

    print(1.0)

    #m = spatial_matrix()

    # U = wp.mat33()

    

    v5d_decl = vec5d(wp.float64(1.0), wp.float64(2.0), wp.float64(3.0), wp.float64(4.0), wp.float64(5.0))
    v5d_decl = vec5d(wp.float64(1.0))
    print(v5d_decl)




    a[0] = v5d_decl

    v5d_const = wp.vector(wp.float64(1.0), wp.float64(2.0), wp.float64(3.0), wp.float64(4.0), wp.float64(5.0))
    print(v5d_const)

    v5d_ones = wp.vector(wp.float64(1.0), length=5)
    print(v5d_ones)

    v5d_zeros = wp.vector(dtype=wp.float64, length=5)
    print(v5d_zeros)

wp.init()

a = wp.zeros(shape=(3,), dtype=vec5d)
wp.launch(inc, dim=1, inputs=[a])
wp.synchronize()

wp.force_load()
=======
wp.init()

@wp.kernel
def arange(out: wp.array(dtype=int)):
    tid = wp.tid()
    out[tid] = tid


device = "cuda:0"
cmds = []

n = 10
arrays = []

for i in range(5):
    arrays.append(wp.zeros(n, dtype=int, device=device))

# setup CUDA graph
wp.capture_begin()

# launch kernels and keep command object around
for i in range(5):
    cmd = wp.launch(arange, dim=n, inputs=[arrays[i]], device=device, record_cmd=True)
    cmds.append(cmd)

graph = wp.capture_end()

#---------------------------------------

ref = np.arange(0, n, dtype=int)
wp.capture_launch(graph)

for i in range(5):
    print(arrays[i].numpy())


#---------------------------------------

n = 16
arrays = []

for i in range(5):
    arrays.append(wp.zeros(n, dtype=int, device=device))

# update graph params
for i in range(5):
    cmd.set_dim(n)
    cmd.set_param(arrays[i])
    
    cmd.update_graph()


wp.capture_launch(graph)
wp.synchronize()

ref = np.arange(0, n, dtype=int)

for i in range(5):
    print(arrays[i].numpy())
>>>>>>> ac0a50b9
<|MERGE_RESOLUTION|>--- conflicted
+++ resolved
@@ -1,64 +1,6 @@
 import warp as wp
 import numpy as np
 
-<<<<<<< HEAD
-vec5d = wp.types.vector(length=5, dtype=wp.float64)
-
-# v3f = wp.types.vector(length=3, dtype=float)
-# qf = wp.types.quaternion(dtype=float)
-
-
-# # declare a new vector type
-# vec5d = wp.types.vector(length=5, dtype=wp.float64)
-
-# # construct a new vector inside a kernel from arguments
-# wp.vector(length=5)
-# wp.matrix(shape=(3,2), dtype=wp.float16)
-
-# #wp.quaternion()
-# #wp.transformation()
-
-
-@wp.kernel
-def inc(a: wp.array(dtype=vec5d)):
-
-    q = wp.quaternion(wp.float32(1.0), wp.float32(1.0), wp.float32(1.0), wp.float32(1.0))
-    q = wp.quatf(wp.float32(1.0), wp.float32(1.0), wp.float32(1.0), wp.float32(1.0))
-
-    print(1.0)
-
-    #m = spatial_matrix()
-
-    # U = wp.mat33()
-
-    
-
-    v5d_decl = vec5d(wp.float64(1.0), wp.float64(2.0), wp.float64(3.0), wp.float64(4.0), wp.float64(5.0))
-    v5d_decl = vec5d(wp.float64(1.0))
-    print(v5d_decl)
-
-
-
-
-    a[0] = v5d_decl
-
-    v5d_const = wp.vector(wp.float64(1.0), wp.float64(2.0), wp.float64(3.0), wp.float64(4.0), wp.float64(5.0))
-    print(v5d_const)
-
-    v5d_ones = wp.vector(wp.float64(1.0), length=5)
-    print(v5d_ones)
-
-    v5d_zeros = wp.vector(dtype=wp.float64, length=5)
-    print(v5d_zeros)
-
-wp.init()
-
-a = wp.zeros(shape=(3,), dtype=vec5d)
-wp.launch(inc, dim=1, inputs=[a])
-wp.synchronize()
-
-wp.force_load()
-=======
 wp.init()
 
 @wp.kernel
@@ -118,4 +60,3 @@
 
 for i in range(5):
     print(arrays[i].numpy())
->>>>>>> ac0a50b9
