# Copyright (c) 2022 NVIDIA CORPORATION.  All rights reserved.
# NVIDIA CORPORATION and its licensors retain all intellectual property
# and proprietary rights in and to this software, related documentation
# and any modifications thereto.  Any use, reproduction, disclosure or
# distribution of this software and related documentation without an express
# license agreement from NVIDIA CORPORATION is strictly prohibited.

import unittest

# include parent path
import numpy as np

import warp as wp
from warp.tests.test_base import *

wp.init()

dim_x = wp.constant(2)
dim_y = wp.constant(2)
dim_z = wp.constant(2)
dim_w = wp.constant(2)


@wp.kernel
def kernel1d(a: wp.array(dtype=int, ndim=1)):
    i = wp.tid()

    wp.expect_eq(a[i], i)


@wp.kernel
def kernel2d(a: wp.array(dtype=int, ndim=2)):
    i, j = wp.tid()

    wp.expect_eq(a[i, j], i * dim_y + j)


@wp.kernel
def kernel3d(a: wp.array(dtype=int, ndim=3)):
    i, j, k = wp.tid()

    wp.expect_eq(a[i, j, k], i * dim_y * dim_z + j * dim_z + k)


@wp.kernel
def kernel4d(a: wp.array(dtype=int, ndim=4)):
    i, j, k, l = wp.tid()

    wp.expect_eq(a[i, j, k, l], i * dim_y * dim_z * dim_w + j * dim_z * dim_w + k * dim_w + l)


def test1d(test, device):
    a = np.arange(0, dim_x).reshape(dim_x)

    wp.launch(kernel1d, dim=a.shape, inputs=[wp.array(a, dtype=int, device=device)], device=device)


def test2d(test, device):
    a = np.arange(0, dim_x * dim_y).reshape(dim_x, dim_y)

    wp.launch(kernel2d, dim=a.shape, inputs=[wp.array(a, dtype=int, device=device)], device=device)


def test3d(test, device):
    a = np.arange(0, dim_x * dim_y * dim_z).reshape(dim_x, dim_y, dim_z)

    wp.launch(kernel3d, dim=a.shape, inputs=[wp.array(a, dtype=int, device=device)], device=device)


def test4d(test, device):
    a = np.arange(0, dim_x * dim_y * dim_z * dim_w).reshape(dim_x, dim_y, dim_z, dim_w)

    wp.launch(kernel4d, dim=a.shape, inputs=[wp.array(a, dtype=int, device=device)], device=device)


@wp.struct
class Params:
    a: wp.array(dtype=int)
    i: int
    f: float


@wp.kernel
def kernel_cmd(params: Params, i: int, f: float, v: wp.vec3, m: wp.mat33, out: wp.array(dtype=int)):
    tid = wp.tid()

    wp.expect_eq(params.i, i)
    wp.expect_eq(params.f, f)

    wp.expect_eq(i, int(f))

    wp.expect_eq(v[0], f)
    wp.expect_eq(v[1], f)
    wp.expect_eq(v[2], f)

    wp.expect_eq(m[0, 0], f)
    wp.expect_eq(m[1, 1], f)
    wp.expect_eq(m[2, 2], f)

    out[tid] = tid + i


def test_launch_cmd(test, device):
    n = 1

    ref = np.arange(0, n)
    out = wp.zeros(n, dtype=int, device=device)

    params = Params()
    params.i = 1
    params.f = 1.0

    v = wp.vec3(params.f, params.f, params.f)

    m = wp.mat33(params.f, 0.0, 0.0, 0.0, params.f, 0.0, 0.0, 0.0, params.f)

    # standard launch
    wp.launch(kernel_cmd, dim=n, inputs=[params, params.i, params.f, v, m, out], device=device)

    assert_np_equal(out.numpy(), ref + params.i)

    # cmd launch
    out.zero_()

    cmd = wp.launch(kernel_cmd, dim=n, inputs=[params, params.i, params.f, v, m, out], device=device, record_cmd=True)

    cmd.launch()

    assert_np_equal(out.numpy(), ref + params.i)


def test_launch_cmd_set_param(test, device):
    n = 1

    ref = np.arange(0, n)

    params = Params()
    v = wp.vec3()
    m = wp.mat33()

    cmd = wp.launch(kernel_cmd, dim=n, inputs=[params, 0, 0.0, v, m, None], device=device, record_cmd=True)

    # cmd param modification
    out = wp.zeros(n, dtype=int, device=device)

    params.i = 13
    params.f = 13.0

    v = wp.vec3(params.f, params.f, params.f)

    m = wp.mat33(params.f, 0.0, 0.0, 0.0, params.f, 0.0, 0.0, 0.0, params.f)

    cmd.set_param_at_index(0, params)
    cmd.set_param_at_index(1, params.i)
    cmd.set_param_at_index(2, params.f)
    cmd.set_param_at_index(3, v)
    cmd.set_param_at_index(4, m)
    cmd.set_param_by_name("out", out)

    cmd.launch()

    assert_np_equal(out.numpy(), ref + params.i)

    # test changing params after launch directly
    # because we now cache the ctypes object inside the wp.struct
    # instance  the command buffer will be automatically updated
    params.i = 14
    params.f = 14.0

    v = wp.vec3(params.f, params.f, params.f)

    m = wp.mat33(params.f, 0.0, 0.0, 0.0, params.f, 0.0, 0.0, 0.0, params.f)

    # this is the line we explicitly leave out to
    # ensure that param changes are reflected in the launch
    # launch.set_param_at_index(0, params)

    cmd.set_param_at_index(1, params.i)
    cmd.set_param_at_index(2, params.f)
    cmd.set_param_at_index(3, v)
    cmd.set_param_at_index(4, m)
    cmd.set_param_by_name("out", out)

    cmd.launch()

    assert_np_equal(out.numpy(), ref + params.i)


def test_launch_cmd_set_ctype(test, device):
    n = 1

    ref = np.arange(0, n)

    params = Params()
    v = wp.vec3()
    m = wp.mat33()

    cmd = wp.launch(kernel_cmd, dim=n, inputs=[params, 0, 0.0, v, m, None], device=device, record_cmd=True)

    # cmd param modification
    out = wp.zeros(n, dtype=int, device=device)

    # cmd param modification
    out.zero_()

    params.i = 13
    params.f = 13.0

    v = wp.vec3(params.f, params.f, params.f)

    m = wp.mat33(params.f, 0.0, 0.0, 0.0, params.f, 0.0, 0.0, 0.0, params.f)

    cmd.set_param_at_index_from_ctype(0, params.__ctype__())
    cmd.set_param_at_index_from_ctype(1, params.i)
    cmd.set_param_at_index_from_ctype(2, params.f)
    cmd.set_param_at_index_from_ctype(3, v)
    cmd.set_param_at_index_from_ctype(4, m)
    cmd.set_param_by_name_from_ctype("out", out.__ctype__())

    cmd.launch()

    assert_np_equal(out.numpy(), ref + params.i)


@wp.kernel
def arange(out: wp.array(dtype=int)):
    tid = wp.tid()
    out[tid] = tid


def test_launch_cmd_set_dim(test, device):
    n = 10

    ref = np.arange(0, n, dtype=int)
    out = wp.zeros(n, dtype=int, device=device)

    cmd = wp.launch(arange, dim=n, inputs=[out], device=device, record_cmd=True)

    cmd.set_dim(5)
    cmd.launch()

    # check first half the array is filled while rest is still zero
    assert_np_equal(out.numpy()[0:5], ref[0:5])
    assert_np_equal(out.numpy()[5:], np.zeros(5))

    out.zero_()

    cmd.set_dim(10)
    cmd.launch()

    # check the whole array was filled
    assert_np_equal(out.numpy(), ref)


def test_launch_cmd_empty(test, device):
    n = 10

    ref = np.arange(0, n, dtype=int)
    out = wp.zeros(n, dtype=int, device=device)

    cmd = wp.Launch(arange, device)
    cmd.set_dim(5)
    cmd.set_param_by_name("out", out)

    cmd.launch()

    # check first half the array is filled while rest is still zero
    assert_np_equal(out.numpy()[0:5], ref[0:5])
    assert_np_equal(out.numpy()[5:], np.zeros(5))

    out.zero_()

    cmd.set_dim(10)
    cmd.launch()

    # check the whole array was filled
    assert_np_equal(out.numpy(), ref)


@wp.kernel
def kernel_mul(
    values: wp.array(dtype=int),
    coeff: int,
    out: wp.array(dtype=int),
):
    tid = wp.tid()
    out[tid] = values[tid] * coeff


def test_launch_tuple_args(test, device):
    values = wp.array(np.arange(0, 4), dtype=int, device=device)
    coeff = 3
    out = wp.empty_like(values)

    wp.launch(
        kernel_mul,
        dim=len(values),
        inputs=(
            values,
            coeff,
        ),
        outputs=(out,),
        device=device,
    )

    assert_np_equal(out.numpy(), np.array((0, 3, 6, 9)))


@wp.kernel
def conditional_sum(result: wp.array(dtype=wp.uint64)):
    i, j, k = wp.tid()

    if i == 0:
        wp.atomic_add(result, 0, wp.uint64(1))


def test_launch_large_kernel(test, device):
    """Test tid() on kernel launch of 2**33 threads.

    The function conditional sum will add 1 to result for every thread that has an i index of 0.
    Due to the size of the grid, this test is not run on CPUs
    """
    test_result = wp.zeros(shape=(1,), dtype=wp.uint64, device=device)

    large_dim_length = 2**16
    half_result = large_dim_length * large_dim_length

    wp.launch(kernel=conditional_sum, dim=[2, large_dim_length, large_dim_length], inputs=[test_result], device=device)
    test.assertEqual(test_result.numpy()[0], half_result)


<<<<<<< HEAD
=======
@wp.kernel
def count_elements(result: wp.array(dtype=wp.uint64)):
    wp.atomic_add(result, 0, wp.uint64(1))


def test_launch_max_blocks(test, device):
    # Loop over 1000x1x1 elements using a grid of 256 threads
    test_result = wp.zeros(shape=(1,), dtype=wp.uint64, device=device)
    wp.launch(count_elements, (1000,), inputs=[test_result], max_blocks=1, device=device)
    test.assertEqual(test_result.numpy()[0], 1000)

    # Loop over 2x10x10 elements using a grid of 256 threads, using the tid() index to count half the elements
    test_result.zero_()
    wp.launch(
        conditional_sum,
        (
            2,
            50,
            10,
        ),
        inputs=[test_result],
        max_blocks=1,
        device=device,
    )
    test.assertEqual(test_result.numpy()[0], 500)


def test_launch_very_large_kernel(test, device):
    """Due to the size of the grid, this test is not run on CPUs"""

    # Dim is chosen to be larger than the maximum CUDA one-dimensional grid size (total threads)
    dim = (2**31 - 1) * 256 + 1
    test_result = wp.zeros(shape=(1,), dtype=wp.uint64, device=device)
    wp.launch(count_elements, (dim,), inputs=[test_result], device=device)
    test.assertEqual(test_result.numpy()[0], dim)


>>>>>>> ac0a50b9
def register(parent):
    devices = get_test_devices()

    class TestLaunch(parent):
        pass

    add_function_test(TestLaunch, "test_launch_1d", test1d, devices=devices)
    add_function_test(TestLaunch, "test_launch_2d", test2d, devices=devices)
    add_function_test(TestLaunch, "test_launch_3d", test3d, devices=devices)
    add_function_test(TestLaunch, "test_launch_4d", test4d, devices=devices)

    add_function_test(TestLaunch, "test_launch_cmd", test_launch_cmd, devices=devices)
    add_function_test(TestLaunch, "test_launch_cmd_set_param", test_launch_cmd_set_param, devices=devices)
    add_function_test(TestLaunch, "test_launch_cmd_set_ctype", test_launch_cmd_set_ctype, devices=devices)
    add_function_test(TestLaunch, "test_launch_cmd_set_dim", test_launch_cmd_set_dim, devices=devices)
    add_function_test(TestLaunch, "test_launch_cmd_empty", test_launch_cmd_empty, devices=devices)

    add_function_test(TestLaunch, "test_launch_large_kernel", test_launch_large_kernel, devices=wp.get_cuda_devices())
<<<<<<< HEAD
=======

    add_function_test(TestLaunch, "test_launch_max_blocks", test_launch_max_blocks, devices=devices)
    add_function_test(
        TestLaunch, "test_launch_very_large_kernel", test_launch_very_large_kernel, devices=wp.get_cuda_devices()
    )
>>>>>>> ac0a50b9

    return TestLaunch


if __name__ == "__main__":
    c = register(unittest.TestCase)
    unittest.main(verbosity=2)<|MERGE_RESOLUTION|>--- conflicted
+++ resolved
@@ -329,8 +329,6 @@
     test.assertEqual(test_result.numpy()[0], half_result)
 
 
-<<<<<<< HEAD
-=======
 @wp.kernel
 def count_elements(result: wp.array(dtype=wp.uint64)):
     wp.atomic_add(result, 0, wp.uint64(1))
@@ -368,7 +366,6 @@
     test.assertEqual(test_result.numpy()[0], dim)
 
 
->>>>>>> ac0a50b9
 def register(parent):
     devices = get_test_devices()
 
@@ -387,14 +384,11 @@
     add_function_test(TestLaunch, "test_launch_cmd_empty", test_launch_cmd_empty, devices=devices)
 
     add_function_test(TestLaunch, "test_launch_large_kernel", test_launch_large_kernel, devices=wp.get_cuda_devices())
-<<<<<<< HEAD
-=======
 
     add_function_test(TestLaunch, "test_launch_max_blocks", test_launch_max_blocks, devices=devices)
     add_function_test(
         TestLaunch, "test_launch_very_large_kernel", test_launch_very_large_kernel, devices=wp.get_cuda_devices()
     )
->>>>>>> ac0a50b9
 
     return TestLaunch
 
