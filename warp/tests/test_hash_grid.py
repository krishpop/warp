# Copyright (c) 2022 NVIDIA CORPORATION.  All rights reserved.
# NVIDIA CORPORATION and its licensors retain all intellectual property
# and proprietary rights in and to this software, related documentation
# and any modifications thereto.  Any use, reproduction, disclosure or
# distribution of this software and related documentation without an express
# license agreement from NVIDIA CORPORATION is strictly prohibited.

import numpy as np

import warp as wp
from warp.tests.test_base import *

np.random.seed(532)

wp.init()

num_points = 4096
dim_x = 128
dim_y = 128
dim_z = 128

scale = 150.0

cell_radius = 8.0
query_radius = 8.0

num_runs = 4

print_enabled = False


@wp.kernel
def count_neighbors(grid: wp.uint64, radius: float, points: wp.array(dtype=wp.vec3), counts: wp.array(dtype=int)):
    tid = wp.tid()

    # order threads by cell
    i = wp.hash_grid_point_id(grid, tid)

    # query point
    p = points[i]
    count = int(0)

    # construct query around point p
<<<<<<< HEAD
    neighbors = wp.hash_grid_query(grid, p, radius)

    for index in neighbors:
=======
    for index in wp.hash_grid_query(grid, p, radius):
>>>>>>> ac0a50b9
        # compute distance to point
        d = wp.length(p - points[index])

        if d <= radius:
            count += 1

    counts[i] = count


@wp.kernel
def count_neighbors_reference(
    radius: float, points: wp.array(dtype=wp.vec3), counts: wp.array(dtype=int), num_points: int
):
    tid = wp.tid()

    i = tid % num_points
    j = tid // num_points

    # query point
    p = points[i]
    q = points[j]

    # compute distance to point
    d = wp.length(p - q)

    if d <= radius:
        wp.atomic_add(counts, i, 1)


def test_hashgrid_query(test, device):
    grid = wp.HashGrid(dim_x, dim_y, dim_z, device)

    for i in range(num_runs):
        if print_enabled:
            print(f"Run: {i+1}")
            print("---------")

        np.random.seed(532)
        points = np.random.rand(num_points, 3) * scale - np.array((scale, scale, scale)) * 0.5

        def particle_grid(dim_x, dim_y, dim_z, lower, radius, jitter):
            points = np.meshgrid(
                np.linspace(0, dim_x, dim_x), np.linspace(0, dim_y, dim_y), np.linspace(0, dim_z, dim_z)
            )
            points_t = np.array((points[0], points[1], points[2])).T * radius * 2.0 + np.array(lower)
            points_t = points_t + np.random.rand(*points_t.shape) * radius * jitter

            return points_t.reshape((-1, 3))

        points = particle_grid(16, 32, 16, (0.0, 0.3, 0.0), cell_radius * 0.25, 0.1)

        points_arr = wp.array(points, dtype=wp.vec3, device=device)
        counts_arr = wp.zeros(len(points), dtype=int, device=device)
        counts_arr_ref = wp.zeros(len(points), dtype=int, device=device)

        with wp.ScopedTimer("brute", active=print_enabled):
            wp.launch(
                kernel=count_neighbors_reference,
                dim=len(points) * len(points),
                inputs=[query_radius, points_arr, counts_arr_ref, len(points)],
                device=device,
            )
            wp.synchronize()

        with wp.ScopedTimer("grid build", active=print_enabled):
            grid.build(points_arr, cell_radius)
            wp.synchronize()

        with wp.ScopedTimer("grid query", active=print_enabled):
            wp.launch(
                kernel=count_neighbors,
                dim=len(points),
                inputs=[grid.id, query_radius, points_arr, counts_arr],
                device=device,
            )
            wp.synchronize()

        counts = counts_arr.numpy()
        counts_ref = counts_arr_ref.numpy()

        if print_enabled:
            print(f"Grid min: {np.min(counts)} max: {np.max(counts)} avg: {np.mean(counts)}")
            print(f"Ref min: {np.min(counts_ref)} max: {np.max(counts_ref)} avg: {np.mean(counts_ref)}")

            print(f"Passed: {np.array_equal(counts, counts_ref)}")

        test.assertTrue(np.array_equal(counts, counts_ref))


def register(parent):
    devices = get_test_devices()

    class TestHashGrid(parent):
        pass

    add_function_test(TestHashGrid, "test_hashgrid_query", test_hashgrid_query, devices=devices)

    return TestHashGrid


if __name__ == "__main__":
    c = register(unittest.TestCase)
    unittest.main(verbosity=2, failfast=False)<|MERGE_RESOLUTION|>--- conflicted
+++ resolved
@@ -41,13 +41,7 @@
     count = int(0)
 
     # construct query around point p
-<<<<<<< HEAD
-    neighbors = wp.hash_grid_query(grid, p, radius)
-
-    for index in neighbors:
-=======
     for index in wp.hash_grid_query(grid, p, radius):
->>>>>>> ac0a50b9
         # compute distance to point
         d = wp.length(p - points[index])
 
