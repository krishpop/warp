# Copyright (c) 2022 NVIDIA CORPORATION.  All rights reserved.
# NVIDIA CORPORATION and its licensors retain all intellectual property
# and proprietary rights in and to this software, related documentation
# and any modifications thereto.  Any use, reproduction, disclosure or
# distribution of this software and related documentation without an express
# license agreement from NVIDIA CORPORATION is strictly prohibited.

from collections import defaultdict
from typing import Callable, Dict, List, Literal, Set, Tuple
import warp as wp
import numpy as np


# whether quaternions and transforms should be normalized before computing the finite difference Jacobian
NORMALIZE_FD_INPUTS = False


class FontColors:
    # https://stackoverflow.com/a/287944
    HEADER = '\033[95m'
    OKBLUE = '\033[94m'
    OKCYAN = '\033[96m'
    OKGREEN = '\033[92m'
    WARNING = '\033[93m'
    FAIL = '\033[91m'
    ENDC = '\033[0m'
    BOLD = '\033[1m'
    UNDERLINE = '\033[4m'


def function_jacobian(func: Callable, inputs: List, max_outputs_per_var: int = -1):
    tape = wp.Tape()
    with tape:
        outputs = func(*inputs)
    if isinstance(outputs, wp.array):
        outputs = [outputs]
    jac, ad_in, ad_out = tape_jacobian(tape, inputs, outputs, max_outputs_per_var=max_outputs_per_var)
    return jac, outputs, ad_in, ad_out


def function_jacobian_fd(func: Callable, inputs: List, eps: float = 1e-4, max_fd_dims_per_var: int = 500):
    diff_in = flatten_arrays(inputs)

    num_in = len(diff_in)

    assert num_in > 0, "Must specify at least one input"

    # compute numerical Jacobian
    jac_fd = None

    def eval_row(var, col_id):
        nonlocal jac_fd
        np_in = var.numpy().copy()
        np_in_original = np_in.copy()
        in_shape = np_in.shape
        np_in = np_in.flatten()
        limit = min(max_fd_dims_per_var, len(np_in)) if max_fd_dims_per_var > 0 else len(np_in)
        for j in range(limit):
            np_in[j] += eps
            var.assign(normalize_inputs(wp.array(np_in.reshape(in_shape), dtype=var.dtype, device=var.device)))
            y1 = flatten_arrays(func(*inputs))
            if jac_fd is None:
                num_out = len(y1)
                jac_fd = np.zeros((num_out, num_in), dtype=np.float32)
            np_in[j] -= 2 * eps
            var.assign(normalize_inputs(wp.array(np_in.reshape(in_shape), dtype=var.dtype, device=var.device)))
            y2 = flatten_arrays(func(*inputs))
            var.assign(wp.array(np_in_original, dtype=var.dtype, device=var.device))
            jac_fd[:, col_id] = (y1 - y2) / (2 * eps)
            col_id += 1
        return col_id

    col_id = 0
    for input in inputs:
        if isinstance(input, wp.codegen.StructInstance):
            for varname, var in get_struct_vars(input).items():
                if is_differentiable(var):
                    col_id = eval_row(var, col_id)
        elif is_differentiable(input):
            col_id = eval_row(input, col_id)

    return jac_fd


def check_jacobian(func: Callable, inputs: List,
                   input_names, output_names,
                   eps: float = 1e-4,
                   jacobian_name: str = "", max_fd_dims_per_var: int = 500, max_outputs_per_var: int = 500,
                   atol: float = 0.1, rtol: float = 0.1, plot_jac_on_fail: bool = False, tabulate_errors: bool = True):
    """
    Checks that the autodiff Jacobian of the function is correct by comparing it to the
    numerical Jacobian computed using finite differences.
    """

    jac_ad, outputs, ad_in, ad_out = function_jacobian(func, inputs, max_outputs_per_var=max_outputs_per_var)
    jac_fd = function_jacobian_fd(func, inputs, eps=eps, max_fd_dims_per_var=max_fd_dims_per_var)
    return compare_jacobians(jac_ad, jac_fd, inputs, outputs, input_names, output_names,
                             jacobian_name=jacobian_name, max_fd_dims_per_var=max_fd_dims_per_var,
                             max_outputs_per_var=max_outputs_per_var,
                             ad_in=ad_in, ad_out=ad_out,
                             atol=atol, rtol=rtol,
                             plot_jac_on_fail=plot_jac_on_fail,
                             tabulate_errors=tabulate_errors)


def is_differentiable(x):
    # TODO add support for structs
    return isinstance(x, wp.array) and x.dtype not in (wp.int32, wp.int64, wp.int16, wp.uint8, wp.uint16, wp.uint32, wp.uint64)


def get_struct_vars(x: wp.codegen.StructInstance):
    return {varname: getattr(x, varname) for varname, _ in x._cls.ctype._fields_}


def flatten_arrays(xs):
    # flatten arrays that are potentially differentiable
    if isinstance(xs, wp.array):
        return xs.numpy().flatten()
    arrays = []
    for x in xs:
        if isinstance(x, wp.codegen.StructInstance):
            for varname, var in get_struct_vars(x).items():
                if is_differentiable(var):
                    arrays.append(var.numpy().flatten())
        if is_differentiable(x):
            arrays.append(x.numpy().flatten())
    return np.concatenate(arrays)


def create_diff_copies(xs, require_grad=True):
    # create copies of arrays that are potentially differentiable
    diffs = []
    for x in xs:
        if isinstance(x, wp.codegen.StructInstance):
            new_struct = type(x)()
            for varname, var in get_struct_vars(x).items():
                if is_differentiable(var):
                    dvar = wp.clone(var)
                    dvar.requires_grad = require_grad
                    setattr(new_struct, varname, dvar)
                elif isinstance(var, wp.array):
                    setattr(new_struct, varname, wp.clone(var))
                else:
                    setattr(new_struct, varname, var)
            diffs.append(new_struct)
        elif is_differentiable(x):
            dx = wp.clone(x)
            dx.requires_grad = require_grad
            diffs.append(dx)
        elif isinstance(x, wp.array):
            diffs.append(wp.clone(x))
        else:
            diffs.append(x)
    return diffs


def onehot(dim, i):
    v = np.zeros(dim, dtype=np.float32)
    v[i] = 1.0
    return v


@wp.kernel
def normalize_transforms(xs: wp.array(dtype=wp.transform)):
    tid = wp.tid()
    x = xs[tid]
    xs[tid] = wp.transform(wp.transform_get_translation(x), wp.normalize(wp.transform_get_rotation(x)))


@wp.kernel
def normalize_quats(xs: wp.array(dtype=wp.quat)):
    tid = wp.tid()
    x = xs[tid]
    xs[tid] = wp.normalize(x)


def normalize_inputs(xs: wp.array):
    """
    Normalizes quaternion and transform inputs to avoid numerical issues when computing finite differences.
    Note: this operation is only performed if NORMALIZE_FD_INPUTS is set to True.
    """
    if NORMALIZE_FD_INPUTS:
        if xs.dtype == wp.transform:
            wp.launch(normalize_transforms, dim=len(xs), inputs=[xs], device=xs.device)
        elif xs.dtype == wp.quat:
            wp.launch(normalize_quats, dim=len(xs), inputs=[xs], device=xs.device)
    return xs


def get_device(xs: list):
    # retrieve best matching Warp device for a list of variables
    for x in xs:
        if isinstance(x, wp.array):
            return x.device
        elif isinstance(x, wp.codegen.StructInstance):
            for varname, var in get_struct_vars(x).items():
                if isinstance(var, wp.array):
                    return var.device
    return wp.get_preferred_device()


def tape_jacobian(tape: wp.Tape, inputs: List[wp.array], outputs: List[wp.array], max_outputs_per_var=-1):
    """
    Computes the Jacobian from a tape mapping from all differentiable inputs to all differentiable outputs.
    """
    if len(inputs) == 0 or len(outputs) == 0:
        return None, None, None
    diff_in = flatten_arrays(inputs)
    diff_out = flatten_arrays(outputs)

    num_in = len(diff_in)
    num_out = len(diff_out)

    assert num_in > 0, "Must specify at least one input"
    assert num_out > 0, "Must specify at least one output"

    # compute analytical Jacobian
    jac_ad = np.zeros((num_out, num_in), dtype=np.float32)

    row_id = 0

    for input_id, input in enumerate(inputs):
        if is_differentiable(input) and not input.requires_grad:
            print(f"{FontColors.WARNING}Error while evaluating tape Jacobian: input {input_id} (array of {input.dtype}) does not have requires_grad enabled{FontColors.ENDC}")

    def eval_row(out):
        nonlocal row_id
        nonlocal tape
        nonlocal jac_ad
        np_out = out.numpy()
        out_shape = np_out.shape
        np_out = np_out.flatten()
        limit = min(max_outputs_per_var, len(np_out)) if max_outputs_per_var > 0 else len(np_out)
        for j in range(limit):
            out.grad = wp.array(onehot(len(np_out), j).reshape(out_shape), dtype=out.dtype, device=out.device)
            tape.backward()
            col_id = 0
            for input in inputs:
                # fill in Jacobian columns from input gradients
                if isinstance(input, wp.codegen.StructInstance):
                    for varname, var in get_struct_vars(input).items():
                        if is_differentiable(var):
                            grad = tape.gradients[var].numpy().flatten()
                            jac_ad[row_id, col_id:col_id + len(grad)] = grad
                            col_id += len(grad)
                elif is_differentiable(input):
                    if input not in tape.gradients:
                        col_id += len(input.numpy().flatten())
                    else:
                        grad = tape.gradients[input].numpy().flatten()
                        jac_ad[row_id, col_id:col_id + len(grad)] = grad
                        col_id += len(grad)
            tape.zero()
            row_id += 1

    for out in outputs:
        # loop over Jacobian rows, select output dimension to differentiate
        if isinstance(out, wp.codegen.StructInstance):
            for varname, var in get_struct_vars(out).items():
                if is_differentiable(var):
                    eval_row(var)
        elif is_differentiable(out):
            eval_row(out)

    return jac_ad, flatten_arrays(inputs), flatten_arrays(outputs)


def zero_vars(vars):
    # zero out the vars before executing tape operations, in case
    # there is no operation on the tape that resets the vars
    # (a loss function is often simply accumulated; array.zero_() is
    # not an operation that can be recorded on the tape)
    if isinstance(vars, (list, tuple)):
        for output in vars:
            zero_vars(output)
    elif isinstance(vars, wp.array):
        vars.zero_()
    elif isinstance(vars, wp.codegen.StructInstance):
        for varname, var in get_struct_vars(vars).items():
            zero_vars(var)


def randomize_vars(vars):
    # assign random numbers to variables
    if isinstance(vars, (list, tuple)):
        for output in vars:
            randomize_vars(output)
    elif isinstance(vars, wp.array):
        np_array = vars.numpy()
        vars.assign(np.random.rand(*np_array.shape).astype(np_array.dtype))
    elif isinstance(vars, wp.codegen.StructInstance):
        for varname, var in get_struct_vars(vars).items():
            randomize_vars(var)


def tape_jacobian_fd(tape: wp.Tape, inputs: List[wp.array], outputs: List[wp.array], eps: float = 1e-4, max_fd_dims_per_var: int = 500):
    """
    Computes the Jacobian of a Warp kernel launch mapping from all differentiable inputs to all differentiable outputs
    using finite differences.
    """

    diff_in = flatten_arrays(inputs)
    diff_out = flatten_arrays(outputs)

    num_in = len(diff_in)
    num_out = len(diff_out)

    assert num_in > 0, "Must specify at least one input"
    assert num_out > 0, "Must specify at least one output"

    zero_vars(outputs)

    def f():
        tape.forward()
        out = flatten_arrays(outputs)
        zero_vars(outputs)
        return out

    # compute numerical Jacobian
    jac_fd = np.zeros((num_out, num_in), dtype=np.float32)

    def eval_row(var, col_id):
        nonlocal jac_fd
        np_in = var.numpy().copy()
        np_in_original = np_in.copy()
        in_shape = np_in.shape
        np_in = np_in.flatten()
        limit = min(max_fd_dims_per_var, len(np_in)) if max_fd_dims_per_var > 0 else len(np_in)
        for j in range(limit):
            np_in[j] += eps
            var.assign(normalize_inputs(wp.array(np_in.reshape(in_shape), dtype=var.dtype, device=var.device)))
            y1 = f()
            np_in[j] -= 2 * eps
            var.assign(normalize_inputs(wp.array(np_in.reshape(in_shape), dtype=var.dtype, device=var.device)))
            y2 = f()
            var.assign(wp.array(np_in_original, dtype=var.dtype, device=var.device))
            jac_fd[:, col_id] = (y1 - y2) / (2 * eps)
            col_id += 1
        return col_id

    col_id = 0
    for input in inputs:
        if isinstance(input, wp.codegen.StructInstance):
            for varname, var in get_struct_vars(input).items():
                if is_differentiable(var):
                    col_id = eval_row(var, col_id)
        elif is_differentiable(input):
            col_id = eval_row(input, col_id)

    return jac_fd


def kernel_jacobian(kernel: wp.Kernel, dim: int, inputs: List[wp.array], outputs: List[wp.array], max_outputs_per_var=-1):
    """
    Computes the Jacobian of a Warp kernel launch mapping from all differentiable inputs to all differentiable outputs.
    """
    diff_inputs = create_diff_copies(inputs)
    diff_outputs = create_diff_copies(outputs)
    device = get_device(inputs + outputs)
    tape = wp.Tape()
    with tape:
        wp.launch(
            kernel=kernel,
            dim=dim,
            inputs=diff_inputs,
            outputs=diff_outputs,
            device=device)
    tape.zero()

    return tape_jacobian(tape, diff_inputs, diff_outputs, max_outputs_per_var)


def kernel_jacobian_fd(kernel: wp.Kernel, dim: int, inputs: List[wp.array], outputs: List[wp.array], eps: float = 1e-4, max_fd_dims_per_var: int = 500):
    """
    Computes the Jacobian of a Warp kernel launch mapping from all differentiable inputs to all differentiable outputs
    using finite differences.
    """
    assert len(outputs) > 0, "Must specify at least one output"

    diff_in = flatten_arrays(inputs)
    diff_out = flatten_arrays(outputs)

    num_in = len(diff_in)
    num_out = len(diff_out)

    diff_inputs = create_diff_copies(inputs, require_grad=False)
    device = get_device(inputs + outputs)

    def f(xs):
        # make copy of output arrays, because some kernels may modify them in-place
        diff_outputs = create_diff_copies(outputs)
        # call the kernel without taping for finite differences
        wp.launch(kernel, dim=dim, inputs=xs, outputs=diff_outputs, device=device)
        return flatten_arrays(diff_outputs)

    # compute numerical Jacobian
    jac_fd = np.zeros((num_out, num_in), dtype=np.float32)

    col_id = 0
    for input_id, input in enumerate(diff_inputs):
        if isinstance(input, wp.codegen.StructInstance):
            for varname, var in get_struct_vars(input).items():
                if is_differentiable(var):
                    np_in = var.numpy().copy()
                    np_in_original = np_in.copy()
                    np_in_original_flat = np_in_original.flatten()
                    in_shape = np_in.shape
                    np_in = np_in.flatten()
                    # choose epsilon based on input magnitude
                    eps2 = max(eps, eps * np.abs(np_in_original_flat).max())
                    # limit the number of input dimensions to evaluate
                    limit = min(max_fd_dims_per_var, len(np_in)) if max_fd_dims_per_var > 0 else len(np_in)
                    for j in range(limit):
                        x1 = np_in_original_flat[j] + eps2
                        np_in[j] = x1
                        setattr(diff_inputs[input_id], varname, normalize_inputs(
                            wp.array(np_in.reshape(in_shape), dtype=var.dtype, device=var.device)))
                        y1 = f(diff_inputs)
                        x2 = np_in_original_flat[j] - eps2
                        np_in[j] = x2
                        setattr(diff_inputs[input_id], varname, normalize_inputs(
                            wp.array(np_in.reshape(in_shape), dtype=var.dtype, device=var.device)))
                        y2 = f(diff_inputs)
                        setattr(diff_inputs[input_id], varname, wp.array(
                            np_in_original, dtype=var.dtype, device=var.device))
                        jac_fd[:, col_id] = (y1 - y2) / (x1 - x2)
                        col_id += 1
        elif is_differentiable(input):
            np_in = input.numpy().copy()
            np_in_original = np_in.copy()
            np_in_original_flat = np_in_original.flatten()
            in_shape = np_in.shape
            np_in = np_in.flatten()
            # choose epsilon based on input magnitude
            eps2 = max(eps, eps * np.abs(np_in_original_flat).max())
            # limit the number of input dimensions to evaluate
            limit = min(max_fd_dims_per_var, len(np_in)) if max_fd_dims_per_var > 0 else len(np_in)
            for j in range(limit):
                x1 = np_in_original_flat[j] + eps2
                np_in[j] = x1
                diff_inputs[input_id] = normalize_inputs(
                    wp.array(np_in.reshape(in_shape), dtype=input.dtype, device=input.device))
                y1 = f(diff_inputs)
                x2 = np_in_original_flat[j] - eps2
                np_in[j] = x2
                diff_inputs[input_id] = normalize_inputs(
                    wp.array(np_in.reshape(in_shape), dtype=input.dtype, device=input.device))
                y2 = f(diff_inputs)
                diff_inputs[input_id] = wp.array(np_in_original, dtype=input.dtype, device=input.device)
                jac_fd[:, col_id] = (y1 - y2) / (x1 - x2)
                col_id += 1

    return jac_fd


def plot_matrix(ax, mat, vmin, vmax, input_ticks=None, input_ticks_labels=None, output_ticks=None, output_ticks_labels=None):
    from matplotlib.colors import LogNorm
    mat = np.copy(mat)
    mat[mat == 0.0] = np.nan
    if vmin is not None and vmin < vmax and vmin > 0.0:
        ax.imshow(mat, cmap='jet', interpolation='nearest', norm=LogNorm(vmin=vmin, vmax=vmax))
    elif vmin is not None and vmin < vmax:
        ax.imshow(mat, cmap='jet', interpolation='nearest', vmin=vmin, vmax=vmax)
    else:
        ax.imshow(mat, cmap='jet', interpolation='nearest')
    if input_ticks is not None and len(input_ticks) > 0:
        # grid lines should start at the beginning of each matrix entry
        ax.set_xticks([tick - 0.5 for tick in input_ticks])
        if input_ticks_labels is not None and len(input_ticks_labels) > 0:
            if len(input_ticks_labels) > 1:
                ax.set_xticklabels([f"{label} ({tick})" for label, tick in zip(
                    input_ticks_labels, input_ticks)], rotation=90)
            else:
                ax.set_xticklabels(input_ticks_labels)
    if output_ticks is not None and len(output_ticks) > 0:
        # grid lines should start at the beginning of each matrix entry
        ax.set_yticks([tick - 0.5 for tick in output_ticks])
        if output_ticks_labels is not None and len(output_ticks_labels) > 0:
            if len(output_ticks_labels) > 1:
                ax.set_yticklabels([f"{label} ({tick})" for label, tick in zip(output_ticks_labels, output_ticks)])
            else:
                ax.set_yticklabels(output_ticks_labels)
    ax.grid(True)


def plot_jacobian_comparison(
    jac_ad, jac_fd, title="",
    input_ticks=None, input_ticks_labels=None,
    output_ticks=None, output_ticks_labels=None,
    highlight_xs=None, highlight_ys=None,
):
    import matplotlib.pyplot as plt
    fig, axs = plt.subplots(1, 3)
    plt.suptitle(title, fontsize=16, fontweight='bold')

    vmin = min(np.min(jac_ad), np.min(jac_fd))
    vmax = max(np.max(jac_ad), np.max(jac_fd))
    plot_matrix(axs[0], jac_ad, vmin, vmax, input_ticks, input_ticks_labels, output_ticks, output_ticks_labels)
    axs[0].set_title("Analytical")
    plot_matrix(axs[1], jac_fd, vmin, vmax, input_ticks, input_ticks_labels, output_ticks, output_ticks_labels)
    axs[1].set_title("Finite Difference")
    diff = jac_ad - jac_fd
    plot_matrix(axs[2], diff, None, None, input_ticks, input_ticks_labels, output_ticks, output_ticks_labels)
    axs[2].set_title("Difference")
    if highlight_xs is not None and highlight_ys is not None:
        axs[2].scatter(highlight_xs, highlight_ys, marker='x', color='red')
    plt.tight_layout(h_pad=0.0, w_pad=0.0)
    # plt.tight_layout()
    plt.show()


def get_ticks(vars, labels):
    """Returns the axis ticks, labels, and sizes for a list of Warp input variables to be used for plotting matrices."""
    ticks_labels = []
    ticks = []
    lengths = {}
    i = 0
    for name, x in zip(labels, vars):
        if isinstance(x, wp.codegen.StructInstance):
            for varname, var in get_struct_vars(x).items():
                if is_differentiable(var):
                    sname = f"{name}.{varname}"
                    ticks_labels.append(sname)
                    ticks.append(i)
                    lengths[sname] = len(var.numpy().flatten())
                    i += lengths[sname]
        elif is_differentiable(x):
            ticks_labels.append(name)
            ticks.append(i)
            lengths[name] = len(x.numpy().flatten())
            i += lengths[name]
    return ticks, ticks_labels, lengths


def compare_jacobians(jacobian_ad, jacobian_fd, inputs, outputs, input_names, output_names, jacobian_name: str = "", max_fd_dims_per_var: int = 500, max_outputs_per_var: int = 500, ad_in=None, ad_out=None, atol: float = 0.1, rtol: float = 0.1, plot_jac_on_fail: bool = False, tabulate_errors: bool = True):
    """
    Compare two Jacobians, one computed analytically and one computed using finite differences.
    Returns a boolean indicating whether the two Jacobians close enough w.r.t. atol and rtol, and a dictionary of accuracy statistics.
    """
    if len(inputs) == 0:
        raise ValueError("No differentiable inputs available")
    if len(outputs) == 0:
        raise ValueError("No differentiable outputs available")

    input_ticks, input_ticks_labels, input_lengths = get_ticks(inputs, input_names)
    output_ticks, output_ticks_labels, output_lengths = get_ticks(outputs, output_names)

    def find_variable_names(idx: Tuple[int]) -> Tuple[str]:
        # idx is the row, column index in the Jacobian, need to find corresponding output, input var names
        output_label = output_ticks_labels[0]
        for i, tick in enumerate(output_ticks[1:]):
            if idx[0] >= tick:
                output_label = output_ticks_labels[i + 1]
        input_label = input_ticks_labels[0]
        for i, tick in enumerate(input_ticks[1:]):
            if idx[1] >= tick:
                input_label = input_ticks_labels[i + 1]
        return input_label, output_label

    def compute_max_abs_error(a, b):
        abs_diff = np.abs(a - b)
        max_abs_error = np.max(abs_diff)
        max_abs_error_idx = np.unravel_index(
            np.argmax(abs_diff), abs_diff.shape)
        return max_abs_error, max_abs_error_idx

    def compute_max_rel_error(a, b):
        denom = np.abs(a)
        absb = np.abs(b)
        denom[denom < absb] = absb[denom < absb]
        denom[denom == 0.0] = 1.0
        rel_diff = np.abs(a - b) / denom
        rel_diff[np.isnan(rel_diff)] = 0
        max_rel_error = np.max(rel_diff)
        max_rel_error_idx = np.unravel_index(
            np.argmax(rel_diff), rel_diff.shape)
        return max_rel_error, max_rel_error_idx

    def compute_mean_abs_error(a, b):
        abs_diff = np.abs(a - b)
        mean_abs_error = np.mean(abs_diff)
        return mean_abs_error

    def compute_mean_rel_error(a, b):
        denom = np.maximum(np.abs(a), np.abs(b))
        denom[denom == 0.0] = 1.0
        rel_diff = np.abs(a - b) / denom
        rel_diff[np.isnan(rel_diff)] = 0
        mean_rel_error = np.mean(rel_diff)
        return mean_rel_error

    def compute_condition_number(m):
        try:
            return np.linalg.cond(m)
        except np.linalg.LinAlgError:
            return np.nan

    def colorize_error(error, tol, alt_str=None):
        if error > tol or not np.isfinite(error):
            return FontColors.FAIL + str(error) + FontColors.ENDC
        elif alt_str is None:
            return str(error)
        else:
            return alt_str

    # assert_np_equal(jac_ad, jac_fd, tol=tol)
    result = np.allclose(jacobian_ad, jacobian_fd, atol=atol, rtol=rtol)
    max_abs_error, max_abs_error_idx = compute_max_abs_error(jacobian_ad, jacobian_fd)
    labels = find_variable_names(max_abs_error_idx)
    print(
        f"Max absolute error: {colorize_error(max_abs_error, atol)} at {max_abs_error_idx} ({labels[0]} -> {labels[1]}): {jacobian_ad[max_abs_error_idx]} vs {jacobian_fd[max_abs_error_idx]}")
    max_rel_error, max_rel_error_idx = compute_max_rel_error(jacobian_ad, jacobian_fd)
    labels = find_variable_names(max_rel_error_idx)
    print(
        f"Max relative error: {colorize_error(max_rel_error, rtol)} at {max_rel_error_idx} ({labels[0]} -> {labels[1]}): {jacobian_ad[max_rel_error_idx]} vs {jacobian_fd[max_rel_error_idx]}")

    # compute relative condition number
    # ||J(x)|| / (||f(x)|| / ||x||)
    rel_condition_number = np.linalg.norm(jacobian_ad, ord='fro')
    if ad_in is not None and ad_out is not None:
        nfx = np.linalg.norm(ad_out, ord=2)
        if nfx > 0:
            rel_condition_number = np.linalg.norm(jacobian_ad, ord='fro') * np.linalg.norm(ad_in, ord=2) / nfx
    print(f"Relative condition number: {rel_condition_number}")

    # compute condition numbers
    cond_stat = {
        "total": compute_condition_number(jacobian_ad),
        "individual": {}
    }
    max_abs_error_stat = {
        "total": max_abs_error,
        "individual": {}
    }
    max_rel_error_stat = {
        "total": max_rel_error,
        "individual": {}
    }
    mean_abs_error_stat = {
        "total": compute_mean_abs_error(jacobian_ad, jacobian_fd),
        "individual": {}
    }
    mean_rel_error_stat = {
        "total": compute_mean_rel_error(jacobian_ad, jacobian_fd),
        "individual": {}
    }

    if tabulate_errors:
        headers = ["Input", "Output", "Jac Block", "Sensitivity", "Max Rel Error", "Row", "Col", "AD", "FD"]
        table = [headers]
    highlight_xs = []
    highlight_ys = []
    for input_tick, input_label in zip(input_ticks, input_ticks_labels):
        for output_tick, output_label in zip(output_ticks, output_ticks_labels):
            input_len = min(input_lengths[input_label], max_fd_dims_per_var)
            output_len = min(output_lengths[output_label], max_outputs_per_var)
            jacobian_ad_sub = jacobian_ad[output_tick:output_tick + output_len, input_tick:input_tick + input_len]
            jacobian_fd_sub = jacobian_fd[output_tick:output_tick + output_len, input_tick:input_tick + input_len]
            cond_stat["individual"][(input_label, output_label)] = compute_condition_number(jacobian_ad_sub)
            max_abs = compute_max_abs_error(jacobian_ad_sub, jacobian_fd_sub)
            max_rel = compute_max_rel_error(jacobian_ad_sub, jacobian_fd_sub)
            max_abs_error_stat["individual"][(input_label, output_label)] = max_abs[0]
            max_rel_error_stat["individual"][(input_label, output_label)] = max_rel[0]
            mean_abs_error_stat["individual"][(input_label, output_label)
                                              ] = compute_mean_abs_error(jacobian_ad_sub, jacobian_fd_sub)
            mean_rel_error_stat["individual"][(input_label, output_label)
                                              ] = compute_mean_rel_error(jacobian_ad_sub, jacobian_fd_sub)
            actual_idx = (max_rel[1][0] + output_tick, max_rel[1][1] + input_tick)
            if max_rel[0] > 0.0:
                highlight_xs.append(actual_idx[1])  # swap because row is vertical
                highlight_ys.append(actual_idx[0])
            if tabulate_errors:
                prefix, postfix = "", ""
                if max_abs[0] > atol or not np.isfinite(max_abs[0]):
                    prefix, postfix = FontColors.FAIL, FontColors.ENDC
                table.append([prefix + input_label + postfix, prefix + output_label + postfix,
                              f"[{output_tick}:{output_tick+output_len}, {input_tick}:{input_tick+input_len}]",
                              cond_stat["individual"][(input_label, output_label)],
                              max_rel[0],
                              actual_idx[0], actual_idx[1],
                              f"{prefix}{jacobian_ad[actual_idx]}{postfix}",
                              f"{prefix}{jacobian_fd[actual_idx]}{postfix}"])

    stats = {
        "sensitivity": {
            "Jacobian Condition Number": cond_stat,
        },
        "accuracy": {
            "Max Absolute Jacobian Error": max_abs_error_stat,
            "Max Relative Jacobian Error": max_rel_error_stat,
            "Mean Absolute Jacobian Error": mean_abs_error_stat,
            "Mean Relative Jacobian Error": mean_rel_error_stat,
        },
        "jacobian": {
            "ad": jacobian_ad,
            "fd": jacobian_fd,
        }
    }

    if tabulate_errors:
        try:
            from tabulate import tabulate
            print(tabulate(table, headers="firstrow"))
        except ImportError:
            print("Install tabulate via `pip install tabulate` to print errors")

    if not result and plot_jac_on_fail:
        plot_jacobian_comparison(
            jacobian_ad, jacobian_fd,
            f"{jacobian_name} Jacobian",
            input_ticks, input_ticks_labels,
            output_ticks, output_ticks_labels,
            highlight_xs, highlight_ys)

    return result, stats


def check_kernel_jacobian(kernel: Callable, dim: Tuple[int], inputs: list, outputs: list, eps: float = 1e-4, max_fd_dims_per_var: int = 500, max_outputs_per_var: int = 500, atol: float = 0.1, rtol: float = 0.1, plot_jac_on_fail: bool = False, tabulate_errors: bool = True, warn_about_missing_requires_grad: bool = True):
    """
    Checks that the Jacobian of the Warp kernel is correct by comparing it to the
    numerical Jacobian computed using finite differences.
    """

    if warn_about_missing_requires_grad:
        # check that the kernel arguments have requires_grad enabled
        for input_id, input in enumerate(inputs):
            if isinstance(input, wp.codegen.StructInstance):
                for varname, var in get_struct_vars(input).items():
                    if is_differentiable(var) and not var.requires_grad:
                        print(FontColors.WARNING +
                              f"Warning: input \"{kernel.adj.args[input_id].label}.{varname}\" is differentiable but requires_grad is False" + FontColors.ENDC)
            elif is_differentiable(input) and not input.requires_grad:
                print(FontColors.WARNING +
                      f"Warning: input \"{kernel.adj.args[input_id].label}\" is differentiable but requires_grad is False" + FontColors.ENDC)
        for output_id, output in enumerate(outputs):
            if isinstance(output, wp.codegen.StructInstance):
                for varname, var in get_struct_vars(output).items():
                    if is_differentiable(var) and not var.requires_grad:
                        print(FontColors.WARNING +
                              f"Warning: output \"{kernel.adj.args[output_id + len(inputs)].label}.{varname}\" is differentiable but requires_grad is False" + FontColors.ENDC)
            elif is_differentiable(output) and not output.requires_grad:
                print(FontColors.WARNING +
                      f"Warning: output \"{kernel.adj.args[output_id + len(inputs)].label}\" is differentiable but requires_grad is False" + FontColors.ENDC)

    # find input/output names mapping to Jacobian indices for tick labels
    arg_names = [arg.label for arg in kernel.adj.args]
    input_names = arg_names[:len(inputs)]
    output_names = arg_names[len(inputs):]
    jac_ad, ad_in, ad_out = kernel_jacobian(
        kernel, dim, inputs, outputs, max_outputs_per_var=max_outputs_per_var)
    if jac_ad is None:
        return True, "Jacobian is empty because there are either no inputs or outputs"
    jac_fd = kernel_jacobian_fd(
        kernel, dim, inputs, outputs, eps=eps, max_fd_dims_per_var=max_fd_dims_per_var)

    return compare_jacobians(jac_ad, jac_fd, inputs, outputs, ad_in=ad_in, ad_out=ad_out,
                             jacobian_name=kernel.key, input_names=input_names, output_names=output_names,
                             atol=atol, rtol=rtol,
                             max_outputs_per_var=max_outputs_per_var, max_fd_dims_per_var=max_fd_dims_per_var,
                             tabulate_errors=tabulate_errors, plot_jac_on_fail=plot_jac_on_fail)


def check_tape_jacobians(tape: wp.Tape, inputs: list, outputs: list, input_names: list, output_names: list, eps: float = 1e-4, max_fd_dims_per_var: int = 500, max_outputs_per_var: int = 500, atol: float = 0.1, rtol: float = 0.1, plot_jac_on_fail: bool = True, tabulate_errors: bool = True):
    jac_ad, flat_ins, flat_outs = tape_jacobian(tape, inputs, outputs)
    jac_fd = tape_jacobian_fd(tape, inputs, outputs)
    input_ticks, input_ticks_labels = None, None
    output_ticks, output_ticks_labels = None, None
    if len(input_names) > 0:
        input_ticks, input_ticks_labels, input_lengths = get_ticks(inputs, input_names)
    if len(output_names) > 0:
        output_ticks, output_ticks_labels, output_lengths = get_ticks(outputs, output_names)

    s = f" Comparison of AD and FD Jacobians for Tape containing {len(tape.launches)} kernel launches "
    s = s.center(120, '#')
    print(FontColors.HEADER + s + FontColors.ENDC)

    result = compare_jacobians(jac_ad, jac_fd, inputs, outputs, ad_in=flat_ins, ad_out=flat_outs,
                               jacobian_name="Tape", input_names=input_names, output_names=output_names,
                               atol=atol, rtol=rtol,
                               max_outputs_per_var=max_outputs_per_var, max_fd_dims_per_var=max_fd_dims_per_var,
                               tabulate_errors=tabulate_errors, plot_jac_on_fail=plot_jac_on_fail)

    if not plot_jac_on_fail:
        plot_jacobian_comparison(
            jac_ad, jac_fd, "Tape Jacobian",
            input_ticks, input_ticks_labels,
            output_ticks, output_ticks_labels)

    return result


def make_struct_of_arrays(xs):
    """Convert a nested dict of list of arrays into a struct of arrays."""

    def insert(d, target):
        for k, v in d.items():
            if isinstance(v, dict):
                insert(v, target[k])
            else:
                target[k].append(v)

    total = defaultdict(list)
    for x in xs:
        insert(x, total)
    return total


def populate_array_names(object, array_names, prefix='', postfix=''):
    if object is None or not hasattr(object, "__dict__"):
        return
    for key, value in object.__dict__.items():
        if isinstance(value, wp.array):
            array_names[value] = prefix + key + postfix
        if isinstance(value, list):
            for i, entry in enumerate(value):
                if isinstance(entry, wp.array):
                    array_names[entry] = f'{prefix}{key}[{i}]{postfix}'
                # else:
                #     populate_array_names(entry, array_names, prefix=prefix + key, postfix=f'[{i}]')
    return array_names


def check_backward_pass(
    tape: wp.Tape,
    analyze_graph=True,
<<<<<<< HEAD
    render_mermaid: str = None,
=======
    simplify_graph=True,
    render_mermaid: str = None,
    render_d2: str = None,
>>>>>>> 8e0564bd
    render_pydot_png: str = None,
    render_pydot_svg: str = None,
    render_graphviz_plot_png: str = None,
    render_graphviz_plot_svg: str = None,
    check_kernel_jacobians=True,
    check_input_output_jacobian=True,
    plot_jac_on_fail=False,
    jacobian_fd_eps=1e-4,
    plotting: Literal["matplotlib", "plotly", "none"] = "matplotlib",
    track_inputs: List[wp.array] = [],
    track_outputs: List[wp.array] = [],
    track_input_names: List[str] = [],
    track_output_names: List[str] = [],
    array_names: Dict[wp.array, str] = {},
    blacklist_kernels: Set[str] = set(),
    whitelist_kernels: Set[str] = set(),
    choose_longest_node_name: bool = True,
):
    """
    Runs various checks of the backward pass given the tape of recorded kernel launches.
    """

    def add_to_struct_of_arrays(d, target):
        for k, v in d.items():
            if isinstance(v, dict):
                if k not in target:
                    target[k] = defaultdict(list)
                add_to_struct_of_arrays(v, target[k])
            else:
                target[k].append(v)

    for arr, name in zip(track_inputs, track_input_names):
        array_names[arr] = name
    for arr, name in zip(track_outputs, track_output_names):
        array_names[arr] = name

    import networkx as nx
    G = nx.DiGraph()
    node_labels = {}
    kernel_launch_count = defaultdict(int)
    # array -> list of kernels that modify it
    manipulated_nodes = defaultdict(list)
    kernel_nodes = set()
    kernel_instances = dict()
    array_nodes = set()

<<<<<<< HEAD
    chart_lines = []
=======
    mermaid_lines = []
    d2_lines = ["direction: down"]
    d2_connections = []
    d2_prefixes = {}
>>>>>>> 8e0564bd
    chart_indent = '\t'

    input_output_ptr = set()
    for input in track_inputs:
        input_output_ptr.add(input.ptr)
    for output in track_outputs:
        input_output_ptr.add(output.ptr)

    def add_node(G: nx.DiGraph, x: wp.array, name: str, active_scope_stack = []):
        nonlocal node_labels
        if x in array_names:
            name = array_names[x]
        if x.ptr in node_labels:
            if x.ptr not in input_output_ptr:
                # update name unless it is an input/output array
                if choose_longest_node_name:
                    if len(name) > len(node_labels[x.ptr]):
                        node_labels[x.ptr] = name
                else:
                    node_labels[x.ptr] = name
            return
        nondifferentiable = (x.dtype in [
                             wp.int8, wp.uint8, wp.int16, wp.uint16, wp.int32, wp.uint32, wp.int64, wp.uint64])
        G.add_node(x.ptr, label=f'"{name}"', requires_grad=x.requires_grad,
                   is_kernel=False, nondifferentiable=nondifferentiable)
<<<<<<< HEAD
        if render_mermaid is not None:
            class_name = "array" if not x.requires_grad else "array_grad"
            arr_id = f'arr{x.ptr}'
            chart_lines.append(chart_indent + f'{arr_id}(["`{name}`"]):::{class_name}')
            type_str = str(x.dtype).split("'")[1]
            tooltip = f"Array {name} / ptr={x.ptr}, shape={str(x.shape)}, dtype={type_str}, requires_grad={x.requires_grad}"
            chart_lines.append(chart_indent + f'click {arr_id} callback "{tooltip}"')
=======
        arr_id = f'arr{x.ptr}'
        type_str = str(x.dtype).split("'")[1]
        if render_mermaid is not None:
            class_name = "array" if not x.requires_grad else "array_grad"
            mermaid_lines.append(chart_indent + f'{arr_id}(["`{name}`"]):::{class_name}')
            tooltip = f"Array {name} / ptr={x.ptr}, shape={str(x.shape)}, dtype={type_str}, requires_grad={x.requires_grad}"
            mermaid_lines.append(chart_indent + f'click {arr_id} callback "{tooltip}"')
        if render_d2 is not None:
            d2_lines.append(chart_indent + f'{arr_id}: "{name}"')
            d2_prefixes[arr_id] = active_scope_stack

>>>>>>> 8e0564bd
        node_labels[x.ptr] = name

    for i, x in enumerate(track_inputs):
        if i < len(track_input_names):
            name = track_input_names[i]
        else:
            name = f"input_{i}"
        add_node(G, x, name)
    for i, x in enumerate(track_outputs):
        if i < len(track_output_names):
            name = track_output_names[i]
        else:
            name = f"output_{i}"
        add_node(G, x, name)
    # add arrays which are output of a kernel (used to simplify the graph)
    computed_nodes = set()
    for output in track_outputs:
        computed_nodes.add(output.ptr)
<<<<<<< HEAD
    simplify_graph = True
    active_scope = None
    active_scope_id = -1
=======
    active_scope_stack = []
    active_scope = None
    active_scope_id = -1
    active_scope_kernels = {}
>>>>>>> 8e0564bd
    if len(tape.scopes) > 0:
        active_scope = tape.scopes[0]
        active_scope_id = 0
    for launch_id, launch in enumerate(tape.launches):
<<<<<<< HEAD
        if render_mermaid is not None and active_scope is not None:
            if launch_id == active_scope[0]:
                if active_scope[1] is None:
                    chart_indent = chart_indent[:-1]
                    chart_lines.append(chart_indent + 'end\n')
                else:
                    chart_lines.append('\n' + chart_indent +
                                       f'subgraph scope{active_scope_id} ["`**{active_scope[1]}**`"]')
=======
        if active_scope is not None:
            if launch_id == active_scope[0]:
                if active_scope[1] is None:
                    chart_indent = chart_indent[:-1]
                    if render_mermaid is not None:
                        mermaid_lines.append(chart_indent + 'end\n')
                    if render_d2 is not None:
                        d2_lines.append(chart_indent + '}\n')
                    active_scope_stack = active_scope_stack[:-1]
                else:
                    if render_mermaid is not None:
                        mermaid_lines.append('\n' + chart_indent +
                                        f'subgraph scope{active_scope_id} ["`**{active_scope[1]}**`"]')
                    if render_d2 is not None:
                        d2_lines.append('\n' + chart_indent + f'scope{active_scope_id}: "{active_scope[1]}" {{')
                    active_scope_stack.append(f'scope{active_scope_id}')
>>>>>>> 8e0564bd
                    chart_indent += '\t'
            # check if we are in the next scope now
            while active_scope_id < len(tape.scopes) - 1 and launch_id == tape.scopes[active_scope_id + 1][0]:
                active_scope_id += 1
                active_scope = tape.scopes[active_scope_id]
<<<<<<< HEAD
                if active_scope[1] is None:
                    chart_indent = chart_indent[:-1]
                    chart_lines.append(chart_indent + 'end\n')
                else:
                    chart_lines.append('\n' + chart_indent +
                                       f'subgraph scope{active_scope_id} ["`**{active_scope[1]}**`"]')
=======
                active_scope_kernels = {}
                if active_scope[1] is None:
                    chart_indent = chart_indent[:-1]
                    if render_mermaid is not None:
                        mermaid_lines.append(chart_indent + 'end\n')
                    if render_d2 is not None:
                        d2_lines.append(chart_indent + '}\n')
                    active_scope_stack = active_scope_stack[:-1]
                else:
                    if render_mermaid is not None:
                        mermaid_lines.append('\n' + chart_indent +
                                            f'subgraph scope{active_scope_id} ["`**{active_scope[1]}**`"]')
                    if render_d2 is not None:
                        d2_lines.append('\n' + chart_indent + f'scope{active_scope_id}: "{active_scope[1]}" {{')
                    active_scope_stack.append(f'scope{active_scope_id}')
>>>>>>> 8e0564bd
                    chart_indent += '\t'

        kernel, dim, _max_blocks, inputs, outputs, _device, meta_data = tuple(launch)
        kernel_name = f"{kernel.key}/{kernel_launch_count[kernel.key]}"
        kernel_nodes.add(kernel_name)
        kernel_instances[kernel_name] = {
            "kernel": kernel,
            "meta_data": meta_data,
            "launch_id": launch_id,
        }
        # store kernel as node with requires_grad so that the path search works
        G.add_node(kernel_name, label=f'"{kernel_name}"', is_kernel=True, dim=dim, requires_grad=True)
<<<<<<< HEAD
        if render_mermaid is not None:
            chart_lines.append(chart_indent + f'kernel{launch_id}[["`{kernel_name}`"]]:::kernel')
            tooltip = meta_data["stack_trace"][:300] \
                .replace('\n', ' ').replace('"', " ").replace("'", " ") \
                .replace('[', '&#91;').replace(']', '&#93;').replace('`', '&#96;') \
                .replace(':', '&#58;').replace('\\', '&#92;').replace('/', '&#47;') \
                .replace('(', '&#40;').replace(')', '&#41;') \
                .replace(',', '')
            chart_lines.append(chart_indent + f'click kernel{launch_id} callback "{tooltip}"')
=======

        if not simplify_graph or kernel.key not in active_scope_kernels:
            active_scope_kernels[kernel.key] = launch_id
            if render_mermaid is not None:
                mermaid_lines.append(chart_indent + f'kernel{launch_id}[["`{kernel_name}`"]]:::kernel')
                tooltip = meta_data["stack_trace"][:300] \
                    .replace('\n', ' ').replace('"', " ").replace("'", " ") \
                    .replace('[', '&#91;').replace(']', '&#93;').replace('`', '&#96;') \
                    .replace(':', '&#58;').replace('\\', '&#92;').replace('/', '&#47;') \
                    .replace('(', '&#40;').replace(')', '&#41;') \
                    .replace(',', '')
                mermaid_lines.append(chart_indent + f'click kernel{launch_id} callback "{tooltip}"')
            if render_d2 is not None:
                d2_lines.append(chart_indent + f'kernel{launch_id}: "{kernel_name}"')
>>>>>>> 8e0564bd
        node_labels[kernel_name] = kernel_name
        input_arrays = []
        for id, x in enumerate(inputs):
            name = kernel.adj.args[id].label
            if isinstance(x, wp.array):
                if x.ptr is None:
                    continue
                if not simplify_graph or x.ptr in computed_nodes or x.ptr in input_output_ptr:
                    add_node(G, x, name, active_scope_stack)
                    input_arrays.append(x.ptr)
            elif isinstance(x, wp.codegen.StructInstance):
                for varname, var in get_struct_vars(x).items():
                    if isinstance(var, wp.array):
                        if not simplify_graph or var.ptr in computed_nodes or var.ptr in input_output_ptr:
                            add_node(G, var, f"{name}.{varname}", active_scope_stack)
                            input_arrays.append(var.ptr)
        output_arrays = []
        for id, x in enumerate(outputs):
            name = kernel.adj.args[id + len(inputs)].label
            if isinstance(x, wp.array) and x.ptr is not None:
<<<<<<< HEAD
                add_node(G, x, name)
=======
                add_node(G, x, name, active_scope_stack)
>>>>>>> 8e0564bd
                output_arrays.append(x.ptr)
                computed_nodes.add(x.ptr)
            elif isinstance(x, wp.codegen.StructInstance):
                for varname, var in get_struct_vars(x).items():
                    if isinstance(var, wp.array):
                        add_node(G, var, f"{name}.{varname}", active_scope_stack)
                        output_arrays.append(var.ptr)
                        computed_nodes.add(var.ptr)
        if simplify_graph:
            k_id = f'kernel{active_scope_kernels[kernel.key]}'
        else:
            k_id = f'kernel{launch_id}'
        for input_x in input_arrays:
            G.add_edge(input_x, kernel_name)
            if render_mermaid is not None:
<<<<<<< HEAD
                chart_lines.append(chart_indent + f'arr{input_x} --> kernel{launch_id}')
=======
                mermaid_lines.append(chart_indent + f'arr{input_x} --> {k_id}')
            if render_d2 is not None:
                d2_lines.append(chart_indent + f'arr{input_x} -> {k_id}')
>>>>>>> 8e0564bd
        for output_x in output_arrays:
            # track how many kernels modify each array
            manipulated_nodes[output_x].append(kernel.key)
            G.add_edge(kernel_name, output_x)
            if render_mermaid is not None:
<<<<<<< HEAD
                chart_lines.append(chart_indent + f'kernel{launch_id} --> arr{output_x}')
=======
                mermaid_lines.append(chart_indent + f'{k_id} --> arr{output_x}')
            if render_d2 is not None:
                d2_lines.append(chart_indent + f'{k_id} -> arr{output_x}')
>>>>>>> 8e0564bd

        kernel_launch_count[kernel.key] += 1

    for x in node_labels:
        if x not in kernel_nodes:
            array_nodes.add(x)

    if analyze_graph:
        for x in track_inputs:
            for y in track_outputs:
                try:
                    paths = nx.all_shortest_paths(G, x.ptr, y.ptr)
                    all_differentiable = True
                    for path in paths:
                        # XXX all arrays up until the last one have to be differentiable
                        if not all([G.nodes[i]["requires_grad"] or G.nodes[i]["nondifferentiable"] for i in path[:-1]]):
                            print(FontColors.WARNING +
                                  f"Warning: nondifferentiable node on path from {node_labels[x.ptr]} to {node_labels[y.ptr]} via [{' -> '.join([node_labels[p] for p in path])}]."
                                  + FontColors.ENDC)
                            print(
                                f"Nondifferentiable array(s): [{', '.join([node_labels[p] for p in path if not G.nodes[p]['requires_grad']])}]")
                            all_differentiable = False
                    if all_differentiable:
                        many_overwrites = set(node for node in path if len(
                            manipulated_nodes[node]) > 1)
                        if len(many_overwrites) > 0:
                            print(FontColors.WARNING +
                                  f"Warning: multiple kernels manipulate array(s) on path from {node_labels[x.ptr]} to {node_labels[y.ptr]}." + FontColors.ENDC)
                            for node in many_overwrites:
                                print(
                                    f"\tArray {node_labels[node]} is manipulated by kernels [{', '.join([kernel for kernel in manipulated_nodes[node]])}].")
                        else:
                            print(FontColors.OKGREEN +
                                  f"Path from {node_labels[x.ptr]} to {node_labels[y.ptr]} is differentiable." + FontColors.ENDC)
                except nx.NetworkXNoPath:
                    print(FontColors.FAIL +
                          f"Error: there is no computation path from {node_labels[x.ptr]} to {node_labels[y.ptr]}" + FontColors.ENDC)

    def shorten_label(label):
        import re
        return "\n".join(re.split(r'__|_|\.', label))

    shortened_node_labels = {key: shorten_label(label) for key, label in node_labels.items()}

    if render_mermaid is not None:
        # generate mermaid flowchart as HTML
        chart = "graph LR\n"
<<<<<<< HEAD
        chart_lines.append("")
        chart_lines.append('\tclassDef array fill:#CCCCCC')
        chart_lines.append('\tclassDef array_grad fill:#80E6FF')
        chart_lines.append('\tclassDef kernel fill:#FFB380')
        chart += "\n".join(chart_lines)
=======
        mermaid_lines.append("")
        mermaid_lines.append('\tclassDef array fill:#CCCCCC')
        mermaid_lines.append('\tclassDef array_grad fill:#80E6FF')
        mermaid_lines.append('\tclassDef kernel fill:#FFB380')
        chart += "\n".join(mermaid_lines)
>>>>>>> 8e0564bd
        html = f'''<html>
<head>
<style>
    .mermaidTooltip {{
        position: absolute;
        background: rgba(255, 255, 255, 0.95);
        padding: 5px 10px;
        border-radius: 3px;
        pointer-events: none;
        box-shadow: 0 0 10px rgba(0, 0, 0, 0.2);
        font-family: monospace;
    }}
</style>
</head>

<body>
<pre class="mermaid">
{chart}
</pre>

<script type="module">
    import mermaid from 'https://cdn.jsdelivr.net/npm/mermaid@10/dist/mermaid.esm.min.mjs';
    mermaid.initialize({{ startOnLoad: true, maxTextSize: 900000000, debug: true, flowchart: {{ useMaxWidth: false, htmlLabels: true }} }});
</script>
</body>

</html>
'''
        with open(render_mermaid, "w") as f:
            f.write(html)

            # open HTML in browser
            import webbrowser
            webbrowser.open(render_mermaid)

<<<<<<< HEAD
=======
    if render_d2 is not None:
        with open(render_d2, "w") as f:
            f.write("\n".join(d2_lines))

>>>>>>> 8e0564bd
    if render_pydot_png is not None or render_pydot_svg is not None:
        import pydot

        graph: pydot.Graph = nx.drawing.nx_pydot.to_pydot(G)

        graph.set_rankdir("TB")
        # graph.set_ranksep(2)
        # print(graph.get_nodes())
        for n in graph.get_nodes():
            n.set("label", shorten_label(n.get_attributes()['label']))
            n.set("color", "black")
            n.set("style", "filled")
            n.set("fontname", "Arial")
            if n.get_attributes()['is_kernel'] == "True":
                n.set("shape", "rectangle")
                n.set("fillcolor", "yellow")
            else:
                n.set("shape", "ellipse")
                if n.get_attributes()['requires_grad'] == "True":
                    n.set("fillcolor", "#00B7FF4E")
                else:
                    n.set("fillcolor", "#A7A7A74E")

        if render_pydot_png is not None:
            graph.write_png(render_pydot_png)
        if render_pydot_svg is not None:
            graph.write_svg(render_pydot_svg)

    if render_graphviz_plot_png is not None or render_graphviz_plot_svg is not None:
        import matplotlib as mpl
        import matplotlib.pyplot as plt
        import xml.etree.ElementTree as ET
        # try:
        # pos = nx.nx_agraph.graphviz_layout(
        #     G, prog='dot', args='-Grankdir="LR"')
        pos = nx.nx_agraph.graphviz_layout(
            G, prog='dot', args='-Grankdir="TB" -Goverlap_scaling="10" -Gsize="10" -Gpad="0.0" -Gnodesep="0.5" -Gsep="10" -Granksep="3" -Gmindist="1.0"')
        # pos = nx.nx_agraph.graphviz_layout(
        #     G, prog='neato', args='-Grankdir="TB" -Goverlap_scaling="10" -Gsize="10" -Gpad="0.0" -Gnodesep="0.5" -Gsep="10" -Granksep="3" -Gmindist="1.0"')
        # pos = nx.nx_pydot.pydot_layout(G)
        # pos = nx.nx_agraph.graphviz_layout(G)
        # pos = nx.nx_agraph.graphviz_layout(G, prog="dot")
        # pos = nx.kamada_kawai_layout(G, scale=1e6)
        # pos = nx.spring_layout(G, seed=42, pos=pos, iterations=1, scale=100.0)
        # except:
        #     print(
        #         "Warning: could not use graphviz to layout graph. Falling back to spring layout.")
        #     print("To get better layouts, install graphviz and pygraphviz.")
        #     # pos = nx.spring_layout(G, k=100.0)
        #     pos = nx.spectral_layout(G)

        fig = plt.figure()
        fig.canvas.manager.set_window_title("Kernel launch graph")
        array_nodes = list(array_nodes)
        kernel_nodes = list(kernel_nodes)
        node_colors = []
        for x in array_nodes:
            if len(manipulated_nodes[x]) > 1:
                node_colors.append("salmon")
            elif G.nodes[x]["requires_grad"]:
                node_colors.append("lightskyblue")
            else:
                node_colors.append("lightgray")

        handles = [
            mpl.patches.Patch(color="salmon", label="multiple overwrites"),
            mpl.patches.Patch(color="lightskyblue", label="requires grad"),
            mpl.patches.Patch(color="lightgray", label="no grad"),
            mpl.patches.Patch(color="yellow", label="kernel"),
        ]
        legend = plt.legend(handles=handles, loc="upper right", prop={'size': 2})
        legend.get_frame().set_linewidth(0.2)

        node_size = 150
        font_size = 5  # 0.01
        default_draw_args = dict(
            alpha=0.9, edgecolors="black", linewidths=0.1, node_size=node_size)
        ax = plt.gca()
        # print(pos)
        import matplotlib.patches as patches
        from io import BytesIO
        for key, p in pos.items():
            if key not in kernel_nodes:
                continue
            w, h = node_size, node_size
            p = patches.Rectangle(
                (p[0] - w / 2, p[1] - h / 2), w, h,
                fill=True, clip_on=False,
                facecolor='yellow',
                edgecolor='black',
                linewidth=0.1,
            )
            p.set_gid(key)
            ax.add_artist(p)
        # first draw kernels
        # node_artists = nx.draw_networkx_nodes(G, pos, nodelist=kernel_nodes, node_color='yellow', node_shape='s', **default_draw_args)
        # for artist, (kernel_name, kernel_data) in zip(node_artists, kernel_instances.items()):
        #     kernel_instances[kernel_name]["gid"] = artist.get_gid()
        #     print(f"Kernel {kernel_name} has gid {artist.get_gid()}")
        # then draw arrays
        nx.draw_networkx_nodes(G, pos, nodelist=array_nodes, node_color=node_colors, **default_draw_args)
        nx.draw_networkx_labels(G, pos, labels=shortened_node_labels, font_size=font_size, bbox=dict(
            facecolor='white', alpha=0.8, edgecolor='none', pad=0.0))

        nx.draw_networkx_edges(G, pos, edgelist=G.edges(), arrows=True, edge_color='black',
                               node_size=node_size)  # , width=0.1, arrowsize=2.0)

        plt.axis('off')
        if render_graphviz_plot_png is not None:
            plt.savefig(render_graphviz_plot_png, dpi=1100, bbox_inches="tight", pad_inches=0.0)

        if render_graphviz_plot_svg is not None:
            f = BytesIO()
            plt.savefig(f, format="svg", dpi=1200)
            plt.savefig("tape_graph.svg", format='svg', dpi=1200)

            tree, xmlid = ET.XMLID(f.getvalue())

            for key, kernel_data in kernel_instances.items():
                kernel_rect = tree.find(f'.//*[@id="{key}"]')
                tooltip = ET.Element('ns0:title')
                tooltip.text = kernel_data['meta_data']['stack_trace']
                kernel_rect.append(tooltip)

            ET.ElementTree(tree).write("tape_graph.svg")

        plt.show()

    if check_input_output_jacobian and len(track_inputs) > 0 and len(track_outputs) > 0:
        assert len(track_inputs) == len(track_input_names), "track_inputs and track_input_names must have the same length"
        assert len(track_outputs) == len(
            track_output_names), "track_outputs and track_output_names must have the same length"
        check_tape_jacobians(tape, track_inputs, track_outputs, track_input_names,
                             track_output_names, plot_jac_on_fail=plot_jac_on_fail)

    stats = {}
    kernel_names = set()
    kernel_launch_count = defaultdict(int)
    for launch in tape.launches:
        kernel, dim, _max_blocks, inputs, outputs, _device, _meta_data = tuple(launch)
        if len(whitelist_kernels) > 0 and kernel.key not in whitelist_kernels:
            continue
        if check_kernel_jacobians and kernel.key not in blacklist_kernels:
            msg = f"Checking Jacobian of kernel \"{kernel.key}\" (launch {kernel_launch_count[kernel.key]})..."
            print("".join(["#"] * len(msg)))
            print(FontColors.OKCYAN + msg + FontColors.ENDC)
            try:
                result, kernel_stats = check_kernel_jacobian(
                    kernel, dim, inputs, outputs, plot_jac_on_fail=plot_jac_on_fail, eps=jacobian_fd_eps)
                print(result)
                if isinstance(kernel_stats, str):
                    print(kernel_stats)
                else:
                    if kernel.key not in stats:
                        stats[kernel.key] = defaultdict(list)
                    add_to_struct_of_arrays(kernel_stats, stats[kernel.key])
            except Exception as e:
                print(FontColors.FAIL + f"Error while checking jacobian of kernel {kernel.key}: {e}" + FontColors.ENDC)
                raise e

        kernel_names.add(kernel.key)
        kernel_launch_count[kernel.key] += 1

    if check_kernel_jacobians and len(stats) > 0:
        # plot evolution of Jacobian statistics
        if plotting == "matplotlib":
            import itertools
            any_stat = next(iter(stats.values()))
            all_stats_names = itertools.chain.from_iterable([any_stat[cat].keys() for cat in ["sensitivity", "accuracy"]])
            all_stats_names = [key for key in all_stats_names if key not in ("total", "individual")]
            for kernel_name, stat in stats.items():
                import matplotlib.pyplot as plt
                num = len(all_stats_names)
                ncols = int(np.ceil(np.sqrt(num)))
                nrows = int(np.ceil(num / float(ncols)))
                fig, axes = plt.subplots(
                    ncols=ncols,
                    nrows=nrows,
                    figsize=(ncols * 5.5, nrows * 3.5),
                    squeeze=False,
                )
                fig.canvas.manager.set_window_title(kernel_name)
                plt.suptitle(kernel_name, fontsize=16, fontweight="bold")
                for dim in range(ncols * nrows):
                    ax = axes[dim // ncols, dim % ncols]
                    if dim >= num:
                        ax.axis("off")
                        continue
                kernel_stats = list(itertools.chain.from_iterable([stat[cat].items() for cat in ["sensitivity", "accuracy"]]))
                for dim, (stat_name, cond) in enumerate(kernel_stats):
                    ax = axes[dim // ncols, dim % ncols]
                    ax.set_title(f"{stat_name}")
                    marker = "o" if len(cond["total"]) < 10 else None
                    ax.plot(cond["total"], label="total", c="k", zorder=2, marker=marker)
                    data_has_positive = False
                    for key, value in cond["individual"].items():
                        marker = "o" if len(value) < 10 else None
                        ax.plot(value, label=f"{key[0]} $\\to$ {key[1]}", zorder=1, marker=marker)
                        data_has_positive = data_has_positive or len(value) > 0 and np.any(np.array(value) > 0.0)
                    if data_has_positive:
                        ax.set_yscale("log")
                    if dim == len(kernel_stats) - 1:
                        ax.legend(loc='lower left', bbox_to_anchor=(1.05, 0.0), fancybox=True, shadow=True, ncol=2)
                    ax.grid()
                plt.subplots_adjust(hspace=0.2, wspace=0.2,
                                    top=0.9, left=0.1, right=0.9, bottom=0.1)
                plt.show()
        elif plotting == "plotly":
            import dash
            from dash import Dash, dcc, html
            from dash.dependencies import Input, Output, State
            from plotly.subplots import make_subplots
            import plotly.graph_objects as go
            import plotly.express as px

            external_stylesheets = ['https://codepen.io/chriddyp/pen/bWLwgP.css']
            app = Dash(__name__, external_stylesheets=external_stylesheets)

            kernel_names = sorted(list(kernel_names))

            colors = px.colors.qualitative.Dark24

            app.layout = html.Div([
                dcc.Store(id='appstate', data={
                    "kernel": kernel_names[0], "mode": "jacobian"}),
                html.Div([
                    dcc.Dropdown(
                        options=[{"label": name, "value": name}
                                 for name in kernel_names],
                        value=kernel_names[0],
                        placeholder="Select a kernel",
                        id="kernel-dropdown",
                    ),
                ], style={'width': '49%', 'display': 'inline-block'}),
                html.Div([
                    dcc.Tabs(id="mode-selector", value="jacobian", children=[
                        dcc.Tab(label="Jacobian", value="jacobian"),
                        dcc.Tab(label="Sensitivity", value="sensitivity"),
                        dcc.Tab(label="Accuracy", value="accuracy"),
                    ])
                ], style={'width': '49%', 'display': 'inline-block'}),
                html.Div(id='view-content')
            ])

            @app.callback(Output('appstate', 'data'), Input('kernel-dropdown', 'value'), Input('mode-selector', 'value'), State('appstate', 'data'))
            def update_kernel(kernel, mode, data):
                if kernel is not None:
                    data["kernel"] = kernel
                if mode is not None:
                    data["mode"] = mode
                return data

            @app.callback(Output('view-content', 'children'), Input('appstate', 'data'), State('appstate', 'data'))
            def update_view(arg, data):
                print("selection:", data)
                selected_kernel = data["kernel"]
                selected_mode = data["mode"]
                selected_stats = stats[selected_kernel][selected_mode]
                if selected_mode == "jacobian":
                    fig = make_subplots(
                        rows=1, cols=3,
                        subplot_titles=["AD Jacobian",
                                        "FD Jacobian", "Difference"],
                    )
                    fig.add_trace(
                        px.imshow(selected_stats["ad"][0]).data[0], row=1, col=1)
                    fig.add_trace(
                        px.imshow(selected_stats["fd"][0]).data[0], row=1, col=2)
                    fig.add_trace(px.imshow(
                        selected_stats["ad"][0] - selected_stats["fd"][0]).data[0], row=1, col=3)
                    fig.update_layout(coloraxis=dict(colorscale='RdBu_r'))
                else:
                    selected_stat_items = selected_stats.items()
                    num = len(selected_stat_items)
                    ncols = int(np.ceil(np.sqrt(num)))
                    nrows = int(np.ceil(num / float(ncols)))
                    fig = make_subplots(
                        rows=nrows, cols=ncols,
                        subplot_titles=list(selected_stats.keys()),
                        shared_xaxes=True,
                        vertical_spacing=0.07,
                        horizontal_spacing=0.05)

                    previous_labels = set()  # avoid duplicate legend entries
                    for dim, (stat_name, stat) in enumerate(selected_stat_items):
                        row = dim // ncols + 1
                        col = dim % ncols + 1
                        fig.add_trace(go.Scatter(
                            y=stat["total"], name="total", line=dict(color="#000000"), legendgroup='group0', showlegend=(dim == 0)), row=row, col=col)
                        fig.update_yaxes(type="log", row=row, col=col)
                        for i, (key, value) in enumerate(stat["individual"].items()):
                            label = "{0} → {1}".format(key[0], key[1])
                            fig.add_trace(go.Scatter(
                                x=np.arange(len(value)),
                                y=value,
                                name=label,
                                legendgroup=f'group{label}',
                                showlegend=(label not in previous_labels),
                                hoverlabel=dict(namelength=-1),
                                line=dict(color=colors[i % len(colors)])), row=row, col=col)
                            previous_labels.add(label)

                fig.update_layout(
                    margin=dict(l=20, r=20, t=30, b=20),
                )

                return dcc.Graph(figure=fig, style={'width': '100vw', 'height': '90vh'})

            # @app.callback(Output('view-content', 'children'), Input('tabs', 'value'))
            # def stat_selection(tab):
            #     try:
            #         stat_id = int(tab)
            #     except:
            #         stat_id = 0
            #     stat_name, stat = stat_items[stat_id]
            #     num = len(stat)
            #     ncols = int(np.ceil(np.sqrt(num)))
            #     nrows = int(np.ceil(num / float(ncols)))
            #     fig = make_subplots(
            #         rows=nrows, cols=ncols,
            #         subplot_titles=list(stat.keys()))

            #     previous_labels = set()  # avoid duplicate legend entries
            #     for dim, (kernel_key, cond) in enumerate(stat.items()):
            #         row = dim // ncols + 1
            #         col = dim % ncols + 1
            #         fig.add_trace(go.Scatter(
            #             y=cond["total"], name="total", line=dict(color="#000000"), legendgroup='group0', showlegend=(dim==0)), row=row, col=col)
            #         fig.update_yaxes(type="log", row=row, col=col)
            #         for key, value in cond["individual"].items():
            #             label = "{0} → {1}".format(key[0], key[1])
            #             fig.add_trace(go.Scatter(
            #                 x=np.arange(len(value)),
            #                 y=value,
            #                 name=label,
            #                 legendgroup=f'group{label}',
            #                 showlegend=(label not in previous_labels),
            #                 hoverlabel=dict(namelength=-1)), row=row, col=col)
            #             previous_labels.add(label)

            #     return dcc.Graph(figure=fig, style={'width': '100vw', 'height': '90vh'})

            app.title = "Warp backward pass statistics"
            app.run()


def check_tape_safety(function: Callable, inputs: list, outputs: list = None, tol: float = 1e-5, check_nans: bool = False):
    """
    Check if all operations in the given function are recordable by a Warp tape so that the results from `tape.forward()` match the function outputs.
    """
    def flatten_outputs(outputs):
        if isinstance(outputs, (list, tuple)):
            return flatten_arrays(outputs)
        else:
            return outputs.numpy().flatten().copy()

    tape = wp.Tape()
    with tape:
        fun_outputs = function(*inputs)
    outputs = outputs or fun_outputs
    ref_output = flatten_outputs(outputs)
    # reset output arrays to a random value to ensure the tape will actually update them
    # randomize_vars(outputs)
    zero_vars(outputs)
    tape.forward(check_nans=check_nans)
    tape_output = flatten_outputs(outputs)
    print("Output from direct fn call:", ref_output)
    print("Output from tape.forward():", tape_output)
    delta = ref_output - tape_output
    err = np.max(np.abs(delta))
    if err > tol or np.isnan(err):
        print(FontColors.FAIL + "Tape output does not match function output!" + FontColors.ENDC)
        return False
    else:
        print(FontColors.OKGREEN + "Tape output matches function output." + FontColors.ENDC)
        return True<|MERGE_RESOLUTION|>--- conflicted
+++ resolved
@@ -823,13 +823,9 @@
 def check_backward_pass(
     tape: wp.Tape,
     analyze_graph=True,
-<<<<<<< HEAD
-    render_mermaid: str = None,
-=======
     simplify_graph=True,
     render_mermaid: str = None,
     render_d2: str = None,
->>>>>>> 8e0564bd
     render_pydot_png: str = None,
     render_pydot_svg: str = None,
     render_graphviz_plot_png: str = None,
@@ -876,14 +872,10 @@
     kernel_instances = dict()
     array_nodes = set()
 
-<<<<<<< HEAD
-    chart_lines = []
-=======
     mermaid_lines = []
     d2_lines = ["direction: down"]
     d2_connections = []
     d2_prefixes = {}
->>>>>>> 8e0564bd
     chart_indent = '\t'
 
     input_output_ptr = set()
@@ -909,15 +901,6 @@
                              wp.int8, wp.uint8, wp.int16, wp.uint16, wp.int32, wp.uint32, wp.int64, wp.uint64])
         G.add_node(x.ptr, label=f'"{name}"', requires_grad=x.requires_grad,
                    is_kernel=False, nondifferentiable=nondifferentiable)
-<<<<<<< HEAD
-        if render_mermaid is not None:
-            class_name = "array" if not x.requires_grad else "array_grad"
-            arr_id = f'arr{x.ptr}'
-            chart_lines.append(chart_indent + f'{arr_id}(["`{name}`"]):::{class_name}')
-            type_str = str(x.dtype).split("'")[1]
-            tooltip = f"Array {name} / ptr={x.ptr}, shape={str(x.shape)}, dtype={type_str}, requires_grad={x.requires_grad}"
-            chart_lines.append(chart_indent + f'click {arr_id} callback "{tooltip}"')
-=======
         arr_id = f'arr{x.ptr}'
         type_str = str(x.dtype).split("'")[1]
         if render_mermaid is not None:
@@ -929,7 +912,6 @@
             d2_lines.append(chart_indent + f'{arr_id}: "{name}"')
             d2_prefixes[arr_id] = active_scope_stack
 
->>>>>>> 8e0564bd
         node_labels[x.ptr] = name
 
     for i, x in enumerate(track_inputs):
@@ -948,30 +930,14 @@
     computed_nodes = set()
     for output in track_outputs:
         computed_nodes.add(output.ptr)
-<<<<<<< HEAD
-    simplify_graph = True
-    active_scope = None
-    active_scope_id = -1
-=======
     active_scope_stack = []
     active_scope = None
     active_scope_id = -1
     active_scope_kernels = {}
->>>>>>> 8e0564bd
     if len(tape.scopes) > 0:
         active_scope = tape.scopes[0]
         active_scope_id = 0
     for launch_id, launch in enumerate(tape.launches):
-<<<<<<< HEAD
-        if render_mermaid is not None and active_scope is not None:
-            if launch_id == active_scope[0]:
-                if active_scope[1] is None:
-                    chart_indent = chart_indent[:-1]
-                    chart_lines.append(chart_indent + 'end\n')
-                else:
-                    chart_lines.append('\n' + chart_indent +
-                                       f'subgraph scope{active_scope_id} ["`**{active_scope[1]}**`"]')
-=======
         if active_scope is not None:
             if launch_id == active_scope[0]:
                 if active_scope[1] is None:
@@ -988,20 +954,11 @@
                     if render_d2 is not None:
                         d2_lines.append('\n' + chart_indent + f'scope{active_scope_id}: "{active_scope[1]}" {{')
                     active_scope_stack.append(f'scope{active_scope_id}')
->>>>>>> 8e0564bd
                     chart_indent += '\t'
             # check if we are in the next scope now
             while active_scope_id < len(tape.scopes) - 1 and launch_id == tape.scopes[active_scope_id + 1][0]:
                 active_scope_id += 1
                 active_scope = tape.scopes[active_scope_id]
-<<<<<<< HEAD
-                if active_scope[1] is None:
-                    chart_indent = chart_indent[:-1]
-                    chart_lines.append(chart_indent + 'end\n')
-                else:
-                    chart_lines.append('\n' + chart_indent +
-                                       f'subgraph scope{active_scope_id} ["`**{active_scope[1]}**`"]')
-=======
                 active_scope_kernels = {}
                 if active_scope[1] is None:
                     chart_indent = chart_indent[:-1]
@@ -1017,7 +974,6 @@
                     if render_d2 is not None:
                         d2_lines.append('\n' + chart_indent + f'scope{active_scope_id}: "{active_scope[1]}" {{')
                     active_scope_stack.append(f'scope{active_scope_id}')
->>>>>>> 8e0564bd
                     chart_indent += '\t'
 
         kernel, dim, _max_blocks, inputs, outputs, _device, meta_data = tuple(launch)
@@ -1030,17 +986,6 @@
         }
         # store kernel as node with requires_grad so that the path search works
         G.add_node(kernel_name, label=f'"{kernel_name}"', is_kernel=True, dim=dim, requires_grad=True)
-<<<<<<< HEAD
-        if render_mermaid is not None:
-            chart_lines.append(chart_indent + f'kernel{launch_id}[["`{kernel_name}`"]]:::kernel')
-            tooltip = meta_data["stack_trace"][:300] \
-                .replace('\n', ' ').replace('"', " ").replace("'", " ") \
-                .replace('[', '&#91;').replace(']', '&#93;').replace('`', '&#96;') \
-                .replace(':', '&#58;').replace('\\', '&#92;').replace('/', '&#47;') \
-                .replace('(', '&#40;').replace(')', '&#41;') \
-                .replace(',', '')
-            chart_lines.append(chart_indent + f'click kernel{launch_id} callback "{tooltip}"')
-=======
 
         if not simplify_graph or kernel.key not in active_scope_kernels:
             active_scope_kernels[kernel.key] = launch_id
@@ -1055,7 +1000,6 @@
                 mermaid_lines.append(chart_indent + f'click kernel{launch_id} callback "{tooltip}"')
             if render_d2 is not None:
                 d2_lines.append(chart_indent + f'kernel{launch_id}: "{kernel_name}"')
->>>>>>> 8e0564bd
         node_labels[kernel_name] = kernel_name
         input_arrays = []
         for id, x in enumerate(inputs):
@@ -1076,11 +1020,7 @@
         for id, x in enumerate(outputs):
             name = kernel.adj.args[id + len(inputs)].label
             if isinstance(x, wp.array) and x.ptr is not None:
-<<<<<<< HEAD
-                add_node(G, x, name)
-=======
                 add_node(G, x, name, active_scope_stack)
->>>>>>> 8e0564bd
                 output_arrays.append(x.ptr)
                 computed_nodes.add(x.ptr)
             elif isinstance(x, wp.codegen.StructInstance):
@@ -1096,25 +1036,17 @@
         for input_x in input_arrays:
             G.add_edge(input_x, kernel_name)
             if render_mermaid is not None:
-<<<<<<< HEAD
-                chart_lines.append(chart_indent + f'arr{input_x} --> kernel{launch_id}')
-=======
                 mermaid_lines.append(chart_indent + f'arr{input_x} --> {k_id}')
             if render_d2 is not None:
                 d2_lines.append(chart_indent + f'arr{input_x} -> {k_id}')
->>>>>>> 8e0564bd
         for output_x in output_arrays:
             # track how many kernels modify each array
             manipulated_nodes[output_x].append(kernel.key)
             G.add_edge(kernel_name, output_x)
             if render_mermaid is not None:
-<<<<<<< HEAD
-                chart_lines.append(chart_indent + f'kernel{launch_id} --> arr{output_x}')
-=======
                 mermaid_lines.append(chart_indent + f'{k_id} --> arr{output_x}')
             if render_d2 is not None:
                 d2_lines.append(chart_indent + f'{k_id} -> arr{output_x}')
->>>>>>> 8e0564bd
 
         kernel_launch_count[kernel.key] += 1
 
@@ -1162,19 +1094,11 @@
     if render_mermaid is not None:
         # generate mermaid flowchart as HTML
         chart = "graph LR\n"
-<<<<<<< HEAD
-        chart_lines.append("")
-        chart_lines.append('\tclassDef array fill:#CCCCCC')
-        chart_lines.append('\tclassDef array_grad fill:#80E6FF')
-        chart_lines.append('\tclassDef kernel fill:#FFB380')
-        chart += "\n".join(chart_lines)
-=======
         mermaid_lines.append("")
         mermaid_lines.append('\tclassDef array fill:#CCCCCC')
         mermaid_lines.append('\tclassDef array_grad fill:#80E6FF')
         mermaid_lines.append('\tclassDef kernel fill:#FFB380')
         chart += "\n".join(mermaid_lines)
->>>>>>> 8e0564bd
         html = f'''<html>
 <head>
 <style>
@@ -1210,13 +1134,10 @@
             import webbrowser
             webbrowser.open(render_mermaid)
 
-<<<<<<< HEAD
-=======
     if render_d2 is not None:
         with open(render_d2, "w") as f:
             f.write("\n".join(d2_lines))
 
->>>>>>> 8e0564bd
     if render_pydot_png is not None or render_pydot_svg is not None:
         import pydot
 
