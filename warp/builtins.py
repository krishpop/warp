--- conflicted
+++ resolved
@@ -546,7 +546,7 @@
     if args is None:
         return vector(length=Any, dtype=Scalar)
 
-    if templates == None or len(templates) == 0:
+    if templates is None or len(templates) == 0:
         # handle construction of anonymous (undeclared) vector types
 
         if "length" in kwds:
@@ -677,7 +677,7 @@
             else:
                 # check that we either got 1 arg (scalar construction), or enough values for whole matrix
                 size = shape[0] * shape[1]
-                if len(args) > 1 and len(args) != shape[0] * shape[1]:
+                if len(args) > 1 and len(args) != size:
                     raise RuntimeError(
                         "Wrong number of scalars when attempting to construct a matrix from a list of components"
                     )
@@ -1488,19 +1488,14 @@
     doc="Tests for intersection between two triangles (v0, v1, v2) and (u0, u1, u2) using Moller's method. Returns > 0 if triangles intersect.",
 )
 
-
-<<<<<<< HEAD
-add_builtin("mesh_get", input_types={"id": uint64}, value_type=Mesh, group="Geometry", missing_grad=True,
-    doc="""Retrieves the mesh given its index.""")
-=======
 add_builtin(
     "mesh_get",
     input_types={"id": uint64},
     value_type=Mesh,
+    missing_grad=True,
     group="Geometry",
     doc="""Retrieves the mesh given its index.""",
 )
->>>>>>> ffcdcd7b
 
 add_builtin(
     "mesh_eval_face_normal",
