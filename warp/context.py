# Copyright (c) 2022 NVIDIA CORPORATION.  All rights reserved.
# NVIDIA CORPORATION and its licensors retain all intellectual property
# and proprietary rights in and to this software, related documentation
# and any modifications thereto.  Any use, reproduction, disclosure or
# distribution of this software and related documentation without an express
# license agreement from NVIDIA CORPORATION is strictly prohibited.

import math
import os
import sys
import hashlib
import ctypes
import platform
import ast
import types
import inspect

from typing import Tuple
from typing import List
from typing import Dict
from typing import Any
from typing import Callable
from typing import Union
from typing import Mapping
from typing import Optional

from types import ModuleType

from copy import copy as shallowcopy

import warp
import warp.utils
import warp.codegen
import warp.build
import warp.config

import numpy as np

# represents either a built-in or user-defined function


def create_value_func(type):
    def value_func(args, kwds, templates):
        return type

    return value_func


class Function:
    def __init__(
        self,
        func,
        key,
        namespace,
        input_types=None,
        value_func=None,
        template_func=None,
        module=None,
        variadic=False,
        initializer_list_func=None,
        export=False,
        doc="",
        group="",
        hidden=False,
        skip_replay=False,
        missing_grad=False,
        generic=False,
        native_func=None,
    ):
        self.func = func  # points to Python function decorated with @wp.func, may be None for builtins
        self.key = key
        self.namespace = namespace
        self.value_func = value_func  # a function that takes a list of args and a list of templates and returns the value type, e.g.: load(array, index) returns the type of value being loaded
        self.template_func = template_func
        self.input_types = {}
        self.export = export
        self.doc = doc
        self.group = group
        self.module = module
        self.variadic = variadic  # function can take arbitrary number of inputs, e.g.: printf()
        if initializer_list_func is None:
            self.initializer_list_func = lambda x, y: False
        else:
            self.initializer_list_func = (
                initializer_list_func  # True if the arguments should be emitted as an initializer list in the c++ code
            )
        self.hidden = hidden  # function will not be listed in docs
        self.skip_replay = (
            skip_replay  # whether or not operation will be performed during the forward replay in the backward pass
        )
        self.missing_grad = missing_grad  # whether or not builtin is missing a corresponding adjoint
        self.generic = generic

        # allow registering builtin functions with a different name in Python from the native code
        if native_func == None:
            self.native_func = key
        else:
            self.native_func = native_func

        if func:
            # user-defined function

            # generic and concrete overload lookups by type signature
            self.user_templates = {}
            self.user_overloads = {}

            # user defined (Python) function
            self.adj = warp.codegen.Adjoint(func)

            # record input types
            for name, type in self.adj.arg_types.items():
                if name == "return":
                    self.value_func = create_value_func(type)

                else:
                    self.input_types[name] = type

        else:
            # builtin function

            # embedded linked list of all overloads
            # the builtin_functions dictionary holds
            # the list head for a given key (func name)
            self.overloads = []

            # builtin (native) function, canonicalize argument types
            for k, v in input_types.items():
                self.input_types[k] = warp.types.type_to_warp(v)

            # cache mangled name
            if self.is_simple():
                self.mangled_name = self.mangle()
            else:
                self.mangled_name = None

        # determine which arguments are non-differentiable
        def filter_non_adjoint(arg_types):
            return set(i for i, t in enumerate(arg_types) if warp.types.is_non_adjoint_arg_type(t))

        self.non_adjoint_args = filter_non_adjoint(self.input_types.values())
        self.non_adjoint_outputs = set()
        try:
            value_type = self.value_func(None, None, None)
            if value_type:
                if isinstance(value_type, list):
                    self.non_adjoint_outputs = filter_non_adjoint(value_type)
                elif warp.types.is_non_adjoint_arg_type(value_type):
                    self.non_adjoint_outputs = set([0])
        except:
            pass

        self.add_overload(self)

        # add to current module
        if module:
            module.register_function(self)

    def __call__(self, *args, **kwargs):
        # handles calling a builtin (native) function
        # as if it was a Python function, i.e.: from
        # within the CPython interpreter rather than
        # from within a kernel (experimental).

        if self.is_builtin() and self.mangled_name:
            # store last error during overload resolution
            error = None

            for f in self.overloads:
                if f.generic:
                    continue

                # try and find builtin in the warp.dll
                if hasattr(warp.context.runtime.core, f.mangled_name) == False:
                    raise RuntimeError(
                        f"Couldn't find function {self.key} with mangled name {f.mangled_name} in the Warp native library"
                    )

                try:
                    # try and pack args into what the function expects
                    params = []
                    for i, (arg_name, arg_type) in enumerate(f.input_types.items()):
                        a = args[i]

                        # try to convert to a value type (vec3, mat33, etc)
                        if issubclass(arg_type, ctypes.Array):
                            # wrap the arg_type (which is an ctypes.Array) in a structure
                            # to ensure parameter is passed to the .dll by value rather than reference
                            class ValueArg(ctypes.Structure):
                                _fields_ = [("value", arg_type)]

                            x = ValueArg()

                            # force conversion to ndarray first (handles tuple / list, Gf.Vec3 case)
                            if isinstance(a, ctypes.Array) == False:
                                # assume you want the float32 version of the function so it doesn't just
                                # grab an override for a random data type:
                                if arg_type._type_ != ctypes.c_float:
                                    raise RuntimeError(
                                        f"Error calling function '{f.key}', parameter for argument '{arg_name}' does not have c_float type."
                                    )

                                a = np.array(a)

                                # flatten to 1D array
                                v = a.flatten()
                                if len(v) != arg_type._length_:
                                    raise RuntimeError(
                                        f"Error calling function '{f.key}', parameter for argument '{arg_name}' has length {len(v)}, but expected {arg_type._length_}. Could not convert parameter to {arg_type}."
                                    )

                                for i in range(arg_type._length_):
                                    x.value[i] = v[i]

                            else:
                                # already a built-in type, check it matches
                                if not warp.types.types_equal(type(a), arg_type):
                                    raise RuntimeError(
                                        f"Error calling function '{f.key}', parameter for argument '{arg_name}' has type '{type(a)}' but expected '{arg_type}'"
                                    )

                                x.value = a

                            params.append(x)

                        else:
                            try:
                                # try to pack as a scalar type
                                params.append(arg_type._type_(a))
                            except:
                                raise RuntimeError(
                                    f"Error calling function {f.key}, unable to pack function parameter type {type(a)} for param {arg_name}, expected {arg_type}"
                                )

                    # returns the corresponding ctype for a scalar or vector warp type
                    def type_ctype(dtype):
                        if dtype == float:
                            return ctypes.c_float
                        elif dtype == int:
                            return ctypes.c_int32
                        elif issubclass(dtype, ctypes.Array):
                            return dtype
                        elif issubclass(dtype, ctypes.Structure):
                            return dtype
                        else:
                            # scalar type
                            return dtype._type_

                    value_type = type_ctype(f.value_func(None, None, None))

                    # construct return value (passed by address)
                    ret = value_type()
                    ret_addr = ctypes.c_void_p(ctypes.addressof(ret))

                    params.append(ret_addr)

                    c_func = getattr(warp.context.runtime.core, f.mangled_name)
                    c_func(*params)

                    if issubclass(value_type, ctypes.Array) or issubclass(value_type, ctypes.Structure):
                        # return vector types as ctypes
                        return ret
                    else:
                        # return scalar types as int/float
                        return ret.value

                except Exception as e:
                    # couldn't pack values to match this overload
                    # store error and move onto the next one
                    error = e
                    continue

            # overload resolution or call failed
            # raise the last exception encountered
            if error:
                raise error
            else:
                raise RuntimeError(f"Error calling function '{f.key}'.")

        else:
            raise RuntimeError(
                f"Error, functions decorated with @wp.func can only be called from within Warp kernels (trying to call {self.key}())"
            )

    def is_builtin(self):
        return self.func == None

    def is_simple(self):
        if self.variadic:
            return False

        # only export simple types that don't use arrays
        for k, v in self.input_types.items():
            if isinstance(v, warp.array) or v == Any or v == Callable or v == Tuple:
                return False

        return_type = ""

        try:
            # todo: construct a default value for each of the functions args
            # so we can generate the return type for overloaded functions
            return_type = type_str(self.value_func(None, None, None))
        except:
            return False

        if return_type.startswith("Tuple"):
            return False

        return True

    def mangle(self):
        # builds a mangled name for the C-exported
        # function, e.g.: builtin_normalize_vec3()

        name = "builtin_" + self.key

        types = []
        for t in self.input_types.values():
            types.append(t.__name__)

        return "_".join([name, *types])

    def add_overload(self, f):
        if self.is_builtin():
            # todo: note that it is an error to add two functions
            # with the exact same signature as this would cause compile
            # errors during compile time. We should check here if there
            # is a previously created function with the same signature
            self.overloads.append(f)

            # make sure variadic overloads appear last so non variadic
            # ones are matched first:
            self.overloads.sort(key=lambda f: f.variadic)

        else:
            # get function signature based on the input types
            sig = warp.types.get_signature(
                f.input_types.values(), func_name=f.key, arg_names=list(f.input_types.keys())
            )

            # check if generic
            if warp.types.is_generic_signature(sig):
                if sig in self.user_templates:
                    raise RuntimeError(
                        f"Duplicate generic function overload {self.key} with arguments {f.input_types.values()}"
                    )
                self.user_templates[sig] = f
            else:
                if sig in self.user_overloads:
                    raise RuntimeError(
                        f"Duplicate function overload {self.key} with arguments {f.input_types.values()}"
                    )
                self.user_overloads[sig] = f

    def get_overload(self, arg_types):
        assert not self.is_builtin()

        sig = warp.types.get_signature(arg_types, func_name=self.key)

        f = self.user_overloads.get(sig)
        if f is not None:
            return f
        else:
            for f in self.user_templates.values():
                if len(f.input_types) != len(arg_types):
                    continue

                # try to match the given types to the function template types
                template_types = list(f.input_types.values())
                args_matched = True

                for i in range(len(arg_types)):
                    if not warp.types.type_matches_template(arg_types[i], template_types[i]):
                        args_matched = False
                        break

                if args_matched:
                    # instantiate this function with the specified argument types

                    arg_names = f.input_types.keys()
                    overload_annotations = dict(zip(arg_names, arg_types))

                    ovl = shallowcopy(f)
                    ovl.adj = warp.codegen.Adjoint(f.func, overload_annotations)
                    ovl.input_types = overload_annotations
                    ovl.value_func = None

                    self.user_overloads[sig] = ovl

                    return ovl

            # failed  to find overload
            return None


class KernelHooks:
    def __init__(self, forward, backward):
        self.forward = forward
        self.backward = backward


# caches source and compiled entry points for a kernel (will be populated after module loads)
class Kernel:
    def __init__(self, func, key, module, options=None):
        self.func = func
        self.module = module
        self.key = key
        self.options = {} if options is None else options

        self.adj = warp.codegen.Adjoint(func)

        # check if generic
        self.is_generic = False
        for arg_type in self.adj.arg_types.values():
            if warp.types.type_is_generic(arg_type):
                self.is_generic = True
                break

        # unique signature (used to differentiate instances of generic kernels during codegen)
        self.sig = ""

        # known overloads for generic kernels, indexed by type signature
        self.overloads = {}

        # argument indices by name
        self.arg_indices = dict((a.label, i) for i, a in enumerate(self.adj.args))

        if module:
            module.register_kernel(self)

    def infer_argument_types(self, args):
        template_types = list(self.adj.arg_types.values())

        if len(args) != len(template_types):
            raise RuntimeError(f"Invalid number of arguments for kernel {self.key}")

        arg_names = list(self.adj.arg_types.keys())
        arg_types = []

        for i in range(len(args)):
            arg = args[i]
            arg_type = type(arg)
            if arg_type in warp.types.array_types:
                arg_types.append(arg_type(dtype=arg.dtype, ndim=arg.ndim))
            elif arg_type in warp.types.scalar_types:
                arg_types.append(arg_type)
            elif arg_type in [int, float]:
                # canonicalize type
                arg_types.append(warp.types.type_to_warp(arg_type))
            elif hasattr(arg_type, "_wp_scalar_type_"):
                # vector/matrix type
                arg_types.append(arg_type)
            elif issubclass(arg_type, warp.codegen.StructInstance):
                # a struct
                arg_types.append(arg._struct_)
            # elif arg_type in [warp.types.launch_bounds_t, warp.types.shape_t, warp.types.range_t]:
            #     arg_types.append(arg_type)
            # elif arg_type in [warp.hash_grid_query_t, warp.mesh_query_aabb_t, warp.bvh_query_t]:
            #     arg_types.append(arg_type)
            elif arg is None:
                # allow passing None for arrays
                t = template_types[i]
                if warp.types.is_array(t):
                    arg_types.append(type(t)(dtype=t.dtype, ndim=t.ndim))
                else:
                    raise TypeError(
                        f"Unable to infer the type of argument '{arg_names[i]}' for kernel {self.key}, got None"
                    )
            else:
                # TODO: attempt to figure out if it's a vector/matrix type given as a numpy array, list, etc.
                raise TypeError(
                    f"Unable to infer the type of argument '{arg_names[i]}' for kernel {self.key}, got {arg_type}"
                )

        return arg_types

    def add_overload(self, arg_types):
        if len(arg_types) != len(self.adj.arg_types):
            raise RuntimeError(f"Invalid number of arguments for kernel {self.key}")

        arg_names = list(self.adj.arg_types.keys())
        template_types = list(self.adj.arg_types.values())

        # make sure all argument types are concrete and match the kernel parameters
        for i in range(len(arg_types)):
            if not warp.types.type_matches_template(arg_types[i], template_types[i]):
                if warp.types.type_is_generic(arg_types[i]):
                    raise TypeError(
                        f"Kernel {self.key} argument '{arg_names[i]}' cannot be generic, got {arg_types[i]}"
                    )
                else:
                    raise TypeError(
                        f"Kernel {self.key} argument '{arg_names[i]}' type mismatch: expected {template_types[i]}, got {arg_types[i]}"
                    )

        # get a type signature from the given argument types
        sig = warp.types.get_signature(arg_types, func_name=self.key)
        if sig in self.overloads:
            raise RuntimeError(
                f"Duplicate overload for kernel {self.key}, an overload with the given arguments already exists"
            )

        overload_annotations = dict(zip(arg_names, arg_types))

        # instantiate this kernel with the given argument types
        ovl = shallowcopy(self)
        ovl.adj = warp.codegen.Adjoint(self.func, overload_annotations)
        ovl.is_generic = False
        ovl.overloads = {}
        ovl.sig = sig

        self.overloads[sig] = ovl

        self.module.unload()

        return ovl

    def get_overload(self, arg_types):
        sig = warp.types.get_signature(arg_types, func_name=self.key)

        ovl = self.overloads.get(sig)
        if ovl is not None:
            return ovl
        else:
            return self.add_overload(arg_types)

    def get_mangled_name(self):
        if self.sig:
            return f"{self.key}_{self.sig}"
        else:
            return self.key


# ----------------------


# decorator to register function, @func
def func(f):
    name = warp.codegen.make_full_qualified_name(f)

    m = get_module(f.__module__)
    func = Function(
        func=f, key=name, namespace="", module=m, value_func=None
    )  # value_type not known yet, will be inferred during Adjoint.build()

    # return the top of the list of overloads for this key
    return m.functions[name]


# decorator to register kernel, @kernel, custom_name may be a string
# that creates a kernel with a different name from the actual function
def kernel(f=None, *, enable_backward=None):
    def wrapper(f, *args, **kwargs):
        options = {}

        if enable_backward is not None:
            options["enable_backward"] = enable_backward

        m = get_module(f.__module__)
        k = Kernel(
            func=f,
            key=warp.codegen.make_full_qualified_name(f),
            module=m,
            options=options,
        )
        return k

    if f is None:
        # Arguments were passed to the decorator.
        return wrapper

    return wrapper(f)


# decorator to register struct, @struct
def struct(c):
    m = get_module(c.__module__)
    s = warp.codegen.Struct(cls=c, key=warp.codegen.make_full_qualified_name(c), module=m)

    return s


# overload a kernel with the given argument types
def overload(kernel, arg_types=None):
    if isinstance(kernel, Kernel):
        # handle cases where user calls us directly, e.g. wp.overload(kernel, [args...])

        if not kernel.is_generic:
            raise RuntimeError(f"Only generic kernels can be overloaded.  Kernel {kernel.key} is not generic")

        if isinstance(arg_types, list):
            arg_list = arg_types
        elif isinstance(arg_types, dict):
            # substitute named args
            arg_list = [a.type for a in kernel.adj.args]
            for arg_name, arg_type in arg_types.items():
                idx = kernel.arg_indices.get(arg_name)
                if idx is None:
                    raise RuntimeError(f"Invalid argument name '{arg_name}' in overload of kernel {kernel.key}")
                arg_list[idx] = arg_type
        elif arg_types is None:
            arg_list = []
        else:
            raise TypeError("Kernel overload types must be given in a list or dict")

        # return new kernel overload
        return kernel.add_overload(arg_list)

    elif isinstance(kernel, types.FunctionType):
        # handle cases where user calls us as a function decorator (@wp.overload)

        # ensure this function name corresponds to a kernel
        fn = kernel
        module = get_module(fn.__module__)
        kernel = module.kernels.get(fn.__name__)
        if kernel is None:
            raise RuntimeError(f"Failed to find a kernel named '{fn.__name__}' in module {fn.__module__}")

        if not kernel.is_generic:
            raise RuntimeError(f"Only generic kernels can be overloaded.  Kernel {kernel.key} is not generic")

        # ensure the function is defined without a body, only ellipsis (...), pass, or a string expression
        # TODO: show we allow defining a new body for kernel overloads?
        source = inspect.getsource(fn)
        tree = ast.parse(source)
        assert isinstance(tree, ast.Module)
        assert isinstance(tree.body[0], ast.FunctionDef)
        func_body = tree.body[0].body
        for node in func_body:
            if isinstance(node, ast.Pass):
                continue
            elif isinstance(node, ast.Expr) and isinstance(node.value, (ast.Str, ast.Ellipsis)):
                continue
            raise RuntimeError(
                "Illegal statement in kernel overload definition.  Only pass, ellipsis (...), comments, or docstrings are allowed"
            )

        # ensure all arguments are annotated
        argspec = inspect.getfullargspec(fn)
        if len(argspec.annotations) < len(argspec.args):
            raise RuntimeError(f"Incomplete argument annotations on kernel overload {fn.__name__}")

        # get type annotation list
        arg_list = []
        for arg_name, arg_type in argspec.annotations.items():
            if arg_name != "return":
                arg_list.append(arg_type)

        # add new overload, but we must return the original kernel from @wp.overload decorator!
        kernel.add_overload(arg_list)
        return kernel

    else:
        raise RuntimeError("wp.overload() called with invalid argument!")


builtin_functions = {}


def add_builtin(
    key,
    input_types={},
    value_type=None,
    value_func=None,
    template_func=None,
    doc="",
    namespace="wp::",
    variadic=False,
    initializer_list_func=None,
    export=True,
    group="Other",
    hidden=False,
    skip_replay=False,
    missing_grad=False,
    native_func=None,
):
    # wrap simple single-type functions with a value_func()
    if value_func == None:

        def value_func(args, kwds, templates):
            return value_type

    if initializer_list_func == None:

        def initializer_list_func(args, templates):
            return False

    def is_generic(t):
        ret = False
        if t in [warp.types.Scalar, warp.types.Float]:
            ret = True
        if hasattr(t, "_wp_type_params_"):
            ret = (
                warp.types.Scalar in t._wp_type_params_
                or warp.types.Float in t._wp_type_params_
                or warp.types.Any in t._wp_type_params_
            )

        return ret

    # Add specialized versions of this builtin if it's generic by matching arguments against
    # hard coded types. We do this so you can use hard coded warp types outside kernels:
    generic = any(is_generic(x) for x in input_types.values())
    if generic and export:
        # get a list of existing generic vector types (includes matrices and stuff)
        # so we can match arguments against them:
        generic_vtypes = [x for x in warp.types.vector_types if hasattr(x, "_wp_generic_type_str_")]

        # deduplicate identical types:
        def typekey(t):
            return f"{t._wp_generic_type_str_}_{t._wp_type_params_}"

        typedict = {typekey(t): t for t in generic_vtypes}
        generic_vtypes = [typedict[k] for k in sorted(typedict.keys())]

        # collect the parent type names of all the generic arguments:
        def generic_names(l):
            for t in l:
                if hasattr(t, "_wp_generic_type_str_"):
                    yield t._wp_generic_type_str_
                elif t in [warp.types.Float, warp.types.Scalar]:
                    yield t.__name__

        genericset = set(generic_names(input_types.values()))

        # for each of those type names, get a list of all hard coded types derived
        # from them:
        def derived(name):
            if name == "Float":
                return warp.types.float_types
            elif name == "Scalar":
                return warp.types.scalar_types
            return [x for x in generic_vtypes if x._wp_generic_type_str_ == name]

        gtypes = {k: derived(k) for k in genericset}

        # find the scalar data types supported by all the arguments by intersecting
        # sets:
        def scalar_type(t):
            if t in warp.types.scalar_types:
                return t
            return [p for p in t._wp_type_params_ if p in warp.types.scalar_types][0]

        scalartypes = [{scalar_type(x) for x in gtypes[k]} for k in gtypes.keys()]
        if scalartypes:
            scalartypes = scalartypes.pop().intersection(*scalartypes)

        scalartypes = list(scalartypes)
        scalartypes.sort(key=str)

        # generate function calls for each of these scalar types:
        for stype in scalartypes:
            # find concrete types for this scalar type (eg if the scalar type is float32
            # this dict will look something like this:
            # {"vec":[wp.vec2,wp.vec3,wp.vec4], "mat":[wp.mat22,wp.mat33,wp.mat44]})
            consistenttypes = {k: [x for x in v if scalar_type(x) == stype] for k, v in gtypes.items()}

            def typelist(param):
                if param in [warp.types.Scalar, warp.types.Float]:
                    return [stype]
                if hasattr(param, "_wp_generic_type_str_"):
                    l = consistenttypes[param._wp_generic_type_str_]
                    return [x for x in l if warp.types.types_equal(param, x, match_generic=True)]
                return [param]

            # gotta try generating function calls for all combinations of these argument types
            # now.
            import itertools

            typelists = [typelist(param) for param in input_types.values()]
            for argtypes in itertools.product(*typelists):
                # Some of these argument lists won't work, eg if the function is mul(), we won't be
                # able to do a matrix vector multiplication for a mat22 and a vec3, so we call value_func
                # on the generated argument list and skip generation if it fails.
                # This also gives us the return type, which we keep for later:
                try:
                    return_type = value_func([warp.codegen.Var("", t) for t in argtypes], {}, [])
                except Exception as e:
                    continue

                # The return_type might just be vector_t(length=3,dtype=wp.float32), so we've got to match that
                # in the list of hard coded types so it knows it's returning one of them:
                if hasattr(return_type, "_wp_generic_type_str_"):
                    return_type_match = [
                        x
                        for x in generic_vtypes
                        if x._wp_generic_type_str_ == return_type._wp_generic_type_str_
                        and x._wp_type_params_ == return_type._wp_type_params_
                    ]
                    if not return_type_match:
                        continue
                    return_type = return_type_match[0]

                # finally we can generate a function call for these concrete types:
                add_builtin(
                    key,
                    input_types=dict(zip(input_types.keys(), argtypes)),
                    value_type=return_type,
                    doc=doc,
                    namespace=namespace,
                    variadic=variadic,
                    initializer_list_func=initializer_list_func,
                    export=export,
                    group=group,
                    hidden=True,
                    skip_replay=skip_replay,
                    missing_grad=missing_grad,
                )

    func = Function(
        func=None,
        key=key,
        namespace=namespace,
        input_types=input_types,
        value_func=value_func,
        template_func=template_func,
        variadic=variadic,
        initializer_list_func=initializer_list_func,
        export=export,
        doc=doc,
        group=group,
        hidden=hidden,
        skip_replay=skip_replay,
        missing_grad=missing_grad,
        generic=generic,
        native_func=native_func,
    )

    if key in builtin_functions:
        builtin_functions[key].add_overload(func)
    else:
        builtin_functions[key] = func

        # export means the function will be added to the `warp` module namespace
        # so that users can call it directly from the Python interpreter
        if export == True:
            if hasattr(warp, key):
                # check that we haven't already created something at this location
                # if it's just an overload stub for auto-complete then overwrite it
                if getattr(warp, key).__name__ != "_overload_dummy":
                    raise RuntimeError(
                        f"Trying to register builtin function '{key}' that would overwrite existing object."
                    )

            setattr(warp, key, func)


# global dictionary of modules
user_modules = {}


def get_module(name):
    # some modules might be manually imported using `importlib` without being
    # registered into `sys.modules`
    parent = sys.modules.get(name, None)
    parent_loader = None if parent is None else parent.__loader__

    if name in user_modules:
        # check if the Warp module was created using a different loader object
        # if so, we assume the file has changed and we recreate the module to
        # clear out old kernels / functions
        if user_modules[name].loader is not parent_loader:
            old_module = user_modules[name]

            # Unload the old module and recursively unload all of its dependents.
            # This ensures that dependent modules will be re-hashed and reloaded on next launch.
            # The visited set tracks modules already visited to avoid circular references.
            def unload_recursive(module, visited):
                module.unload()
                visited.add(module)
                for d in module.dependents:
                    if d not in visited:
                        unload_recursive(d, visited)

            unload_recursive(old_module, visited=set())

            # clear out old kernels, funcs, struct definitions
            old_module.kernels = {}
            old_module.functions = {}
            old_module.constants = []
            old_module.structs = []
            old_module.loader = parent_loader

        return user_modules[name]

    else:
        # else Warp module didn't exist yet, so create a new one
        user_modules[name] = warp.context.Module(name, parent_loader)
        return user_modules[name]


class ModuleBuilder:
    def __init__(self, module, options):
        self.functions = {}
        self.structs = {}
        self.options = options
        self.module = module

        # build all functions declared in the module
        for func in module.functions.values():
            for f in func.user_overloads.values():
                self.build_function(f)

        # build all kernel entry points
        for kernel in module.kernels.values():
            if not kernel.is_generic:
                self.build_kernel(kernel)
            else:
                for k in kernel.overloads.values():
                    self.build_kernel(k)

    def build_struct_recursive(self, struct: warp.codegen.Struct):
        structs = []

        stack = [struct]
        while stack:
            s = stack.pop()

            if not s in structs:
                structs.append(s)

            for var in s.vars.values():
                if isinstance(var.type, warp.codegen.Struct):
                    stack.append(var.type)

        # Build them in reverse to generate a correct dependency order.
        for s in reversed(structs):
            self.build_struct(s)

    def build_struct(self, struct):
        self.structs[struct] = None

    def build_kernel(self, kernel):
        kernel.adj.build(self)

        if kernel.adj.return_var is not None:
            if kernel.adj.return_var.ctype() != "void":
                raise TypeError(f"Error, kernels can't have return values, got: {kernel.adj.return_var}")

    def build_function(self, func):
        if func in self.functions:
            return
        else:
            func.adj.build(self)

            # complete the function return type after we have analyzed it (inferred from return statement in ast)
            if not func.value_func:

                def wrap(adj):
                    def value_type(args, kwds, templates):
                        if adj.return_var:
                            return adj.return_var.type
                        else:
                            return None

                    return value_type

                func.value_func = wrap(func.adj)

            # use dict to preserve import order
            self.functions[func] = None

    def codegen_cpu(self):
        cpp_source = ""

        # code-gen structs
        for struct in self.structs.keys():
            cpp_source += warp.codegen.codegen_struct(struct)

        # code-gen all imported functions
        for func in self.functions.keys():
            cpp_source += warp.codegen.codegen_func(func.adj, device="cpu")

        for kernel in self.module.kernels.values():
            # each kernel gets an entry point in the module
            if not kernel.is_generic:
                cpp_source += warp.codegen.codegen_kernel(kernel, device="cpu", options=self.options)
                cpp_source += warp.codegen.codegen_module(kernel, device="cpu")
            else:
                for k in kernel.overloads.values():
                    cpp_source += warp.codegen.codegen_kernel(k, device="cpu", options=self.options)
                    cpp_source += warp.codegen.codegen_module(k, device="cpu")

        # add headers
        cpp_source = warp.codegen.cpu_module_header + cpp_source

        return cpp_source

    def codegen_cuda(self):
        cu_source = ""

        # code-gen structs
        for struct in self.structs.keys():
            cu_source += warp.codegen.codegen_struct(struct)

        # code-gen all imported functions
        for func in self.functions.keys():
            cu_source += warp.codegen.codegen_func(func.adj, device="cuda")

        for kernel in self.module.kernels.values():
            if not kernel.is_generic:
                cu_source += warp.codegen.codegen_kernel(kernel, device="cuda", options=self.options)
                cu_source += warp.codegen.codegen_module(kernel, device="cuda")
            else:
                for k in kernel.overloads.values():
                    cu_source += warp.codegen.codegen_kernel(k, device="cuda", options=self.options)
                    cu_source += warp.codegen.codegen_module(k, device="cuda")

        # add headers
        cu_source = warp.codegen.cuda_module_header + cu_source

        return cu_source


# -----------------------------------------------------
# stores all functions and kernels for a Python module
# creates a hash of the function to use for checking
# build cache


class Module:
    def __init__(self, name, loader):
        self.name = name
        self.loader = loader

        self.kernels = {}
        self.functions = {}
        self.constants = []
        self.structs = []

        self.dll = None
        self.cpu_module = None
        self.cuda_modules = {}  # module lookup by CUDA context

        self.cpu_build_failed = False
        self.cuda_build_failed = False

        self.options = {
            "max_unroll": 16,
            "enable_backward": True,
            "fast_math": False,
            "cuda_output": None,  # supported values: "ptx", "cubin", or None (automatic)
            "mode": warp.config.mode,
        }

        # kernel hook lookup per device
        # hooks are stored with the module so they can be easily cleared when the module is reloaded.
        # -> See ``Module.get_kernel_hooks()``
        self.kernel_hooks = {}

        # Module dependencies are determined by scanning each function
        # and kernel for references to external functions and structs.
        #
        # When a referenced module is modified, all of its dependents need to be reloaded
        # on the next launch.  To detect this, a module's hash recursively includes
        # all of its references.
        # -> See ``Module.hash_module()``
        #
        # The dependency mechanism works for both static and dynamic (runtime) modifications.
        # When a module is reloaded at runtime, we recursively unload all of its
        # dependents, so that they will be re-hashed and reloaded on the next launch.
        # -> See ``get_module()``

        self.references = set()  # modules whose content we depend on
        self.dependents = set()  # modules that depend on our content

        # Since module hashing is recursive, we improve performance by caching the hash of the
        # module contents (kernel source, function source, and struct source).
        # After all kernels, functions, and structs are added to the module (usually at import time),
        # the content hash doesn't change.
        # -> See ``Module.hash_module_recursive()``

        self.content_hash = None

    def register_struct(self, struct):
        self.structs.append(struct)

        # for a reload of module on next launch
        self.unload()

    def register_kernel(self, kernel):
        self.kernels[kernel.key] = kernel

        self.find_references(kernel.adj)

        # for a reload of module on next launch
        self.unload()

    def register_function(self, func):
        if func.key not in self.functions:
            self.functions[func.key] = func
        else:
            # Check whether the new function's signature match any that has
            # already been registered. If so, then we simply override it, as
            # Python would do it, otherwise we register it as a new overload.
            func_existing = self.functions[func.key]
            sig = warp.types.get_signature(
                func.input_types.values(),
                func_name=func.key,
                arg_names=list(func.input_types.keys()),
            )
            sig_existing = warp.types.get_signature(
                func_existing.input_types.values(),
                func_name=func_existing.key,
                arg_names=list(func_existing.input_types.keys()),
            )
            if sig == sig_existing:
                self.functions[func.key] = func
            else:
                func_existing.add_overload(func)

        self.find_references(func.adj)

        # for a reload of module on next launch
        self.unload()

    # collect all referenced functions / structs
    # given the AST of a function or kernel
    def find_references(self, adj):
        def add_ref(ref):
            if ref is not self:
                self.references.add(ref)
                ref.dependents.add(self)

        # scan for function calls
        for node in ast.walk(adj.tree):
            if isinstance(node, ast.Call):
                try:
                    # try to resolve the function
                    func, _ = adj.resolve_path(node.func)

                    # if this is a user-defined function, add a module reference
                    if isinstance(func, warp.context.Function) and func.module is not None:
                        add_ref(func.module)

                except:
                    # Lookups may fail for builtins, but that's ok.
                    # Lookups may also fail for functions in this module that haven't been imported yet,
                    # and that's ok too (not an external reference).
                    pass

        # scan for structs
        for arg in adj.args:
            if isinstance(arg.type, warp.codegen.Struct) and arg.type.module is not None:
                add_ref(arg.type.module)

    def hash_module(self):
        def get_annotations(obj: Any) -> Mapping[str, Any]:
            """Alternative to `inspect.get_annotations()` for Python 3.9 and older."""
            # See https://docs.python.org/3/howto/annotations.html#accessing-the-annotations-dict-of-an-object-in-python-3-9-and-older
            if isinstance(obj, type):
                return obj.__dict__.get("__annotations__", {})

            return getattr(obj, "__annotations__", {})

        def hash_recursive(module, visited):
            # Hash this module, including all referenced modules recursively.
            # The visited set tracks modules already visited to avoid circular references.

            # check if we need to update the content hash
            if not module.content_hash:
                # recompute content hash
                ch = hashlib.sha256()

                # struct source
                for struct in module.structs:
                    s = ",".join(
                        "{}: {}".format(name, type_hint) for name, type_hint in get_annotations(struct.cls).items()
                    )
                    ch.update(bytes(s, "utf-8"))

                # functions source
                for func in module.functions.values():
                    s = func.adj.source
                    ch.update(bytes(s, "utf-8"))

                # kernel source
                for kernel in module.kernels.values():
                    if not kernel.is_generic:
                        ch.update(bytes(kernel.adj.source, "utf-8"))
                    else:
                        for k in kernel.overloads.values():
                            ch.update(bytes(k.adj.source, "utf-8"))

                module.content_hash = ch.digest()

            h = hashlib.sha256()

            # content hash
            h.update(module.content_hash)

            # configuration parameters
            for k in sorted(module.options.keys()):
                s = f"{k}={module.options[k]}"
                h.update(bytes(s, "utf-8"))

            # ensure to trigger recompilation if verify_fp flag is changed
            if warp.config.verify_fp:
                h.update(bytes("verify_fp", "utf-8"))

            # compile-time constants (global)
            if warp.types._constant_hash:
                h.update(warp.types._constant_hash.digest())

            # recurse on references
            visited.add(module)

            sorted_deps = sorted(module.references, key=lambda m: m.name)
            for dep in sorted_deps:
                if dep not in visited:
                    dep_hash = hash_recursive(dep, visited)
                    h.update(dep_hash)

            return h.digest()

        return hash_recursive(self, visited=set())

    def load(self, device):
        device = get_device(device)

        if device.is_cpu:
            # check if already loaded
            if self.dll:
                return True
            if self.cpu_module:
                return True
            # avoid repeated build attempts
            if self.cpu_build_failed:
                return False
            if not warp.is_cpu_available():
                raise RuntimeError("Failed to build CPU module because no CPU buildchain was found")
        else:
            # check if already loaded
            if device.context in self.cuda_modules:
                return True
            # avoid repeated build attempts
            if self.cuda_build_failed:
                return False
            if not warp.is_cuda_available():
                raise RuntimeError("Failed to build CUDA module because CUDA is not available")

        with warp.utils.ScopedTimer(f"Module {self.name} load on device '{device}'", active=not warp.config.quiet):
            build_path = warp.build.kernel_bin_dir
            gen_path = warp.build.kernel_gen_dir

            if not os.path.exists(build_path):
                os.makedirs(build_path)
            if not os.path.exists(gen_path):
                os.makedirs(gen_path)

            module_name = "wp_" + self.name
            module_path = os.path.join(build_path, module_name)
            module_hash = self.hash_module()

            builder = ModuleBuilder(self, self.options)

            if device.is_cpu:
                if os.name == "nt":
                    dll_path = module_path + ".dll"
                else:
                    dll_path = module_path + ".so"

                cpu_hash_path = module_path + ".cpu.hash"

                # check cache
                if warp.config.cache_kernels and os.path.isfile(cpu_hash_path) and os.path.isfile(dll_path):
                    with open(cpu_hash_path, "rb") as f:
                        cache_hash = f.read()

                    if cache_hash == module_hash:
                        self.dll = warp.build.load_dll(dll_path)
                        if self.dll is not None:
                            return True

                # build
                try:
                    cpp_path = os.path.join(gen_path, module_name + ".cpp")

                    # write cpp sources
                    cpp_source = builder.codegen_cpu()

                    cpp_file = open(cpp_path, "w")
                    cpp_file.write(cpp_source)
                    cpp_file.close()

                    bin_path = os.path.join(os.path.dirname(os.path.realpath(__file__)), "bin")
                    if os.name == "nt":
                        libs = ["warp.lib", f'/LIBPATH:"{bin_path}"']
                        libs.append("/NOENTRY")
                        libs.append("/NODEFAULTLIB")
                    elif sys.platform == "darwin":
                        libs = [f"-lwarp", f"-L{bin_path}", f"-Wl,-rpath,'{bin_path}'"]
                    else:
                        libs = ["-l:warp.so", f"-L{bin_path}", f"-Wl,-rpath,'{bin_path}'"]

                    # build DLL or object code
                    with warp.utils.ScopedTimer("Compile x86", active=warp.config.verbose):
                        warp.build.build_dll(
                            dll_path,
                            [cpp_path],
                            None,
                            libs,
                            mode=self.options["mode"],
                            fast_math=self.options["fast_math"],
                            verify_fp=warp.config.verify_fp,
                        )

                    if runtime.llvm:
                        # load the object code
                        obj_ext = ".obj" if os.name == "nt" else ".o"
                        obj_path = cpp_path + obj_ext
                        runtime.llvm.load_obj(obj_path.encode("utf-8"), module_name.encode("utf-8"))
                        self.cpu_module = module_name
                    else:
                        # load the DLL
                        self.dll = warp.build.load_dll(dll_path)
                        if self.dll is None:
                            raise Exception("Failed to load CPU module")

                    # update cpu hash
                    with open(cpu_hash_path, "wb") as f:
                        f.write(module_hash)

                except Exception as e:
                    self.cpu_build_failed = True
                    raise (e)

            elif device.is_cuda:
                # determine whether to use PTX or CUBIN
                if device.is_cubin_supported:
                    # get user preference specified either per module or globally
                    preferred_cuda_output = self.options.get("cuda_output") or warp.config.cuda_output
                    if preferred_cuda_output is not None:
                        use_ptx = preferred_cuda_output == "ptx"
                    else:
                        # determine automatically: older drivers may not be able to handle PTX generated using newer
                        # CUDA Toolkits, in which case we fall back on generating CUBIN modules
                        use_ptx = runtime.driver_version >= runtime.toolkit_version
                else:
                    # CUBIN not an option, must use PTX (e.g. CUDA Toolkit too old)
                    use_ptx = True

                if use_ptx:
                    output_arch = min(device.arch, warp.config.ptx_target_arch)
                    output_path = module_path + f".sm{output_arch}.ptx"
                else:
                    output_arch = device.arch
                    output_path = module_path + f".sm{output_arch}.cubin"

                cuda_hash_path = module_path + f".sm{output_arch}.hash"

                # check cache
                if warp.config.cache_kernels and os.path.isfile(cuda_hash_path) and os.path.isfile(output_path):
                    with open(cuda_hash_path, "rb") as f:
                        cache_hash = f.read()

                    if cache_hash == module_hash:
                        cuda_module = warp.build.load_cuda(output_path, device)
                        if cuda_module is not None:
                            self.cuda_modules[device.context] = cuda_module
                            return True

                # build
                try:
                    cu_path = os.path.join(gen_path, module_name + ".cu")

                    # write cuda sources
                    cu_source = builder.codegen_cuda()

                    cu_file = open(cu_path, "w")
                    cu_file.write(cu_source)
                    cu_file.close()

                    # generate PTX or CUBIN
                    with warp.utils.ScopedTimer("Compile CUDA", active=warp.config.verbose):
                        warp.build.build_cuda(
                            cu_path,
                            output_arch,
                            output_path,
                            config=self.options["mode"],
                            fast_math=self.options["fast_math"],
                            verify_fp=warp.config.verify_fp,
                        )

                    # load the module
                    cuda_module = warp.build.load_cuda(output_path, device)
                    if cuda_module is not None:
                        self.cuda_modules[device.context] = cuda_module
                    else:
                        raise Exception("Failed to load CUDA module")

                    # update cuda hash
                    with open(cuda_hash_path, "wb") as f:
                        f.write(module_hash)

                except Exception as e:
                    self.cuda_build_failed = True
                    raise (e)

            return True

    def unload(self):
        if self.dll:
            warp.build.unload_dll(self.dll)
            self.dll = None

        if self.cpu_module:
            runtime.llvm.unload_obj(self.cpu_module.encode("utf-8"))
            self.cpu_module = None

        # need to unload the CUDA module from all CUDA contexts where it is loaded
        # note: we ensure that this doesn't change the current CUDA context
        if self.cuda_modules:
            saved_context = runtime.core.cuda_context_get_current()
            for context, module in self.cuda_modules.items():
                runtime.core.cuda_unload_module(context, module)
            runtime.core.cuda_context_set_current(saved_context)
            self.cuda_modules = {}

        # clear kernel hooks
        self.kernel_hooks = {}

        # clear content hash
        self.content_hash = None

    # lookup and cache kernel entry points based on name, called after compilation / module load
    def get_kernel_hooks(self, kernel, device):
        # get all hooks for this device
        device_hooks = self.kernel_hooks.get(device.context)
        if device_hooks is None:
            self.kernel_hooks[device.context] = device_hooks = {}

        # look up this kernel
        hooks = device_hooks.get(kernel)
        if hooks is not None:
            return hooks

        name = kernel.get_mangled_name()

        if device.is_cpu:
            if self.cpu_module:
                func = ctypes.CFUNCTYPE(None)
                forward = func(
                    runtime.llvm.lookup(self.cpu_module.encode("utf-8"), (name + "_cpu_forward").encode("utf-8"))
                )
                backward = func(
                    runtime.llvm.lookup(self.cpu_module.encode("utf-8"), (name + "_cpu_backward").encode("utf-8"))
                )
            else:
                forward = eval("self.dll." + name + "_cpu_forward")
                backward = eval("self.dll." + name + "_cpu_backward")
        else:
            cu_module = self.cuda_modules[device.context]
            forward = runtime.core.cuda_get_kernel(
                device.context, cu_module, (name + "_cuda_kernel_forward").encode("utf-8")
            )
            backward = runtime.core.cuda_get_kernel(
                device.context, cu_module, (name + "_cuda_kernel_backward").encode("utf-8")
            )

        hooks = KernelHooks(forward, backward)
        device_hooks[kernel] = hooks
        return hooks


# -------------------------------------------
# execution context


# a simple allocator
# TODO: use a pooled allocator to avoid hitting the system allocator
class Allocator:
    def __init__(self, device):
        self.device = device

    def alloc(self, size_in_bytes, pinned=False):
        if self.device.is_cuda:
            return runtime.core.alloc_device(self.device.context, size_in_bytes)
        elif self.device.is_cpu:
            if pinned:
                return runtime.core.alloc_pinned(size_in_bytes)
            else:
                return runtime.core.alloc_host(size_in_bytes)

    def free(self, ptr, size_in_bytes, pinned=False):
        if self.device.is_cuda:
            return runtime.core.free_device(self.device.context, ptr)
        elif self.device.is_cpu:
            if pinned:
                return runtime.core.free_pinned(ptr)
            else:
                return runtime.core.free_host(ptr)


class ContextGuard:
    def __init__(self, device):
        self.device = device

    def __enter__(self):
        if self.device.is_cuda:
            runtime.core.cuda_context_push_current(self.device.context)
        elif is_cuda_available():
            self.saved_context = runtime.core.cuda_context_get_current()

    def __exit__(self, exc_type, exc_value, traceback):
        if self.device.is_cuda:
            runtime.core.cuda_context_pop_current()
        elif is_cuda_available():
            runtime.core.cuda_context_set_current(self.saved_context)


class Stream:
    def __init__(self, device=None, **kwargs):
        self.owner = False

        device = runtime.get_device(device)
        if not device.is_cuda:
            raise RuntimeError(f"Device {device} is not a CUDA device")

        # we pass cuda_stream through kwargs because cuda_stream=None is actually a valid value (CUDA default stream)
        if "cuda_stream" in kwargs:
            self.cuda_stream = kwargs["cuda_stream"]
        else:
            self.cuda_stream = device.runtime.core.cuda_stream_create(device.context)
            if not self.cuda_stream:
                raise RuntimeError(f"Failed to create stream on device {device}")
            self.owner = True

        self.device = device

    def __del__(self):
        if self.owner:
            runtime.core.cuda_stream_destroy(self.device.context, self.cuda_stream)

    def record_event(self, event=None):
        if event is None:
            event = Event(self.device)
        elif event.device != self.device:
            raise RuntimeError(
                f"Event from device {event.device} cannot be recorded on stream from device {self.device}"
            )

        runtime.core.cuda_event_record(self.device.context, event.cuda_event, self.cuda_stream)

        return event

    def wait_event(self, event):
        runtime.core.cuda_stream_wait_event(self.device.context, self.cuda_stream, event.cuda_event)

    def wait_stream(self, other_stream, event=None):
        if event is None:
            event = Event(other_stream.device)

        runtime.core.cuda_stream_wait_stream(
            self.device.context, self.cuda_stream, other_stream.cuda_stream, event.cuda_event
        )


class Event:
    # event creation flags
    class Flags:
        DEFAULT = 0x0
        BLOCKING_SYNC = 0x1
        DISABLE_TIMING = 0x2

    def __init__(self, device=None, cuda_event=None, enable_timing=False):
        self.owner = False

        device = runtime.get_device(device)
        if not device.is_cuda:
            raise RuntimeError(f"Device {device} is not a CUDA device")

        self.device = device

        if cuda_event is not None:
            self.cuda_event = cuda_event
        else:
            flags = Event.Flags.DEFAULT
            if not enable_timing:
                flags |= Event.Flags.DISABLE_TIMING
            self.cuda_event = runtime.core.cuda_event_create(device.context, flags)
            if not self.cuda_event:
                raise RuntimeError(f"Failed to create event on device {device}")
            self.owner = True

    def __del__(self):
        if self.owner:
            runtime.core.cuda_event_destroy(self.device.context, self.cuda_event)


class Device:
    def __init__(self, runtime, alias, ordinal=-1, is_primary=False, context=None):
        self.runtime = runtime
        self.alias = alias
        self.ordinal = ordinal
        self.is_primary = is_primary

        # context can be None to avoid acquiring primary contexts until the device is used
        self._context = context

        # if the device context is not primary, it cannot be None
        if ordinal != -1 and not is_primary:
            assert context is not None

        # streams will be created when context is acquired
        self._stream = None
        self.null_stream = None

        # indicates whether CUDA graph capture is active for this device
        self.is_capturing = False

        self.allocator = Allocator(self)
        self.context_guard = ContextGuard(self)

        if self.ordinal == -1:
            # CPU device
            self.name = platform.processor() or "CPU"
            self.arch = 0
            self.is_uva = False
            self.is_cubin_supported = False

            # TODO: add more device-specific dispatch functions
            self.memset = runtime.core.memset_host
            self.memtile = runtime.core.memtile_host

        elif ordinal >= 0 and ordinal < runtime.core.cuda_device_get_count():
            # CUDA device
            self.name = runtime.core.cuda_device_get_name(ordinal).decode()
            self.arch = runtime.core.cuda_device_get_arch(ordinal)
            self.is_uva = runtime.core.cuda_device_is_uva(ordinal)
            # check whether our NVRTC can generate CUBINs for this architecture
            self.is_cubin_supported = self.arch in runtime.nvrtc_supported_archs

            # initialize streams unless context acquisition is postponed
            if self._context is not None:
                self.init_streams()

            # TODO: add more device-specific dispatch functions
            self.memset = lambda ptr, value, size: runtime.core.memset_device(self.context, ptr, value, size)
            self.memtile = lambda ptr, src, srcsize, reps: runtime.core.memtile_device(
                self.context, ptr, src, srcsize, reps
            )

        else:
            raise RuntimeError(f"Invalid device ordinal ({ordinal})'")

    def init_streams(self):
        # create a stream for asynchronous work
        self.stream = Stream(self)

        # CUDA default stream for some synchronous operations
        self.null_stream = Stream(self, cuda_stream=None)

    @property
    def is_cpu(self):
        return self.ordinal < 0

    @property
    def is_cuda(self):
        return self.ordinal >= 0

    @property
    def context(self):
        if self._context is not None:
            return self._context
        elif self.is_primary:
            # acquire primary context on demand
            self._context = self.runtime.core.cuda_device_primary_context_retain(self.ordinal)
            if self._context is None:
                raise RuntimeError(f"Failed to acquire primary context for device {self}")
            self.runtime.context_map[self._context] = self
            # initialize streams
            self.init_streams()
        return self._context

    @property
    def has_context(self):
        return self._context is not None

    @property
    def stream(self):
        if self.context:
            return self._stream
        else:
            raise RuntimeError(f"Device {self} is not a CUDA device")

    @stream.setter
    def stream(self, s):
        if self.is_cuda:
            if s.device != self:
                raise RuntimeError(f"Stream from device {s.device} cannot be used on device {self}")
            self._stream = s
            runtime.core.cuda_context_set_stream(self.context, s.cuda_stream)
        else:
            raise RuntimeError(f"Device {self} is not a CUDA device")

    @property
    def has_stream(self):
        return self._stream is not None

    def __str__(self):
        return self.alias

    def __repr__(self):
        return f"'{self.alias}'"

    def __eq__(self, other):
        if self is other:
            return True
        elif isinstance(other, Device):
            return self.context == other.context
        elif isinstance(other, str):
            if other == "cuda":
                return self == self.runtime.get_current_cuda_device()
            else:
                return other == self.alias
        else:
            return False

    def make_current(self):
        if self.context is not None:
            self.runtime.core.cuda_context_set_current(self.context)

    def can_access(self, other):
        other = self.runtime.get_device(other)
        if self.context == other.context:
            return True
        elif self.context is not None and other.context is not None:
            return bool(self.runtime.core.cuda_context_can_access_peer(self.context, other.context))
        else:
            return False


""" Meta-type for arguments that can be resolved to a concrete Device.
"""
Devicelike = Union[Device, str, None]


class Graph:
    def __init__(self, device: Device, exec: ctypes.c_void_p):
        self.device = device
        self.exec = exec

    def __del__(self):
        # use CUDA context guard to avoid side effects during garbage collection
        with self.device.context_guard:
            runtime.core.cuda_graph_destroy(self.device.context, self.exec)


class Runtime:
    def __init__(self):
        bin_path = os.path.join(os.path.dirname(os.path.realpath(__file__)), "bin")

        if os.name == "nt":
            if sys.version_info[0] > 3 or sys.version_info[0] == 3 and sys.version_info[1] >= 8:
                # Python >= 3.8 this method to add dll search paths
                os.add_dll_directory(bin_path)

            else:
                # Python < 3.8 we add dll directory to path
                os.environ["PATH"] = bin_path + os.pathsep + os.environ["PATH"]

            warp_lib = os.path.join(bin_path, "warp.dll")
            llvm_lib = os.path.join(bin_path, "clang.dll")

        elif sys.platform == "darwin":
            warp_lib = os.path.join(bin_path, "libwarp.dylib")
            llvm_lib = os.path.join(bin_path, "libclang.dylib")

        else:
            warp_lib = os.path.join(bin_path, "warp.so")
            llvm_lib = os.path.join(bin_path, "clang.so")

        self.core = warp.build.load_dll(warp_lib)

        if llvm_lib and os.path.exists(llvm_lib):
            self.llvm = warp.build.load_dll(llvm_lib)
            # setup c-types for clang.dll
            self.llvm.lookup.restype = ctypes.c_uint64
        else:
            self.llvm = None

        # setup c-types for warp.dll
        self.core.alloc_host.argtypes = [ctypes.c_size_t]
        self.core.alloc_host.restype = ctypes.c_void_p
        self.core.alloc_pinned.argtypes = [ctypes.c_size_t]
        self.core.alloc_pinned.restype = ctypes.c_void_p
        self.core.alloc_device.argtypes = [ctypes.c_void_p, ctypes.c_size_t]
        self.core.alloc_device.restype = ctypes.c_void_p

        self.core.float_to_half_bits.argtypes = [ctypes.c_float]
        self.core.float_to_half_bits.restype = ctypes.c_uint16
        self.core.half_bits_to_float.argtypes = [ctypes.c_uint16]
        self.core.half_bits_to_float.restype = ctypes.c_float

        self.core.free_host.argtypes = [ctypes.c_void_p]
        self.core.free_host.restype = None
        self.core.free_pinned.argtypes = [ctypes.c_void_p]
        self.core.free_pinned.restype = None
        self.core.free_device.argtypes = [ctypes.c_void_p, ctypes.c_void_p]
        self.core.free_device.restype = None

        self.core.memset_host.argtypes = [ctypes.c_void_p, ctypes.c_int, ctypes.c_size_t]
        self.core.memset_host.restype = None
        self.core.memset_device.argtypes = [ctypes.c_void_p, ctypes.c_void_p, ctypes.c_int, ctypes.c_size_t]
        self.core.memset_device.restype = None

        self.core.memtile_host.argtypes = [ctypes.c_void_p, ctypes.c_void_p, ctypes.c_size_t, ctypes.c_size_t]
        self.core.memtile_host.restype = None
        self.core.memtile_device.argtypes = [
            ctypes.c_void_p,
            ctypes.c_void_p,
            ctypes.c_void_p,
            ctypes.c_size_t,
            ctypes.c_size_t,
        ]
        self.core.memtile_device.restype = None

        self.core.memcpy_h2h.argtypes = [ctypes.c_void_p, ctypes.c_void_p, ctypes.c_size_t]
        self.core.memcpy_h2h.restype = None
        self.core.memcpy_h2d.argtypes = [ctypes.c_void_p, ctypes.c_void_p, ctypes.c_void_p, ctypes.c_size_t]
        self.core.memcpy_h2d.restype = None
        self.core.memcpy_d2h.argtypes = [ctypes.c_void_p, ctypes.c_void_p, ctypes.c_void_p, ctypes.c_size_t]
        self.core.memcpy_d2h.restype = None
        self.core.memcpy_d2d.argtypes = [ctypes.c_void_p, ctypes.c_void_p, ctypes.c_void_p, ctypes.c_size_t]
        self.core.memcpy_d2d.restype = None
        self.core.memcpy_peer.argtypes = [ctypes.c_void_p, ctypes.c_void_p, ctypes.c_void_p, ctypes.c_size_t]
        self.core.memcpy_peer.restype = None

        self.core.array_copy_host.argtypes = [
            ctypes.c_void_p,
            ctypes.c_void_p,
            ctypes.c_int,
            ctypes.c_int,
            ctypes.c_int,
        ]
        self.core.array_copy_host.restype = ctypes.c_size_t
        self.core.array_copy_device.argtypes = [
            ctypes.c_void_p,
            ctypes.c_void_p,
            ctypes.c_void_p,
            ctypes.c_int,
            ctypes.c_int,
            ctypes.c_int,
        ]
        self.core.array_copy_device.restype = ctypes.c_size_t

        self.core.array_scan_int_host.argtypes = [ctypes.c_uint64, ctypes.c_uint64, ctypes.c_int, ctypes.c_bool]
        self.core.array_scan_float_host.argtypes = [ctypes.c_uint64, ctypes.c_uint64, ctypes.c_int, ctypes.c_bool]
        self.core.array_scan_int_device.argtypes = [ctypes.c_uint64, ctypes.c_uint64, ctypes.c_int, ctypes.c_bool]
        self.core.array_scan_float_device.argtypes = [ctypes.c_uint64, ctypes.c_uint64, ctypes.c_int, ctypes.c_bool]

        self.core.bvh_create_host.restype = ctypes.c_uint64
        self.core.bvh_create_host.argtypes = [ctypes.c_void_p, ctypes.c_void_p, ctypes.c_int]

        self.core.bvh_create_device.restype = ctypes.c_uint64
        self.core.bvh_create_device.argtypes = [ctypes.c_void_p, ctypes.c_void_p, ctypes.c_void_p, ctypes.c_int]

        self.core.bvh_destroy_host.argtypes = [ctypes.c_uint64]
        self.core.bvh_destroy_device.argtypes = [ctypes.c_uint64]

        self.core.bvh_refit_host.argtypes = [ctypes.c_uint64]
        self.core.bvh_refit_device.argtypes = [ctypes.c_uint64]

        self.core.mesh_create_host.restype = ctypes.c_uint64
<<<<<<< HEAD
        self.core.mesh_create_host.argtypes = [ctypes.c_void_p, ctypes.c_void_p, ctypes.c_void_p, ctypes.c_void_p, ctypes.c_void_p, ctypes.c_int, ctypes.c_int]

        self.core.mesh_create_device.restype = ctypes.c_uint64
        self.core.mesh_create_device.argtypes = [ctypes.c_void_p, ctypes.c_void_p, ctypes.c_void_p, ctypes.c_void_p, ctypes.c_void_p, ctypes.c_void_p, ctypes.c_int, ctypes.c_int]
=======
        self.core.mesh_create_host.argtypes = [
            ctypes.c_void_p,
            ctypes.c_void_p,
            ctypes.c_void_p,
            ctypes.c_int,
            ctypes.c_int,
        ]

        self.core.mesh_create_device.restype = ctypes.c_uint64
        self.core.mesh_create_device.argtypes = [
            ctypes.c_void_p,
            ctypes.c_void_p,
            ctypes.c_void_p,
            ctypes.c_void_p,
            ctypes.c_int,
            ctypes.c_int,
        ]
>>>>>>> ffcdcd7b

        self.core.mesh_destroy_host.argtypes = [ctypes.c_uint64]
        self.core.mesh_destroy_device.argtypes = [ctypes.c_uint64]

        self.core.mesh_refit_host.argtypes = [ctypes.c_uint64]
        self.core.mesh_refit_device.argtypes = [ctypes.c_uint64]

        self.core.hash_grid_create_host.argtypes = [ctypes.c_int, ctypes.c_int, ctypes.c_int]
        self.core.hash_grid_create_host.restype = ctypes.c_uint64
        self.core.hash_grid_destroy_host.argtypes = [ctypes.c_uint64]
        self.core.hash_grid_update_host.argtypes = [ctypes.c_uint64, ctypes.c_float, ctypes.c_void_p, ctypes.c_int]
        self.core.hash_grid_reserve_host.argtypes = [ctypes.c_uint64, ctypes.c_int]

        self.core.hash_grid_create_device.argtypes = [ctypes.c_void_p, ctypes.c_int, ctypes.c_int, ctypes.c_int]
        self.core.hash_grid_create_device.restype = ctypes.c_uint64
        self.core.hash_grid_destroy_device.argtypes = [ctypes.c_uint64]
        self.core.hash_grid_update_device.argtypes = [ctypes.c_uint64, ctypes.c_float, ctypes.c_void_p, ctypes.c_int]
        self.core.hash_grid_reserve_device.argtypes = [ctypes.c_uint64, ctypes.c_int]

        self.core.cutlass_gemm.argtypes = [
            ctypes.c_int,
            ctypes.c_int,
            ctypes.c_int,
            ctypes.c_int,
            ctypes.c_char_p,
            ctypes.c_void_p,
            ctypes.c_void_p,
            ctypes.c_void_p,
            ctypes.c_void_p,
            ctypes.c_float,
            ctypes.c_float,
            ctypes.c_bool,
            ctypes.c_bool,
            ctypes.c_bool,
            ctypes.c_int,
        ]
        self.core.cutlass_gemm.restypes = ctypes.c_bool

        self.core.volume_create_host.argtypes = [ctypes.c_void_p, ctypes.c_uint64]
        self.core.volume_create_host.restype = ctypes.c_uint64
        self.core.volume_get_buffer_info_host.argtypes = [
            ctypes.c_uint64,
            ctypes.POINTER(ctypes.c_void_p),
            ctypes.POINTER(ctypes.c_uint64),
        ]
        self.core.volume_get_tiles_host.argtypes = [
            ctypes.c_uint64,
            ctypes.POINTER(ctypes.c_void_p),
            ctypes.POINTER(ctypes.c_uint64),
        ]
        self.core.volume_destroy_host.argtypes = [ctypes.c_uint64]

        self.core.volume_create_device.argtypes = [ctypes.c_void_p, ctypes.c_void_p, ctypes.c_uint64]
        self.core.volume_create_device.restype = ctypes.c_uint64
        self.core.volume_f_from_tiles_device.argtypes = [
            ctypes.c_void_p,
            ctypes.c_void_p,
            ctypes.c_int,
            ctypes.c_float,
            ctypes.c_float,
            ctypes.c_float,
            ctypes.c_float,
            ctypes.c_float,
            ctypes.c_bool,
        ]
        self.core.volume_f_from_tiles_device.restype = ctypes.c_uint64
        self.core.volume_v_from_tiles_device.argtypes = [
            ctypes.c_void_p,
            ctypes.c_void_p,
            ctypes.c_int,
            ctypes.c_float,
            ctypes.c_float,
            ctypes.c_float,
            ctypes.c_float,
            ctypes.c_float,
            ctypes.c_float,
            ctypes.c_float,
            ctypes.c_bool,
        ]
        self.core.volume_v_from_tiles_device.restype = ctypes.c_uint64
        self.core.volume_i_from_tiles_device.argtypes = [
            ctypes.c_void_p,
            ctypes.c_void_p,
            ctypes.c_int,
            ctypes.c_float,
            ctypes.c_int,
            ctypes.c_float,
            ctypes.c_float,
            ctypes.c_float,
            ctypes.c_bool,
        ]
        self.core.volume_i_from_tiles_device.restype = ctypes.c_uint64
        self.core.volume_get_buffer_info_device.argtypes = [
            ctypes.c_uint64,
            ctypes.POINTER(ctypes.c_void_p),
            ctypes.POINTER(ctypes.c_uint64),
        ]
        self.core.volume_get_tiles_device.argtypes = [
            ctypes.c_uint64,
            ctypes.POINTER(ctypes.c_void_p),
            ctypes.POINTER(ctypes.c_uint64),
        ]
        self.core.volume_destroy_device.argtypes = [ctypes.c_uint64]

        self.core.volume_get_voxel_size.argtypes = [
            ctypes.c_uint64,
            ctypes.POINTER(ctypes.c_float),
            ctypes.POINTER(ctypes.c_float),
            ctypes.POINTER(ctypes.c_float),
        ]

        self.core.is_cuda_enabled.argtypes = None
        self.core.is_cuda_enabled.restype = ctypes.c_int
        self.core.is_cuda_compatibility_enabled.argtypes = None
        self.core.is_cuda_compatibility_enabled.restype = ctypes.c_int
        self.core.is_cutlass_enabled.argtypes = None
        self.core.is_cutlass_enabled.restype = ctypes.c_int

        self.core.cuda_driver_version.argtypes = None
        self.core.cuda_driver_version.restype = ctypes.c_int
        self.core.cuda_toolkit_version.argtypes = None
        self.core.cuda_toolkit_version.restype = ctypes.c_int

        self.core.nvrtc_supported_arch_count.argtypes = None
        self.core.nvrtc_supported_arch_count.restype = ctypes.c_int
        self.core.nvrtc_supported_archs.argtypes = [ctypes.POINTER(ctypes.c_int)]
        self.core.nvrtc_supported_archs.restype = None

        self.core.cuda_device_get_count.argtypes = None
        self.core.cuda_device_get_count.restype = ctypes.c_int
        self.core.cuda_device_primary_context_retain.argtypes = [ctypes.c_int]
        self.core.cuda_device_primary_context_retain.restype = ctypes.c_void_p
        self.core.cuda_device_get_name.argtypes = [ctypes.c_int]
        self.core.cuda_device_get_name.restype = ctypes.c_char_p
        self.core.cuda_device_get_arch.argtypes = [ctypes.c_int]
        self.core.cuda_device_get_arch.restype = ctypes.c_int
        self.core.cuda_device_is_uva.argtypes = [ctypes.c_int]
        self.core.cuda_device_is_uva.restype = ctypes.c_int

        self.core.cuda_context_get_current.argtypes = None
        self.core.cuda_context_get_current.restype = ctypes.c_void_p
        self.core.cuda_context_set_current.argtypes = [ctypes.c_void_p]
        self.core.cuda_context_set_current.restype = None
        self.core.cuda_context_push_current.argtypes = [ctypes.c_void_p]
        self.core.cuda_context_push_current.restype = None
        self.core.cuda_context_pop_current.argtypes = None
        self.core.cuda_context_pop_current.restype = None
        self.core.cuda_context_create.argtypes = [ctypes.c_int]
        self.core.cuda_context_create.restype = ctypes.c_void_p
        self.core.cuda_context_destroy.argtypes = [ctypes.c_void_p]
        self.core.cuda_context_destroy.restype = None
        self.core.cuda_context_synchronize.argtypes = [ctypes.c_void_p]
        self.core.cuda_context_synchronize.restype = None
        self.core.cuda_context_check.argtypes = [ctypes.c_void_p]
        self.core.cuda_context_check.restype = ctypes.c_uint64

        self.core.cuda_context_get_device_ordinal.argtypes = [ctypes.c_void_p]
        self.core.cuda_context_get_device_ordinal.restype = ctypes.c_int
        self.core.cuda_context_is_primary.argtypes = [ctypes.c_void_p]
        self.core.cuda_context_is_primary.restype = ctypes.c_int
        self.core.cuda_context_get_stream.argtypes = [ctypes.c_void_p]
        self.core.cuda_context_get_stream.restype = ctypes.c_void_p
        self.core.cuda_context_set_stream.argtypes = [ctypes.c_void_p, ctypes.c_void_p]
        self.core.cuda_context_set_stream.restype = None
        self.core.cuda_context_can_access_peer.argtypes = [ctypes.c_void_p, ctypes.c_void_p]
        self.core.cuda_context_can_access_peer.restype = ctypes.c_int

        self.core.cuda_stream_create.argtypes = [ctypes.c_void_p]
        self.core.cuda_stream_create.restype = ctypes.c_void_p
        self.core.cuda_stream_destroy.argtypes = [ctypes.c_void_p, ctypes.c_void_p]
        self.core.cuda_stream_destroy.restype = None
        self.core.cuda_stream_synchronize.argtypes = [ctypes.c_void_p, ctypes.c_void_p]
        self.core.cuda_stream_synchronize.restype = None
        self.core.cuda_stream_wait_event.argtypes = [ctypes.c_void_p, ctypes.c_void_p, ctypes.c_void_p]
        self.core.cuda_stream_wait_event.restype = None
        self.core.cuda_stream_wait_stream.argtypes = [
            ctypes.c_void_p,
            ctypes.c_void_p,
            ctypes.c_void_p,
            ctypes.c_void_p,
        ]
        self.core.cuda_stream_wait_stream.restype = None

        self.core.cuda_event_create.argtypes = [ctypes.c_void_p, ctypes.c_uint]
        self.core.cuda_event_create.restype = ctypes.c_void_p
        self.core.cuda_event_destroy.argtypes = [ctypes.c_void_p, ctypes.c_void_p]
        self.core.cuda_event_destroy.restype = None
        self.core.cuda_event_record.argtypes = [ctypes.c_void_p, ctypes.c_void_p, ctypes.c_void_p]
        self.core.cuda_event_record.restype = None

        self.core.cuda_graph_begin_capture.argtypes = [ctypes.c_void_p]
        self.core.cuda_graph_begin_capture.restype = None
        self.core.cuda_graph_end_capture.argtypes = [ctypes.c_void_p]
        self.core.cuda_graph_end_capture.restype = ctypes.c_void_p
        self.core.cuda_graph_launch.argtypes = [ctypes.c_void_p, ctypes.c_void_p]
        self.core.cuda_graph_launch.restype = None
        self.core.cuda_graph_destroy.argtypes = [ctypes.c_void_p, ctypes.c_void_p]
        self.core.cuda_graph_destroy.restype = None

        self.core.cuda_compile_program.argtypes = [
            ctypes.c_char_p,
            ctypes.c_int,
            ctypes.c_char_p,
            ctypes.c_bool,
            ctypes.c_bool,
            ctypes.c_bool,
            ctypes.c_bool,
            ctypes.c_char_p,
        ]
        self.core.cuda_compile_program.restype = ctypes.c_size_t

        self.core.cuda_load_module.argtypes = [ctypes.c_void_p, ctypes.c_char_p]
        self.core.cuda_load_module.restype = ctypes.c_void_p

        self.core.cuda_unload_module.argtypes = [ctypes.c_void_p, ctypes.c_void_p]
        self.core.cuda_unload_module.restype = None

        self.core.cuda_get_kernel.argtypes = [ctypes.c_void_p, ctypes.c_void_p, ctypes.c_char_p]
        self.core.cuda_get_kernel.restype = ctypes.c_void_p

        self.core.cuda_launch_kernel.argtypes = [
            ctypes.c_void_p,
            ctypes.c_void_p,
            ctypes.c_size_t,
            ctypes.POINTER(ctypes.c_void_p),
        ]
        self.core.cuda_launch_kernel.restype = ctypes.c_size_t

        self.core.init.restype = ctypes.c_int

        error = self.core.init()

        if error != 0:
            raise Exception("Warp initialization failed")

        self.device_map = {}  # device lookup by alias
        self.context_map = {}  # device lookup by context
        self.graph_capture_map = {}  # indicates whether graph capture is active for a given device

        # register CPU device
        cpu_name = platform.processor()
        if not cpu_name:
            cpu_name = "CPU"
        self.cpu_device = Device(self, "cpu")
        self.device_map["cpu"] = self.cpu_device
        self.context_map[None] = self.cpu_device
        self.graph_capture_map[None] = False

        cuda_device_count = self.core.cuda_device_get_count()

        if cuda_device_count > 0:
            # get CUDA Toolkit and driver versions
            self.toolkit_version = self.core.cuda_toolkit_version()
            self.driver_version = self.core.cuda_driver_version()

            # get all architectures supported by NVRTC
            num_archs = self.core.nvrtc_supported_arch_count()
            if num_archs > 0:
                archs = (ctypes.c_int * num_archs)()
                self.core.nvrtc_supported_archs(archs)
                self.nvrtc_supported_archs = list(archs)
            else:
                self.nvrtc_supported_archs = []

        # register CUDA devices
        self.cuda_devices = []
        self.cuda_primary_devices = []
        for i in range(cuda_device_count):
            alias = f"cuda:{i}"
            device = Device(self, alias, ordinal=i, is_primary=True)
            self.cuda_devices.append(device)
            self.cuda_primary_devices.append(device)
            self.device_map[alias] = device

        # set default device
        if cuda_device_count > 0:
            if self.core.cuda_context_get_current() is not None:
                self.set_default_device("cuda")
            else:
                self.set_default_device("cuda:0")
            # save the initial CUDA device for backward compatibility with ScopedCudaGuard
            self.initial_cuda_device = self.default_device
        else:
            # CUDA not available
            self.set_default_device("cpu")
            self.initial_cuda_device = None

        # initialize kernel cache
        warp.build.init_kernel_cache(warp.config.kernel_cache_dir)

        # print device and version information
        if not warp.config.quiet:
            print(f"Warp {warp.config.version} initialized:")
            if cuda_device_count > 0:
                toolkit_version = (self.toolkit_version // 1000, (self.toolkit_version % 1000) // 10)
                driver_version = (self.driver_version // 1000, (self.driver_version % 1000) // 10)
                print(
                    f"   CUDA Toolkit: {toolkit_version[0]}.{toolkit_version[1]}, Driver: {driver_version[0]}.{driver_version[1]}"
                )
            else:
                if self.core.is_cuda_enabled():
                    # Warp was compiled with CUDA support, but no devices are available
                    print("   CUDA devices not available")
                else:
                    # Warp was compiled without CUDA support
                    print("   CUDA support not enabled in this build")
            print("   Devices:")
            print(f'     "{self.cpu_device.alias}"    | {self.cpu_device.name}')
            for cuda_device in self.cuda_devices:
                print(f'     "{cuda_device.alias}" | {cuda_device.name} (sm_{cuda_device.arch})')
            print(f"   Kernel cache: {warp.config.kernel_cache_dir}")

        # CUDA compatibility check
        if cuda_device_count > 0 and not self.core.is_cuda_compatibility_enabled():
            if self.driver_version < self.toolkit_version:
                print("******************************************************************")
                print("* WARNING:                                                       *")
                print("*   Warp was compiled without CUDA compatibility support         *")
                print("*   (quick build).  The CUDA Toolkit version used to build       *")
                print("*   Warp is not fully supported by the current driver.           *")
                print("*   Some CUDA functionality may not work correctly!              *")
                print("*   Update the driver or rebuild Warp without the --quick flag.  *")
                print("******************************************************************")

        # global tape
        self.tape = None

    def get_device(self, ident: Devicelike = None) -> Device:
        if isinstance(ident, Device):
            return ident
        elif ident is None:
            return self.default_device
        elif isinstance(ident, str):
            if ident == "cuda":
                return self.get_current_cuda_device()
            else:
                return self.device_map[ident]
        else:
            raise RuntimeError(f"Unable to resolve device from argument of type {type(ident)}")

    def set_default_device(self, ident: Devicelike):
        self.default_device = self.get_device(ident)

    def get_current_cuda_device(self):
        current_context = self.core.cuda_context_get_current()
        if current_context is not None:
            current_device = self.context_map.get(current_context)
            if current_device is not None:
                # this is a known device
                return current_device
            elif self.core.cuda_context_is_primary(current_context):
                # this is a primary context that we haven't used yet
                ordinal = self.core.cuda_context_get_device_ordinal(current_context)
                device = self.cuda_devices[ordinal]
                self.context_map[current_context] = device
                return device
            else:
                # this is an unseen non-primary context, register it as a new device with a unique alias
                alias = f"cuda!{current_context:x}"
                return self.map_cuda_device(alias, current_context)
        elif self.default_device.is_cuda:
            return self.default_device
        elif self.cuda_devices:
            return self.cuda_devices[0]
        else:
            raise RuntimeError("CUDA is not available")

    def rename_device(self, device, alias):
        del self.device_map[device.alias]
        device.alias = alias
        self.device_map[alias] = device
        return device

    def map_cuda_device(self, alias, context=None) -> Device:
        if context is None:
            context = self.core.cuda_context_get_current()
            if context is None:
                raise RuntimeError(f"Unable to determine CUDA context for device alias '{alias}'")

        # check if this alias already exists
        if alias in self.device_map:
            device = self.device_map[alias]
            if context == device.context:
                # device already exists with the same alias, that's fine
                return device
            else:
                raise RuntimeError(f"Device alias '{alias}' already exists")

        # check if this context already has an associated Warp device
        if context in self.context_map:
            # rename the device
            device = self.context_map[context]
            return self.rename_device(device, alias)
        else:
            # it's an unmapped context

            # get the device ordinal
            ordinal = self.core.cuda_context_get_device_ordinal(context)

            # check if this is a primary context (we could get here if it's a device that hasn't been used yet)
            if self.core.cuda_context_is_primary(context):
                # rename the device
                device = self.cuda_primary_devices[ordinal]
                return self.rename_device(device, alias)
            else:
                # create a new Warp device for this context
                device = Device(self, alias, ordinal=ordinal, is_primary=False, context=context)

                self.device_map[alias] = device
                self.context_map[context] = device
                self.cuda_devices.append(device)

                return device

    def unmap_cuda_device(self, alias):
        device = self.device_map.get(alias)

        # make sure the alias refers to a CUDA device
        if device is None or not device.is_cuda:
            raise RuntimeError(f"Invalid CUDA device alias '{alias}'")

        del self.device_map[alias]
        del self.context_map[device.context]
        self.cuda_devices.remove(device)

    def verify_cuda_device(self, device: Devicelike = None):
        if warp.config.verify_cuda:
            device = runtime.get_device(device)
            if not device.is_cuda:
                return

            err = self.core.cuda_context_check(device.context)
            if err != 0:
                raise RuntimeError(f"CUDA error detected: {err}")


def assert_initialized():
    assert runtime is not None, "Warp not initialized, call wp.init() before use"


# global entry points
def is_cpu_available():
    # initialize host build env (do this lazily) since
    # it takes 5secs to run all the batch files to locate MSVC
    if warp.config.host_compiler == None:
        warp.config.host_compiler = warp.build.find_host_compiler()

    return warp.config.host_compiler != ""


def is_cuda_available():
    return get_cuda_device_count() > 0


def is_device_available(device):
    return device in get_devices()


def get_devices() -> List[Device]:
    """Returns a list of devices supported in this environment."""

    assert_initialized()

    devices = []
    if is_cpu_available():
        devices.append(runtime.cpu_device)
    for cuda_device in runtime.cuda_devices:
        devices.append(cuda_device)
    return devices


def get_cuda_device_count() -> int:
    """Returns the number of CUDA devices supported in this environment."""

    assert_initialized()

    return len(runtime.cuda_devices)


def get_cuda_device(ordinal: Union[int, None] = None) -> Device:
    """Returns the CUDA device with the given ordinal or the current CUDA device if ordinal is None."""

    assert_initialized()

    if ordinal is None:
        return runtime.get_current_cuda_device()
    else:
        return runtime.cuda_devices[ordinal]


def get_cuda_devices() -> List[Device]:
    """Returns a list of CUDA devices supported in this environment."""

    assert_initialized()

    return runtime.cuda_devices


def get_preferred_device() -> Device:
    """Returns the preferred compute device, CUDA if available and CPU otherwise."""

    assert_initialized()

    if is_cuda_available():
        return runtime.cuda_devices[0]
    elif is_cpu_available():
        return runtime.cpu_device
    else:
        return None


def get_device(ident: Devicelike = None) -> Device:
    """Returns the device identified by the argument."""

    assert_initialized()

    return runtime.get_device(ident)


def set_device(ident: Devicelike):
    """Sets the target device identified by the argument."""

    assert_initialized()

    device = runtime.get_device(ident)
    runtime.set_default_device(device)
    device.make_current()


def map_cuda_device(alias: str, context: ctypes.c_void_p = None) -> Device:
    """Assign a device alias to a CUDA context.

    This function can be used to create a wp.Device for an external CUDA context.
    If a wp.Device already exists for the given context, it's alias will change to the given value.

    Args:
        alias: A unique string to identify the device.
        context: A CUDA context pointer (CUcontext).  If None, the currently bound CUDA context will be used.

    Returns:
        The associated wp.Device.
    """

    assert_initialized()

    return runtime.map_cuda_device(alias, context)


def unmap_cuda_device(alias: str):
    """Remove a CUDA device with the given alias."""

    assert_initialized()

    runtime.unmap_cuda_device(alias)


def get_stream(device: Devicelike = None) -> Stream:
    """Return the stream currently used by the given device"""

    return get_device(device).stream


def set_stream(stream, device: Devicelike = None):
    """Set the stream to be used by the given device.

    If this is an external stream, caller is responsible for guaranteeing the lifetime of the stream.
    Consider using wp.ScopedStream instead.
    """

    get_device(device).stream = stream


def record_event(event: Event = None):
    """Record a CUDA event on the current stream.

    Args:
        event: Event to record. If None, a new Event will be created.

    Returns:
        The recorded event.
    """

    return get_stream().record_event(event)


def wait_event(event: Event):
    """Make the current stream wait for a CUDA event.

    Args:
        event: Event to wait for.
    """

    get_stream().wait_event(event)


def wait_stream(stream: Stream, event: Event = None):
    """Make the current stream wait for another CUDA stream to complete its work.

    Args:
        event: Event to be used.  If None, a new Event will be created.
    """

    get_stream().wait_stream(stream, event=event)


def zeros(
    shape: Tuple = None,
    dtype=float,
    device: Devicelike = None,
    requires_grad: bool = False,
    pinned: bool = False,
    **kwargs,
) -> warp.array:
    """Return a zero-initialized array

    Args:
        shape: Array dimensions
        dtype: Type of each element, e.g.: warp.vec3, warp.mat33, etc
        device: Device that array will live on
        requires_grad: Whether the array will be tracked for back propagation
        pinned: Whether the array uses pinned host memory (only applicable to CPU arrays)

    Returns:
        A warp.array object representing the allocation
    """

    # backwards compatibility for case where users did wp.zeros(n, dtype=..), or wp.zeros(n=length, dtype=..)
    if isinstance(shape, int):
        shape = (shape,)
    elif "n" in kwargs:
        shape = (kwargs["n"],)

    # compute num els
    num_elements = 1
    for d in shape:
        num_elements *= d

    num_bytes = num_elements * warp.types.type_size_in_bytes(dtype)

    device = get_device(device)

    ptr = None
    grad_ptr = None

    if num_bytes > 0:
        if device.is_capturing:
            raise RuntimeError(f"Cannot allocate memory while graph capture is active on device {device}.")

        ptr = device.allocator.alloc(num_bytes, pinned=pinned)
        if ptr is None:
            raise RuntimeError("Memory allocation failed on device: {} for {} bytes".format(device, num_bytes))

        # use the CUDA default stream for synchronous behaviour with other streams
        with warp.ScopedStream(device.null_stream):
            device.memset(ptr, 0, num_bytes)

        if requires_grad:
            # allocate gradient array
            grad_ptr = device.allocator.alloc(num_bytes, pinned=pinned)
            if grad_ptr is None:
                raise RuntimeError("Memory allocation failed on device: {} for {} bytes".format(device, num_bytes))
            with warp.ScopedStream(device.null_stream):
                device.memset(grad_ptr, 0, num_bytes)

    # construct array
<<<<<<< HEAD
    return warp.types.array(dtype=dtype, shape=shape, capacity=num_bytes, ptr=ptr, grad_ptr=grad_ptr, device=device, owner=True, requires_grad=requires_grad, pinned=pinned)

def zeros_like(src: warp.array, requires_grad:bool=None, pinned:bool=None) -> warp.array:
=======
    return warp.types.array(
        dtype=dtype,
        shape=shape,
        capacity=num_bytes,
        ptr=ptr,
        device=device,
        owner=True,
        requires_grad=requires_grad,
        pinned=pinned,
    )


def zeros_like(src: warp.array, requires_grad: bool = None, pinned: bool = None) -> warp.array:
>>>>>>> ffcdcd7b
    """Return a zero-initialized array with the same type and dimension of another array

    Args:
        src: The template array to use for length, data type, and device
        requires_grad: Whether the array will be tracked for back propagation
        pinned: Whether the array uses pinned host memory (only applicable to CPU arrays)

    Returns:
        A warp.array object representing the allocation
    """

    if requires_grad is None:
        requires_grad = src.requires_grad

    if pinned is None:
        pinned = src.pinned

    arr = zeros(shape=src.shape, dtype=src.dtype, device=src.device, requires_grad=requires_grad, pinned=pinned)
    return arr


def clone(src: warp.array, requires_grad: bool = None, pinned: bool = None) -> warp.array:
    """Clone an existing array, allocates a copy of the src memory

    Args:
        src: The source array to copy
        requires_grad: Whether the array will be tracked for back propagation
        pinned: Whether the array uses pinned host memory (only applicable to CPU arrays)

    Returns:
        A warp.array object representing the allocation
    """

    if requires_grad is None:
        requires_grad = src.requires_grad

    if pinned is None:
        pinned = src.pinned

    dest = empty(shape=src.shape, dtype=src.dtype, device=src.device, requires_grad=requires_grad, pinned=pinned)
    copy(dest, src)

    return dest


def empty(
    shape: Tuple = None,
    dtype=float,
    device: Devicelike = None,
    requires_grad: bool = False,
    pinned: bool = False,
    **kwargs,
) -> warp.array:
    """Returns an uninitialized array

    Args:
        n: Number of elements
        dtype: Type of each element, e.g.: `warp.vec3`, `warp.mat33`, etc
        device: Device that array will live on
        requires_grad: Whether the array will be tracked for back propagation
        pinned: Whether the array uses pinned host memory (only applicable to CPU arrays)

    Returns:
        A warp.array object representing the allocation
    """

    # todo: implement uninitialized allocation
    return zeros(shape, dtype, device, requires_grad=requires_grad, pinned=pinned, **kwargs)


def empty_like(src: warp.array, requires_grad: bool = None, pinned: bool = None) -> warp.array:
    """Return an uninitialized array with the same type and dimension of another array

    Args:
        src: The template array to use for length, data type, and device
        requires_grad: Whether the array will be tracked for back propagation
        pinned: Whether the array uses pinned host memory (only applicable to CPU arrays)

    Returns:
        A warp.array object representing the allocation
    """

    if requires_grad is None:
        requires_grad = src.requires_grad

    if pinned is None:
        pinned = src.pinned

    arr = empty(shape=src.shape, dtype=src.dtype, device=src.device, requires_grad=requires_grad, pinned=pinned)
    return arr


def from_numpy(arr, dtype, device: Devicelike = None, requires_grad=False):
    return warp.array(data=arr, dtype=dtype, device=device, requires_grad=requires_grad)


def launch(
    kernel,
    dim: Tuple[int],
    inputs: List,
    outputs: List = [],
    adj_inputs: List = [],
    adj_outputs: List = [],
    device: Devicelike = None,
    stream: Stream = None,
    adjoint=False,
    record_tape=True,
):
    """Launch a Warp kernel on the target device

    Kernel launches are asynchronous with respect to the calling Python thread.

    Args:
        kernel: The name of a Warp kernel function, decorated with the ``@wp.kernel`` decorator
        dim: The number of threads to launch the kernel, can be an integer, or a Tuple of ints with max of 4 dimensions
        inputs: The input parameters to the kernel
        outputs: The output parameters (optional)
        adj_inputs: The adjoint inputs (optional)
        adj_outputs: The adjoint outputs (optional)
        device: The device to launch on (optional)
        stream: The stream to launch on (optional)
        adjoint: Whether to run forward or backward pass (typically use False)
    """

    assert_initialized()

    # if stream is specified, use the associated device
    if stream is not None:
        device = stream.device
    else:
        device = runtime.get_device(device)

    # check function is a Kernel
    if isinstance(kernel, Kernel) == False:
        raise RuntimeError("Error launching kernel, can only launch functions decorated with @wp.kernel.")

    # debugging aid
    if warp.config.print_launches:
        print(f"kernel: {kernel.key} dim: {dim} inputs: {inputs} outputs: {outputs} device: {device}")

    # construct launch bounds
    bounds = warp.types.launch_bounds_t(dim)

    if bounds.size > 0:
        # first param is the number of threads
        params = []
        params.append(bounds)

        # converts arguments to kernel's expected ctypes and packs into params
        def pack_args(args, params, adjoint=False):
            for i, a in enumerate(args):
                arg_type = kernel.adj.args[i].type
                arg_name = kernel.adj.args[i].label

                if warp.types.is_array(arg_type):
                    if a is None:
                        # allow for NULL arrays
                        params.append(arg_type.__ctype__())

                    else:
                        # check for array type
                        # - in forward passes, array types have to match
                        # - in backward passes, indexed array gradients are regular arrays
                        if adjoint:
                            array_matches = type(a) == warp.array
                        else:
                            array_matches = type(a) == type(arg_type)

                        if not array_matches:
                            adj = "adjoint " if adjoint else ""
                            raise RuntimeError(
                                f"Error launching kernel '{kernel.key}', {adj}argument '{arg_name}' expects an array of type {type(arg_type)}, but passed value has type {type(a)}."
                            )

                        # check subtype
                        if not warp.types.types_equal(a.dtype, arg_type.dtype):
                            adj = "adjoint " if adjoint else ""
                            raise RuntimeError(
                                f"Error launching kernel '{kernel.key}', {adj}argument '{arg_name}' expects an array with dtype={arg_type.dtype} but passed array has dtype={a.dtype}."
                            )

                        # check dimensions
                        if a.ndim != arg_type.ndim:
                            adj = "adjoint " if adjoint else ""
                            raise RuntimeError(
                                f"Error launching kernel '{kernel.key}', {adj}argument '{arg_name}' expects an array with {arg_type.ndim} dimension(s) but the passed array has {a.ndim} dimension(s)."
                            )

                        # check device
                        # if a.device != device and not device.can_access(a.device):
                        if a.device != device:
                            raise RuntimeError(
                                f"Error launching kernel '{kernel.key}', trying to launch on device='{device}', but input array for argument '{arg_name}' is on device={a.device}."
                            )

                        params.append(a.__ctype__())

                elif isinstance(arg_type, warp.codegen.Struct):
                    assert a is not None
                    params.append(a.__ctype__())

                # try to convert to a value type (vec3, mat33, etc)
                elif issubclass(arg_type, ctypes.Array):
                    if warp.types.types_equal(type(a), arg_type):
                        params.append(a)
                    else:
                        # try constructing the required value from the argument (handles tuple / list, Gf.Vec3 case)
                        try:
                            params.append(arg_type(a))
                        except:
                            raise ValueError(f"Failed to convert argument for param {arg_name} to {type_str(arg_type)}")

                elif isinstance(a, bool):
                    params.append(ctypes.c_bool(a))

                elif isinstance(a, arg_type):
                    try:
                        # try to pack as a scalar type
                        params.append(arg_type._type_(a.value))
                    except:
                        raise RuntimeError(
                            f"Error launching kernel, unable to pack kernel parameter type {type(a)} for param {arg_name}, expected {arg_type}"
                        )

                else:
                    try:
                        # try to pack as a scalar type
                        params.append(arg_type._type_(a))
                    except Exception as e:
                        print(e)
                        raise RuntimeError(
                            f"Error launching kernel, unable to pack kernel parameter type {type(a)} for param {arg_name}, expected {arg_type}"
                        )

        fwd_args = inputs + outputs
        adj_args = adj_inputs + adj_outputs

        if (len(fwd_args)) != (len(kernel.adj.args)):
            raise RuntimeError(
                f"Error launching kernel '{kernel.key}', passed {len(fwd_args)} arguments but kernel requires {len(kernel.adj.args)}."
            )

        # if it's a generic kernel, infer the required overload from the arguments
        if kernel.is_generic:
            fwd_types = kernel.infer_argument_types(fwd_args)
            kernel = kernel.get_overload(fwd_types)

        # delay load modules, including new overload if needed
        module = kernel.module
        if not module.load(device):
            return

        # late bind
        hooks = module.get_kernel_hooks(kernel, device)

        pack_args(fwd_args, params)
        pack_args(adj_args, params, adjoint=True)

        # run kernel
        if device.is_cpu:
            if adjoint:
                if hooks.backward is None:
                    raise RuntimeError(
                        f"Failed to find backward kernel '{kernel.key}' from module '{kernel.module.name}' for device '{device}'"
                    )

                hooks.backward(*params)

            else:
                if hooks.forward is None:
                    raise RuntimeError(
                        f"Failed to find forward kernel '{kernel.key}' from module '{kernel.module.name}' for device '{device}'"
                    )

                hooks.forward(*params)

        else:
            kernel_args = [ctypes.c_void_p(ctypes.addressof(x)) for x in params]
            kernel_params = (ctypes.c_void_p * len(kernel_args))(*kernel_args)

            with warp.ScopedStream(stream):
                if adjoint:
                    if hooks.backward is None:
                        raise RuntimeError(
                            f"Failed to find backward kernel '{kernel.key}' from module '{kernel.module.name}' for device '{device}'"
                        )

                    runtime.core.cuda_launch_kernel(device.context, hooks.backward, bounds.size, kernel_params)

                else:
                    if hooks.forward is None:
                        raise RuntimeError(
                            f"Failed to find forward kernel '{kernel.key}' from module '{kernel.module.name}' for device '{device}'"
                        )

                    runtime.core.cuda_launch_kernel(device.context, hooks.forward, bounds.size, kernel_params)

                try:
                    runtime.verify_cuda_device(device)
                except Exception as e:
                    print(f"Error launching kernel: {kernel.key} on device {device}")
                    raise e

    # record on tape if one is active
    if runtime.tape and record_tape:
        runtime.tape.record_launch(kernel, dim, inputs, outputs, device)


def synchronize():
    """Manually synchronize the calling CPU thread with any outstanding CUDA work on all devices

    This method allows the host application code to ensure that any kernel launches
    or memory copies have completed.
    """

    if is_cuda_available():
        # save the original context to avoid side effects
        saved_context = runtime.core.cuda_context_get_current()

        # TODO: only synchronize devices that have outstanding work
        for device in runtime.cuda_devices:
            # avoid creating primary context if the device has not been used yet
            if device.has_context:
                if device.is_capturing:
                    raise RuntimeError(f"Cannot synchronize device {device} while graph capture is active")

                runtime.core.cuda_context_synchronize(device.context)

        # restore the original context to avoid side effects
        runtime.core.cuda_context_set_current(saved_context)


def synchronize_device(device: Devicelike = None):
    """Manually synchronize the calling CPU thread with any outstanding CUDA work on the specified device

    This method allows the host application code to ensure that any kernel launches
    or memory copies have completed.

    Args:
        device: Device to synchronize.  If None, synchronize the current CUDA device.
    """

    device = runtime.get_device(device)
    if device.is_cuda:
        if device.is_capturing:
            raise RuntimeError(f"Cannot synchronize device {device} while graph capture is active")

        runtime.core.cuda_context_synchronize(device.context)


def synchronize_stream(stream_or_device=None):
    """Manually synchronize the calling CPU thread with any outstanding CUDA work on the specified stream.

    Args:
        stream_or_device: `wp.Stream` or a device.  If the argument is a device, synchronize the device's current stream.
    """

    if isinstance(stream_or_device, Stream):
        stream = stream_or_device
    else:
        stream = runtime.get_device(stream_or_device).stream

    runtime.core.cuda_stream_synchronize(stream.device.context, stream.cuda_stream)


def force_load(device: Union[Device, str] = None, modules: List[Module] = None):
    """Force user-defined kernels to be compiled and loaded

    Args:
        device: The device or list of devices to load the modules on.  If None, load on all devices.
        modules: List of modules to load.  If None, load all imported modules.
    """

    if is_cuda_available():
        # save original context to avoid side effects
        saved_context = runtime.core.cuda_context_get_current()

    if device is None:
        devices = get_devices()
    else:
        devices = [get_device(device)]

    if modules is None:
        modules = user_modules.values()

    for d in devices:
        for m in modules:
            m.load(d)

    if is_cuda_available():
        # restore original context to avoid side effects
        runtime.core.cuda_context_set_current(saved_context)


def load_module(
    module: Union[Module, ModuleType, str] = None, device: Union[Device, str] = None, recursive: bool = False
):
    """Force user-defined module to be compiled and loaded

    Args:
        module: The module to load.  If None, load the current module.
        device: The device to load the modules on.  If None, load on all devices.
        recursive: Whether to load submodules.  E.g., if the given module is `warp.sim`, this will also load `warp.sim.model`, `warp.sim.articulation`, etc.

    Note: A module must be imported before it can be loaded by this function.
    """

    if module is None:
        # if module not specified, use the module that called us
        module = inspect.getmodule(inspect.stack()[1][0])
        module_name = module.__name__
    elif isinstance(module, Module):
        module_name = module.name
    elif isinstance(module, ModuleType):
        module_name = module.__name__
    elif isinstance(module, str):
        module_name = module
    else:
        raise TypeError(f"Argument must be a module, got {type(module)}")

    modules = []

    # add the given module, if found
    m = user_modules.get(module_name)
    if m is not None:
        modules.append(m)

    # add submodules, if recursive
    if recursive:
        prefix = module_name + "."
        for name, mod in user_modules.items():
            if name.startswith(prefix):
                modules.append(mod)

    force_load(device=device, modules=modules)


def set_module_options(options: Dict[str, Any], module: Optional[Any] = None):
    """Set options for the current module.

    Options can be used to control runtime compilation and code-generation
    for the current module individually. Available options are listed below.

    * **mode**: The compilation mode to use, can be "debug", or "release", defaults to the value of ``warp.config.mode``.
    * **max_unroll**: The maximum fixed-size loop to unroll (default 16)

    Args:

        options: Set of key-value option pairs
    """

    if module is None:
        m = inspect.getmodule(inspect.stack()[1][0])
    else:
        m = module

    get_module(m.__name__).options.update(options)
    get_module(m.__name__).unload()


def get_module_options(module: Optional[Any] = None) -> Dict[str, Any]:
    """Returns a list of options for the current module."""
    if module is None:
        m = inspect.getmodule(inspect.stack()[1][0])
    else:
        m = module

    return get_module(m.__name__).options


def capture_begin(device: Devicelike = None, stream=None, force_module_load=True):
    """Begin capture of a CUDA graph

    Captures all subsequent kernel launches and memory operations on CUDA devices.
    This can be used to record large numbers of kernels and replay them with low-overhead.

    Args:

        device: The device to capture on, if None the current CUDA device will be used
        stream: The CUDA stream to capture on
        force_module_load: Whether or not to force loading of all kernels before capture, in general it is better to use :func:`~warp.load_module()` to selectively load kernels.

    """

    if warp.config.verify_cuda == True:
        raise RuntimeError("Cannot use CUDA error verification during graph capture")

    if stream is not None:
        device = stream.device
    else:
        device = runtime.get_device(device)
        if not device.is_cuda:
            raise RuntimeError("Must be a CUDA device")

    if force_module_load:
        force_load(device)

    device.is_capturing = True

    with warp.ScopedStream(stream):
        runtime.core.cuda_graph_begin_capture(device.context)


def capture_end(device: Devicelike = None, stream=None) -> Graph:
    """Ends the capture of a CUDA graph

    Returns:
        A handle to a CUDA graph object that can be launched with :func:`~warp.capture_launch()`
    """

    if stream is not None:
        device = stream.device
    else:
        device = runtime.get_device(device)
        if not device.is_cuda:
            raise RuntimeError("Must be a CUDA device")

    with warp.ScopedStream(stream):
        graph = runtime.core.cuda_graph_end_capture(device.context)

    device.is_capturing = False

    if graph == None:
        raise RuntimeError(
            "Error occurred during CUDA graph capture. This could be due to an unintended allocation or CPU/GPU synchronization event."
        )
    else:
        return Graph(device, graph)


def capture_launch(graph: Graph, stream: Stream = None):
    """Launch a previously captured CUDA graph

    Args:
        graph: A Graph as returned by :func:`~warp.capture_end()`
        stream: A Stream to launch the graph on (optional)
    """

    if stream is not None:
        if stream.device != graph.device:
            raise RuntimeError(f"Cannot launch graph from device {graph.device} on stream from device {stream.device}")
        device = stream.device
    else:
        device = graph.device

    with warp.ScopedStream(stream):
        runtime.core.cuda_graph_launch(device.context, graph.exec)


def copy(
    dest: warp.array, src: warp.array, dest_offset: int = 0, src_offset: int = 0, count: int = 0, stream: Stream = None
):
    """Copy array contents from src to dest

    Args:
        dest: Destination array, must be at least as big as source buffer
        src: Source array
        dest_offset: Element offset in the destination array
        src_offset: Element offset in the source array
        count: Number of array elements to copy (will copy all elements if set to 0)
        stream: The stream on which to perform the copy (optional)

    """

    if not warp.types.is_array(src) or not warp.types.is_array(dest):
        raise RuntimeError("Copy source and destination must be arrays")

    # backwards compatibility, if count is zero then copy entire src array
    if count <= 0:
        count = src.size

    if count == 0:
        return
    
    has_grad = (src.grad_ptr and dest.grad_ptr)

    if src.is_contiguous and dest.is_contiguous:
        bytes_to_copy = count * warp.types.type_size_in_bytes(src.dtype)

        src_size_in_bytes = src.size * warp.types.type_size_in_bytes(src.dtype)
        dst_size_in_bytes = dest.size * warp.types.type_size_in_bytes(dest.dtype)

        src_offset_in_bytes = src_offset * warp.types.type_size_in_bytes(src.dtype)
        dst_offset_in_bytes = dest_offset * warp.types.type_size_in_bytes(dest.dtype)

        src_ptr = src.ptr + src_offset_in_bytes
        dst_ptr = dest.ptr + dst_offset_in_bytes

        if has_grad:
            src_grad_ptr = src.ptr + src_offset_in_bytes
            dst_grad_ptr = dest.ptr + dst_offset_in_bytes

        if src_offset_in_bytes + bytes_to_copy > src_size_in_bytes:
            raise RuntimeError(
                f"Trying to copy source buffer with size ({bytes_to_copy}) from offset ({src_offset_in_bytes}) is larger than source size ({src_size_in_bytes})"
            )

        if dst_offset_in_bytes + bytes_to_copy > dst_size_in_bytes:
            raise RuntimeError(
                f"Trying to copy source buffer with size ({bytes_to_copy}) to offset ({dst_offset_in_bytes}) is larger than destination size ({dst_size_in_bytes})"
            )

        if src.device.is_cpu and dest.device.is_cpu:
            runtime.core.memcpy_h2h(dst_ptr, src_ptr, bytes_to_copy)
            if has_grad:
                runtime.core.memcpy_h2h(dst_grad_ptr, src_grad_ptr, bytes_to_copy)
        else:
            # figure out the CUDA context/stream for the copy
            if stream is not None:
                copy_device = stream.device
            elif dest.device.is_cuda:
                copy_device = dest.device
            else:
                copy_device = src.device

            with warp.ScopedStream(stream):
                if src.device.is_cpu and dest.device.is_cuda:
                    runtime.core.memcpy_h2d(copy_device.context, dst_ptr, src_ptr, bytes_to_copy)
                    if has_grad:
                        runtime.core.memcpy_h2d(copy_device.context, dst_grad_ptr, src_grad_ptr, bytes_to_copy)
                elif src.device.is_cuda and dest.device.is_cpu:
                    runtime.core.memcpy_d2h(copy_device.context, dst_ptr, src_ptr, bytes_to_copy)
                    if has_grad:
                        runtime.core.memcpy_d2h(copy_device.context, dst_grad_ptr, src_grad_ptr, bytes_to_copy)
                elif src.device.is_cuda and dest.device.is_cuda:
                    if src.device == dest.device:
                        runtime.core.memcpy_d2d(copy_device.context, dst_ptr, src_ptr, bytes_to_copy)
                        if has_grad:
                            runtime.core.memcpy_d2d(copy_device.context, dst_grad_ptr, src_grad_ptr, bytes_to_copy)
                    else:
                        runtime.core.memcpy_peer(copy_device.context, dst_ptr, src_ptr, bytes_to_copy)
                        if has_grad:
                            runtime.core.memcpy_peer(copy_device.context, dst_grad_ptr, src_grad_ptr, bytes_to_copy)
                else:
                    raise RuntimeError("Unexpected source and destination combination")

    else:
        # handle non-contiguous and indexed arrays

        if src.device != dest.device:
            raise RuntimeError(
                f"Copies between non-contiguous arrays must be on the same device, got {dest.device} and {src.device}"
            )

        if src.shape != dest.shape:
            raise RuntimeError("Incompatible array shapes")

        src_elem_size = warp.types.type_size_in_bytes(src.dtype)
        dst_elem_size = warp.types.type_size_in_bytes(dest.dtype)

        if src_elem_size != dst_elem_size:
            raise RuntimeError("Incompatible array data types")

        def array_type(a):
            if isinstance(a, warp.types.array):
                return warp.types.ARRAY_TYPE_REGULAR
            elif isinstance(a, warp.types.indexedarray):
                return warp.types.ARRAY_TYPE_INDEXED

        src_desc = src.__ctype__()
        dst_desc = dest.__ctype__()
        src_ptr = ctypes.pointer(src_desc)
        dst_ptr = ctypes.pointer(dst_desc)
        src_type = array_type(src)
        dst_type = array_type(dest)

        if src.device.is_cuda:
            with warp.ScopedStream(stream):
                runtime.core.array_copy_device(src.device.context, dst_ptr, src_ptr, dst_type, src_type, src_elem_size)
        else:
            runtime.core.array_copy_host(dst_ptr, src_ptr, dst_type, src_type, src_elem_size)


def type_str(t):
    if t == None:
        return "None"
    elif t == Any:
        return "Any"
    elif t == Callable:
        return "Callable"
    elif t == Tuple[int, int]:
        return "Tuple[int, int]"
    elif isinstance(t, int):
        return str(t)
    elif isinstance(t, List):
        return "Tuple[" + ", ".join(map(type_str, t)) + "]"
    elif isinstance(t, warp.array):
        return f"Array[{type_str(t.dtype)}]"
    elif isinstance(t, warp.indexedarray):
        return f"IndexedArray[{type_str(t.dtype)}]"
    elif hasattr(t, "_wp_generic_type_str_"):
        generic_type = t._wp_generic_type_str_

        # for concrete vec/mat types use the short name
        if t in warp.types.vector_types:
            return t.__name__

        # for generic vector / matrix type use a Generic type hint
        if generic_type == "vec_t":
            # return f"Vector"
            return f"Vector[{type_str(t._wp_type_params_[0])},{type_str(t._wp_scalar_type_)}]"
        elif generic_type == "quat_t":
            # return f"Quaternion"
            return f"Quaternion[{type_str(t._wp_scalar_type_)}]"
        elif generic_type == "mat_t":
            # return f"Matrix"
            return f"Matrix[{type_str(t._wp_type_params_[0])},{type_str(t._wp_type_params_[1])},{type_str(t._wp_scalar_type_)}]"
        elif generic_type == "transform_t":
            # return f"Transformation"
            return f"Transformation[{type_str(t._wp_scalar_type_)}]"
        else:
            raise TypeError("Invalid vector or matrix dimensions")
    else:
        return t.__name__


def print_function(f, file, noentry=False):
    """Writes a function definition to a file for use in reST documentation

    Args:
        f: The function being written
        file: The file object for output
        noentry: If True, then the :noindex: and :nocontentsentry: directive
          options will be added

    Returns:
        A bool indicating True if f was written to file
    """

    if f.hidden:
        return False

    args = ", ".join(f"{k}: {type_str(v)}" for k, v in f.input_types.items())

    return_type = ""

    try:
        # todo: construct a default value for each of the functions args
        # so we can generate the return type for overloaded functions
        return_type = " -> " + type_str(f.value_func(None, None, None))
    except:
        pass

    print(f".. function:: {f.key}({args}){return_type}", file=file)
    if noentry:
        print("   :noindex:", file=file)
        print("   :nocontentsentry:", file=file)
    print("", file=file)

    if f.doc != "":
        if not f.missing_grad:
            print(f"   {f.doc}", file=file)
        else:
            print(f"   {f.doc} [1]_", file=file)
        print("", file=file)

    print(file=file)

    return True


def print_builtins(file):
    header = (
        "..\n"
        "   Autogenerated File - Do not edit. Run build_docs.py to generate.\n"
        "\n"
        ".. functions:\n"
        ".. currentmodule:: warp\n"
        "\n"
        "Kernel Reference\n"
        "================"
    )

    print(header, file=file)

    # type definitions of all functions by group
    print("\nScalar Types", file=file)
    print("------------", file=file)

    for t in warp.types.scalar_types:
        print(f".. class:: {t.__name__}", file=file)

    print("\n\nVector Types", file=file)
    print("------------", file=file)

    for t in warp.types.vector_types:
        print(f".. class:: {t.__name__}", file=file)

    print("\nGeneric Types", file=file)
    print("-------------", file=file)

    print(f".. class:: Int", file=file)
    print(f".. class:: Float", file=file)
    print(f".. class:: Scalar", file=file)
    print(f".. class:: Vector", file=file)
    print(f".. class:: Matrix", file=file)
    print(f".. class:: Quaternion", file=file)
    print(f".. class:: Transformation", file=file)
    print(f".. class:: Array", file=file)

    # build dictionary of all functions by group
    groups = {}

    for k, f in builtin_functions.items():
        # build dict of groups
        if f.group not in groups:
            groups[f.group] = []

        # append all overloads to the group
        for o in f.overloads:
            groups[f.group].append(o)

    # Keep track of what function names have been written
    written_functions = {}

    for k, g in groups.items():
        print("\n", file=file)
        print(k, file=file)
        print("---------------", file=file)

        for f in g:
            if f.key in written_functions:
                # Add :noindex: + :nocontentsentry: since Sphinx gets confused
                print_function(f, file=file, noentry=True)
            else:
                if print_function(f, file=file):
                    written_functions[f.key] = []

    # footnotes
    print(".. rubric:: Footnotes", file=file)
    print(".. [1] Note: function gradients not implemented for backpropagation.", file=file)


def export_stubs(file):
    """Generates stub file for auto-complete of builtin functions"""

    import textwrap

    print(
        "# Autogenerated file, do not edit, this file provides stubs for builtins autocomplete in VSCode, PyCharm, etc",
        file=file,
    )
    print("", file=file)
    print("from typing import Any", file=file)
    print("from typing import Tuple", file=file)
    print("from typing import Callable", file=file)
    print("from typing import TypeVar", file=file)
    print("from typing import Generic", file=file)
    print("from typing import overload as over", file=file)
    print(file=file)

    # type hints, these need to be mirrored into the stubs file
    print('Length = TypeVar("Length", bound=int)', file=file)
    print('Rows = TypeVar("Rows", bound=int)', file=file)
    print('Cols = TypeVar("Cols", bound=int)', file=file)
    print('DType = TypeVar("DType")', file=file)

    print('Int = TypeVar("Int")', file=file)
    print('Float = TypeVar("Float")', file=file)
    print('Scalar = TypeVar("Scalar")', file=file)
    print("Vector = Generic[Length, Scalar]", file=file)
    print("Matrix = Generic[Rows, Cols, Scalar]", file=file)
    print("Quaternion = Generic[Float]", file=file)
    print("Transformation = Generic[Float]", file=file)
    print("Array = Generic[DType]", file=file)

    # prepend __init__.py
    with open(os.path.join(os.path.dirname(file.name), "__init__.py")) as header_file:
        # strip comment lines
        lines = [line for line in header_file if not line.startswith("#")]
        header = "".join(lines)

    print(header, file=file)
    print(file=file)

    for k, g in builtin_functions.items():
        for f in g.overloads:
            args = ", ".join(f"{k}: {type_str(v)}" for k, v in f.input_types.items())

            return_str = ""

            if f.export == False or f.hidden == True:  # or f.generic:
                continue

            try:
                # todo: construct a default value for each of the functions args
                # so we can generate the return type for overloaded functions
                return_type = f.value_func(None, None, None)
                if return_type:
                    return_str = " -> " + type_str(return_type)

            except:
                pass

            print("@over", file=file)
            print(f"def {f.key}({args}){return_str}:", file=file)
            print(f'    """', file=file)
            print(textwrap.indent(text=f.doc, prefix="    "), file=file)
            print(f'    """', file=file)
            print(f"    ...\n\n", file=file)


def export_builtins(file):
    def ctype_str(t):
        if isinstance(t, int):
            return "int"
        elif isinstance(t, float):
            return "float"
        else:
            return t.__name__

    for k, g in builtin_functions.items():
        for f in g.overloads:
            if f.export == False or f.generic:
                continue

            simple = True
            for k, v in f.input_types.items():
                if isinstance(v, warp.array) or v == Any or v == Callable or v == Tuple:
                    simple = False
                    break

            # only export simple types that don't use arrays
            # or templated types
            if not simple or f.variadic:
                continue

            args = ", ".join(f"{ctype_str(v)} {k}" for k, v in f.input_types.items())
            params = ", ".join(f.input_types.keys())

            return_type = ""

            try:
                # todo: construct a default value for each of the functions args
                # so we can generate the return type for overloaded functions
                return_type = ctype_str(f.value_func(None, None, None))
            except:
                continue

            if return_type.startswith("Tuple"):
                continue

            if args == "":
                print(
                    f"WP_API void {f.mangled_name}({return_type}* ret) {{ *ret = wp::{f.key}({params}); }}", file=file
                )
            elif return_type == "None":
                print(f"WP_API void {f.mangled_name}({args}) {{ wp::{f.key}({params}); }}", file=file)
            else:
                print(
                    f"WP_API void {f.mangled_name}({args}, {return_type}* ret) {{ *ret = wp::{f.key}({params}); }}",
                    file=file,
                )


# initialize global runtime
runtime = None


def init():
    """Initialize the Warp runtime. This function must be called before any other API call. If an error occurs an exception will be raised."""
    global runtime

    if runtime == None:
        runtime = Runtime()<|MERGE_RESOLUTION|>--- conflicted
+++ resolved
@@ -1862,30 +1862,10 @@
         self.core.bvh_refit_device.argtypes = [ctypes.c_uint64]
 
         self.core.mesh_create_host.restype = ctypes.c_uint64
-<<<<<<< HEAD
         self.core.mesh_create_host.argtypes = [ctypes.c_void_p, ctypes.c_void_p, ctypes.c_void_p, ctypes.c_void_p, ctypes.c_void_p, ctypes.c_int, ctypes.c_int]
 
         self.core.mesh_create_device.restype = ctypes.c_uint64
         self.core.mesh_create_device.argtypes = [ctypes.c_void_p, ctypes.c_void_p, ctypes.c_void_p, ctypes.c_void_p, ctypes.c_void_p, ctypes.c_void_p, ctypes.c_int, ctypes.c_int]
-=======
-        self.core.mesh_create_host.argtypes = [
-            ctypes.c_void_p,
-            ctypes.c_void_p,
-            ctypes.c_void_p,
-            ctypes.c_int,
-            ctypes.c_int,
-        ]
-
-        self.core.mesh_create_device.restype = ctypes.c_uint64
-        self.core.mesh_create_device.argtypes = [
-            ctypes.c_void_p,
-            ctypes.c_void_p,
-            ctypes.c_void_p,
-            ctypes.c_void_p,
-            ctypes.c_int,
-            ctypes.c_int,
-        ]
->>>>>>> ffcdcd7b
 
         self.core.mesh_destroy_host.argtypes = [ctypes.c_uint64]
         self.core.mesh_destroy_device.argtypes = [ctypes.c_uint64]
@@ -2551,16 +2531,12 @@
                 device.memset(grad_ptr, 0, num_bytes)
 
     # construct array
-<<<<<<< HEAD
-    return warp.types.array(dtype=dtype, shape=shape, capacity=num_bytes, ptr=ptr, grad_ptr=grad_ptr, device=device, owner=True, requires_grad=requires_grad, pinned=pinned)
-
-def zeros_like(src: warp.array, requires_grad:bool=None, pinned:bool=None) -> warp.array:
-=======
     return warp.types.array(
         dtype=dtype,
         shape=shape,
         capacity=num_bytes,
         ptr=ptr,
+        grad_ptr=grad_ptr,
         device=device,
         owner=True,
         requires_grad=requires_grad,
@@ -2569,7 +2545,6 @@
 
 
 def zeros_like(src: warp.array, requires_grad: bool = None, pinned: bool = None) -> warp.array:
->>>>>>> ffcdcd7b
     """Return a zero-initialized array with the same type and dimension of another array
 
     Args:
