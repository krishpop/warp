/** Copyright (c) 2022 NVIDIA CORPORATION.  All rights reserved.
 * NVIDIA CORPORATION and its licensors retain all intellectual property
 * and proprietary rights in and to this software, related documentation
 * and any modifications thereto.  Any use, reproduction, disclosure or
 * distribution of this software and related documentation without an express
 * license agreement from NVIDIA CORPORATION is strictly prohibited.
 */

<<<<<<< HEAD
 #include "warp.h"
 #include "cuda_util.h"
 
 #include <nvrtc.h>
 
 #include <map>
 #include <vector>
 
 struct DeviceInfo
 {
     static constexpr int kNameLen = 128;
 
     CUdevice device = -1;
     int ordinal = -1;
     CUcontext primary_context = NULL;
     char name[kNameLen] = "";
     int arch = 0;
     int is_uva = 0;
 };
 
 struct ContextInfo
 {
     DeviceInfo* device_info = NULL;
 
     CUstream stream = NULL; // created when needed
 };
 
 // cached info for all devices, indexed by ordinal
 static std::vector<DeviceInfo> g_devices;
 
 // maps CUdevice to DeviceInfo
 static std::map<CUdevice, DeviceInfo*> g_device_map;
 
 // cached info for all known contexts
 static std::map<CUcontext, ContextInfo> g_contexts;
 
 
 void cuda_set_context_restore_policy(bool always_restore)
 {
     ContextGuard::always_restore = always_restore;
 }
 
 int cuda_get_context_restore_policy()
 {
     return int(ContextGuard::always_restore);
 }
 
 int cuda_init()
 {
     if (!init_cuda_driver())
         return -1;
 
     if (!check_cu(cuInit_f(0)))
         return -1;
 
     int deviceCount = 0;
     if (check_cu(cuDeviceGetCount_f(&deviceCount)))
     {
         g_devices.resize(deviceCount);
 
         for (int i = 0; i < deviceCount; i++)
         {
             CUdevice device;
             if (check_cu(cuDeviceGet_f(&device, i)))
             {
                 // query device info
                 g_devices[i].device = device;
                 g_devices[i].ordinal = i;
                 check_cu(cuDevicePrimaryCtxRetain_f(&g_devices[i].primary_context, device));
                 check_cu(cuDeviceGetName_f(g_devices[i].name, DeviceInfo::kNameLen, device));
                 check_cu(cuDeviceGetAttribute_f(&g_devices[i].is_uva, CU_DEVICE_ATTRIBUTE_UNIFIED_ADDRESSING, device));
                 int major = 0;
                 int minor = 0;
                 check_cu(cuDeviceGetAttribute_f(&major, CU_DEVICE_ATTRIBUTE_COMPUTE_CAPABILITY_MAJOR, device));
                 check_cu(cuDeviceGetAttribute_f(&minor, CU_DEVICE_ATTRIBUTE_COMPUTE_CAPABILITY_MINOR, device));
                 g_devices[i].arch = 10 * major + minor;
 
                 g_device_map[device] = &g_devices[i];
             }
             else
             {
                 return -1;
             }
         }
     }
     else
     {
         return -1;
     }
 
     return 0;
 }
 
 
 static inline CUcontext get_current_context()
 {
     CUcontext ctx;
     if (check_cu(cuCtxGetCurrent_f(&ctx)))
         return ctx;
     else
         return NULL;
 }
 
 static inline CUstream get_current_stream()
 {
     return static_cast<CUstream>(cuda_context_get_stream(NULL));
 }
 
 static ContextInfo* get_context_info(CUcontext ctx)
 {
     if (!ctx)
     {
         ctx = get_current_context();
         if (!ctx)
             return NULL;
     }
 
     auto it = g_contexts.find(ctx);
     if (it != g_contexts.end())
     {
         return &it->second;
     }
     else
     {
         // previously unseen context, add the info
         ContextGuard guard(ctx, true);
         ContextInfo context_info;
         CUdevice device;
         if (check_cu(cuCtxGetDevice_f(&device)))
         {
             context_info.device_info = g_device_map[device];
             auto result = g_contexts.insert(std::make_pair(ctx, context_info));
             return &result.first->second;
         }
     }
 
     return NULL;
 }
 
 
 // void* alloc_host(size_t s)
 // {
 //     void* ptr;
 //     check_cuda(cudaMallocHost(&ptr, s));
 //     return ptr;
 // }
 
 // void free_host(void* ptr)
 // {
 //     cudaFreeHost(ptr);
 // }
 
 void* alloc_device(void* context, size_t s)
 {
     ContextGuard guard(context);
 
     void* ptr;
     check_cuda(cudaMalloc(&ptr, s));
     return ptr;
 }
 
 void free_device(void* context, void* ptr)
 {
     ContextGuard guard(context);
 
     check_cuda(cudaFree(ptr));
 }
 
 void memcpy_h2d(void* context, void* dest, void* src, size_t n)
 {
     ContextGuard guard(context);
     
     check_cuda(cudaMemcpyAsync(dest, src, n, cudaMemcpyHostToDevice, get_current_stream()));
 }
 
 void memcpy_d2h(void* context, void* dest, void* src, size_t n)
 {
     ContextGuard guard(context);
 
     check_cuda(cudaMemcpyAsync(dest, src, n, cudaMemcpyDeviceToHost, get_current_stream()));
 }
 
 void memcpy_d2d(void* context, void* dest, void* src, size_t n)
 {
     ContextGuard guard(context);
 
     check_cuda(cudaMemcpyAsync(dest, src, n, cudaMemcpyDeviceToDevice, get_current_stream()));
 }
 
 void memcpy_peer(void* dest_context, void* dest, void* src_context, void* src, size_t n)
 {
     ContextGuard guard(dest_context);
 
     check_cu(cuMemcpyPeerAsync_f(
         reinterpret_cast<CUdeviceptr>(dest), static_cast<CUcontext>(dest_context),
         reinterpret_cast<CUdeviceptr>(src), static_cast<CUcontext>(src_context),
         n, get_current_stream()
     ));
 }
 
 __global__ void memset_kernel(int* dest, int value, int n)
 {
     const int tid = blockIdx.x*blockDim.x + threadIdx.x;
     
     if (tid < n)
     {
         dest[tid] = value;
     }
 }
 
 void memset_device(void* context, void* dest, int value, size_t n)
 {
     ContextGuard guard(context);
 
     if ((n%4) > 0)
     {
         // for unaligned lengths fallback to CUDA memset
         check_cuda(cudaMemsetAsync(dest, value, n, get_current_stream()));
     }
     else
     {
         // custom kernel to support 4-byte values (and slightly lower host overhead)
         const int num_words = n/4;
         wp_launch_device(WP_CURRENT_CONTEXT, memset_kernel, num_words, ((int*)dest, value, num_words));
     }
 }
 
 
 void array_inner_device(uint64_t a, uint64_t b, uint64_t out, int len)
 {
 
 }
 
 void array_sum_device(uint64_t a, uint64_t out, int len)
 {
     
 }
 
 
 int cuda_device_get_count()
 {
     int count = 0;
     check_cu(cuDeviceGetCount_f(&count));
     return count;
 }
 
 void* cuda_device_get_primary_context(int ordinal)
 {
     CUcontext context = NULL;
     CUdevice device;
     if (check_cu(cuDeviceGet_f(&device, ordinal)))
         check_cu(cuDevicePrimaryCtxRetain_f(&context, device));
     return context;
 }
 
 const char* cuda_device_get_name(int ordinal)
 {
     if (ordinal >= 0 && ordinal < int(g_devices.size()))
         return g_devices[ordinal].name;
     return NULL;
 }
 
 int cuda_device_get_arch(int ordinal)
 {
     if (ordinal >= 0 && ordinal < int(g_devices.size()))
         return g_devices[ordinal].arch;
     return 0;
 }
 
 int cuda_device_is_uva(int ordinal)
 {
     if (ordinal >= 0 && ordinal < int(g_devices.size()))
         return g_devices[ordinal].is_uva;
     return 0;
 }
 
 void* cuda_context_get_current()
 {
     return get_current_context();
 }
 
 void cuda_context_set_current(void* context)
 {
     CUcontext ctx = static_cast<CUcontext>(context);
     CUcontext prev_ctx = NULL;
     check_cu(cuCtxGetCurrent_f(&prev_ctx));
     if (ctx != prev_ctx)
     {
         check_cu(cuCtxSetCurrent_f(ctx));
     }
 }
 
 void cuda_context_push_current(void* context)
 {
     check_cu(cuCtxPushCurrent_f(static_cast<CUcontext>(context)));
 }
 
 void cuda_context_pop_current()
 {
     CUcontext context;
     check_cu(cuCtxPopCurrent_f(&context));
 }
 
 void* cuda_context_create(int device_ordinal)
 {
     CUcontext ctx = NULL;
     CUdevice device;
     if (check_cu(cuDeviceGet_f(&device, device_ordinal)))
         check_cu(cuCtxCreate_f(&ctx, 0, device));
     return ctx;
 }
 
 void cuda_context_destroy(void* context)
 {
     if (context)
     {
         CUcontext ctx = static_cast<CUcontext>(context);
 
         // ensure this is not the current context
         if (ctx == cuda_context_get_current())
             cuda_context_set_current(NULL);
 
         // release the cached info about this context
         ContextInfo* info = get_context_info(ctx);
         if (info)
         {
             if (info->stream)
                 check_cu(cuStreamDestroy_f(info->stream));
             
             g_contexts.erase(ctx);
         }
 
         check_cu(cuCtxDestroy_f(ctx));
     }
 }
 
 void cuda_context_synchronize(void* context)
 {
     ContextGuard guard(context);
 
     check_cu(cuCtxSynchronize_f());
 }
 
 uint64_t cuda_context_check(void* context)
 {
     ContextGuard guard(context);
 
     cudaStreamCaptureStatus status;
     cudaStreamIsCapturing(get_current_stream(), &status);
     
     // do not check during cuda stream capture
     // since we cannot synchronize the device
     if (status == cudaStreamCaptureStatusNone)
     {
         cudaDeviceSynchronize();
         return cudaPeekAtLastError(); 
     }
     else
     {
         return 0;
     }
 }
 
 
 int cuda_context_get_device_ordinal(void* context)
 {
     ContextInfo* info = get_context_info(static_cast<CUcontext>(context));
     return info && info->device_info ? info->device_info->ordinal : -1;
 }
 
 int cuda_context_is_primary(void* context)
 {
     CUcontext ctx = static_cast<CUcontext>(context);
     ContextInfo* info = get_context_info(ctx);
     if (info && info->device_info)
         return int(ctx == info->device_info->primary_context);
     return 0;
 }
 
 void* cuda_context_get_stream(void* context)
 {
     ContextInfo* info = get_context_info(static_cast<CUcontext>(context));
     if (info)
     {
         // create stream on demand
         if (!info->stream)
         {
             ContextGuard guard(context, true);
             check_cu(cuStreamCreate_f(&info->stream, CU_STREAM_NON_BLOCKING));
         }
         return info->stream;
     }
     return NULL;
 }
 
 int cuda_context_enable_peer_access(void* context, void* peer_context)
 {
     if (!context || !peer_context)
     {
         fprintf(stderr, "Warp error: Failed to enable peer access: invalid argument\n");
         return 0;
     }
 
     if (context == peer_context)
         return 1;  // ok
 
     CUcontext ctx = static_cast<CUcontext>(context);
     CUcontext peer_ctx = static_cast<CUcontext>(peer_context);
 
     ContextInfo* info = get_context_info(ctx);
     ContextInfo* peer_info = get_context_info(peer_ctx);
     if (!info || !peer_info)
     {
         fprintf(stderr, "Warp error: Failed to enable peer access: failed to get context info\n");
         return 0;
     }
 
     // check if same device
     if (info->device_info == peer_info->device_info)
     {
         if (info->device_info->is_uva)
         {
             return 1;  // ok
         }
         else
         {
             fprintf(stderr, "Warp error: Failed to enable peer access: device doesn't support UVA\n");
             return 0;
         }
     }
     else
     {
         // different devices, try to enable
         ContextGuard guard(ctx, true);
         CUresult result = cuCtxEnablePeerAccess_f(peer_ctx, 0);
         if (result == CUDA_SUCCESS || result == CUDA_ERROR_PEER_ACCESS_ALREADY_ENABLED)
         {
             return 1;  // ok
         }
         else
         {
             check_cu(result);
             return 0;
         }
     }
 }
 
 int cuda_context_can_access_peer(void* context, void* peer_context)
 {
     if (!context || !peer_context)
         return 0;
 
     if (context == peer_context)
         return 1;
 
     CUcontext ctx = static_cast<CUcontext>(context);
     CUcontext peer_ctx = static_cast<CUcontext>(peer_context);
     
     ContextInfo* info = get_context_info(ctx);
     ContextInfo* peer_info = get_context_info(peer_ctx);
     if (!info || !peer_info)
         return 0;
 
     // check if same device
     if (info->device_info == peer_info->device_info)
     {
         if (info->device_info->is_uva)
             return 1;
         else
             return 0;
     }
     else
     {
         // different devices, try to enable
         // TODO: is there a better way to check?
         ContextGuard guard(ctx, true);
         CUresult result = cuCtxEnablePeerAccess_f(peer_ctx, 0);
         if (result == CUDA_SUCCESS || result == CUDA_ERROR_PEER_ACCESS_ALREADY_ENABLED)
             return 1;
         else
             return 0;
     }
 }
 
 void* cuda_stream_get_current()
 {
     return get_current_stream();
 }
 
 void cuda_graph_begin_capture(void* context)
 {
     ContextGuard guard(context);
 
     check_cuda(cudaStreamBeginCapture(get_current_stream(), cudaStreamCaptureModeGlobal));
 }
 
 void* cuda_graph_end_capture(void* context)
 {
     ContextGuard guard(context);
 
     cudaGraph_t graph = NULL;
     check_cuda(cudaStreamEndCapture(get_current_stream(), &graph));
 
     if (graph)
     {
         // enable to create debug GraphVis visualization of graph
         //cudaGraphDebugDotPrint(graph, "graph.dot", cudaGraphDebugDotFlagsVerbose);
 
         cudaGraphExec_t graph_exec = NULL;
         check_cuda(cudaGraphInstantiate(&graph_exec, graph, NULL, NULL, 0));
         
         // can use after CUDA 11.4 to permit graphs to capture cudaMallocAsync() operations
         //check_cuda(cudaGraphInstantiateWithFlags(&graph_exec, graph, cudaGraphInstantiateFlagAutoFreeOnLaunch));
 
         // free source graph
         check_cuda(cudaGraphDestroy(graph));
 
         return graph_exec;
     }
     else
     {
         return NULL;
     }
 }
 
 void cuda_graph_launch(void* context, void* graph_exec)
 {
     ContextGuard guard(context);
 
     check_cuda(cudaGraphLaunch((cudaGraphExec_t)graph_exec, get_current_stream()));
 }
 
 void cuda_graph_destroy(void* context, void* graph_exec)
 {
     ContextGuard guard(context);
 
     check_cuda(cudaGraphExecDestroy((cudaGraphExec_t)graph_exec));
 }
 
 size_t cuda_compile_program(const char* cuda_src, int arch, const char* include_dir, bool debug, bool verbose, bool verify_fp, const char* output_file)
 {
     nvrtcResult res;
 
     nvrtcProgram prog;
     res = nvrtcCreateProgram(
         &prog,          // prog
         cuda_src,      // buffer
         NULL,          // name
         0,             // numHeaders
         NULL,          // headers
         NULL);         // includeNames
 
     if (res != NVRTC_SUCCESS)
         return res;
 
     // check include dir path len (path + option)
     const int max_path = 4096 + 16;
     if (strlen(include_dir) > max_path)
     {
         printf("Include path too long\n");
         return size_t(-1);
     }
 
     char include_opt[max_path];
     strcpy(include_opt, "--include-path=");
     strcat(include_opt, include_dir);
 
     const int max_arch = 256;
     char arch_opt[max_arch];
     sprintf(arch_opt, "--gpu-architecture=compute_%d", arch);
 
     const char *opts[] = 
     {
         "--device-as-default-execution-space",
         arch_opt,
         "--use_fast_math",
         "--std=c++11",
         "--define-macro=WP_CUDA",
         (verify_fp ? "--define-macro=WP_VERIFY_FP" : "--undefine-macro=WP_VERIFY_FP"),
         "--define-macro=WP_NO_CRT",
         (debug ? "--define-macro=DEBUG" : "--define-macro=NDEBUG"),
         include_opt
     };
 
     res = nvrtcCompileProgram(prog, 9, opts);
 
     if (res == NVRTC_SUCCESS)
     {
         // save ptx
         size_t ptx_size;
         nvrtcGetPTXSize(prog, &ptx_size);
 
         char* ptx = (char*)malloc(ptx_size);
         nvrtcGetPTX(prog, ptx);
 
         // write to file
         FILE* file = fopen(output_file, "w");
         fwrite(ptx, 1, ptx_size, file);
         fclose(file);
 
         free(ptx);
     }
 
     if (res != NVRTC_SUCCESS || verbose)
     {
         // get program log
         size_t log_size;
         nvrtcGetProgramLogSize(prog, &log_size);
 
         char* log = (char*)malloc(log_size);
         nvrtcGetProgramLog(prog, log);
 
         // todo: figure out better way to return this to python
         printf("%s", log);
         free(log);
     }
 
     nvrtcDestroyProgram(&prog);
     return res;
 }
 
 void* cuda_load_module(void* context, const char* path)
 {
     ContextGuard guard(context);
 
     FILE* file = fopen(path, "rb");
     fseek(file, 0, SEEK_END);
     size_t length = ftell(file);
     fseek(file, 0, SEEK_SET);
 
     char* buf = (char*)malloc(length);
     size_t result = fread(buf, 1, length, file);
     fclose(file);
 
     if (result != length)
     {
         printf("Warp: Failed to load PTX from disk, unexpected number of bytes\n");
         return NULL;
     }
 
     CUjit_option options[2];
     void *optionVals[2];
     char error_log[8192];
     unsigned int logSize = 8192;
     // Setup linker options
     // Pass a buffer for error message
     options[0] = CU_JIT_ERROR_LOG_BUFFER;
     optionVals[0] = (void *) error_log;
     // Pass the size of the error buffer
     options[1] = CU_JIT_ERROR_LOG_BUFFER_SIZE_BYTES;
     optionVals[1] = (void *) (long) logSize;
 
     CUmodule module = NULL;
     if (!check_cu(cuModuleLoadDataEx_f(&module, buf, 2, options, optionVals)))
     {
         printf("Warp: Loading PTX module failed\n");
         // print error log
         fprintf(stderr, "PTX linker error:\n%s\n", error_log);
     }
 
     free(buf);
 
     return module;
 }
 
 void cuda_unload_module(void* context, void* module)
 {
     ContextGuard guard(context);
 
     check_cu(cuModuleUnload_f((CUmodule)module));
 }
 
 void* cuda_get_kernel(void* context, void* module, const char* name)
 {
     ContextGuard guard(context);
 
     CUfunction kernel = NULL;
     if (!check_cu(cuModuleGetFunction_f(&kernel, (CUmodule)module, name)))
         printf("Warp: Failed to lookup kernel function %s in module\n", name);
 
     return kernel;
 }
 
 size_t cuda_launch_kernel(void* context, void* kernel, size_t dim, void** args)
 {
     ContextGuard guard(context);
 
     const int block_dim = 256;
     const int grid_dim = (dim + block_dim - 1)/block_dim;
 
     CUresult res = cuLaunchKernel_f(
         (CUfunction)kernel,
         grid_dim, 1, 1,
         block_dim, 1, 1,
         0, get_current_stream(),
         args,
         0);
 
     return res;
 
 }
 
 // impl. files
 #include "bvh.cu"
 #include "mesh.cu"
 #include "sort.cu"
 #include "hashgrid.cu"
 #include "marching.cu"
 
 //#include "spline.inl"
 //#include "volume.inl"
 
 
=======
#include "warp.h"
#include "cuda_util.h"

#include <nvrtc.h>

#include <map>
#include <vector>

struct DeviceInfo
{
    static constexpr int kNameLen = 128;

    CUdevice device = -1;
    int ordinal = -1;
    CUcontext primary_context = NULL;
    char name[kNameLen] = "";
    int arch = 0;
    int is_uva = 0;
};

struct ContextInfo
{
    DeviceInfo* device_info = NULL;

    CUstream stream = NULL; // created when needed
};

// cached info for all devices, indexed by ordinal
static std::vector<DeviceInfo> g_devices;

// maps CUdevice to DeviceInfo
static std::map<CUdevice, DeviceInfo*> g_device_map;

// cached info for all known contexts
static std::map<CUcontext, ContextInfo> g_contexts;


void cuda_set_context_restore_policy(bool always_restore)
{
    ContextGuard::always_restore = always_restore;
}

int cuda_get_context_restore_policy()
{
    return int(ContextGuard::always_restore);
}

int cuda_init()
{
    if (!init_cuda_driver())
        return -1;

    int deviceCount = 0;
    if (check_cu(cuDeviceGetCount_f(&deviceCount)))
    {
        g_devices.resize(deviceCount);

        for (int i = 0; i < deviceCount; i++)
        {
            CUdevice device;
            if (check_cu(cuDeviceGet_f(&device, i)))
            {
                // query device info
                g_devices[i].device = device;
                g_devices[i].ordinal = i;
                check_cu(cuDevicePrimaryCtxRetain_f(&g_devices[i].primary_context, device));
                check_cu(cuDeviceGetName_f(g_devices[i].name, DeviceInfo::kNameLen, device));
                check_cu(cuDeviceGetAttribute_f(&g_devices[i].is_uva, CU_DEVICE_ATTRIBUTE_UNIFIED_ADDRESSING, device));
                int major = 0;
                int minor = 0;
                check_cu(cuDeviceGetAttribute_f(&major, CU_DEVICE_ATTRIBUTE_COMPUTE_CAPABILITY_MAJOR, device));
                check_cu(cuDeviceGetAttribute_f(&minor, CU_DEVICE_ATTRIBUTE_COMPUTE_CAPABILITY_MINOR, device));
                g_devices[i].arch = 10 * major + minor;

                g_device_map[device] = &g_devices[i];
            }
            else
            {
                return -1;
            }
        }
    }
    else
    {
        return -1;
    }

    return 0;
}


static inline CUcontext get_current_context()
{
    CUcontext ctx;
    if (check_cu(cuCtxGetCurrent_f(&ctx)))
        return ctx;
    else
        return NULL;
}

static inline CUstream get_current_stream()
{
    return static_cast<CUstream>(cuda_context_get_stream(NULL));
}

static ContextInfo* get_context_info(CUcontext ctx)
{
    if (!ctx)
    {
        ctx = get_current_context();
        if (!ctx)
            return NULL;
    }

    auto it = g_contexts.find(ctx);
    if (it != g_contexts.end())
    {
        return &it->second;
    }
    else
    {
        // previously unseen context, add the info
        ContextGuard guard(ctx, true);
        ContextInfo context_info;
        CUdevice device;
        if (check_cu(cuCtxGetDevice_f(&device)))
        {
            context_info.device_info = g_device_map[device];
            auto result = g_contexts.insert(std::make_pair(ctx, context_info));
            return &result.first->second;
        }
    }

    return NULL;
}


// void* alloc_host(size_t s)
// {
//     void* ptr;
//     check_cuda(cudaMallocHost(&ptr, s));
//     return ptr;
// }

// void free_host(void* ptr)
// {
//     cudaFreeHost(ptr);
// }

void* alloc_device(void* context, size_t s)
{
    ContextGuard guard(context);

    void* ptr;
    check_cuda(cudaMalloc(&ptr, s));
    return ptr;
}

void free_device(void* context, void* ptr)
{
    ContextGuard guard(context);

    check_cuda(cudaFree(ptr));
}

void memcpy_h2d(void* context, void* dest, void* src, size_t n)
{
    ContextGuard guard(context);
    
    check_cuda(cudaMemcpyAsync(dest, src, n, cudaMemcpyHostToDevice, get_current_stream()));
}

void memcpy_d2h(void* context, void* dest, void* src, size_t n)
{
    ContextGuard guard(context);

    check_cuda(cudaMemcpyAsync(dest, src, n, cudaMemcpyDeviceToHost, get_current_stream()));
}

void memcpy_d2d(void* context, void* dest, void* src, size_t n)
{
    ContextGuard guard(context);

    check_cuda(cudaMemcpyAsync(dest, src, n, cudaMemcpyDeviceToDevice, get_current_stream()));
}

void memcpy_peer(void* dest_context, void* dest, void* src_context, void* src, size_t n)
{
    ContextGuard guard(dest_context);

    check_cu(cuMemcpyPeerAsync_f(
        reinterpret_cast<CUdeviceptr>(dest), static_cast<CUcontext>(dest_context),
        reinterpret_cast<CUdeviceptr>(src), static_cast<CUcontext>(src_context),
        n, get_current_stream()
    ));
}

__global__ void memset_kernel(int* dest, int value, int n)
{
    const int tid = blockIdx.x*blockDim.x + threadIdx.x;
    
    if (tid < n)
    {
        dest[tid] = value;
    }
}

void memset_device(void* context, void* dest, int value, size_t n)
{
    ContextGuard guard(context);

    if ((n%4) > 0)
    {
        // for unaligned lengths fallback to CUDA memset
        check_cuda(cudaMemsetAsync(dest, value, n, get_current_stream()));
    }
    else
    {
        // custom kernel to support 4-byte values (and slightly lower host overhead)
        const int num_words = n/4;
        wp_launch_device(WP_CURRENT_CONTEXT, memset_kernel, num_words, ((int*)dest, value, num_words));
    }
}


void array_inner_device(uint64_t a, uint64_t b, uint64_t out, int len)
{

}

void array_sum_device(uint64_t a, uint64_t out, int len)
{
    
}


int cuda_device_get_count()
{
    int count = 0;
    check_cu(cuDeviceGetCount_f(&count));
    return count;
}

void* cuda_device_get_primary_context(int ordinal)
{
    CUcontext context = NULL;
    CUdevice device;
    if (check_cu(cuDeviceGet_f(&device, ordinal)))
        check_cu(cuDevicePrimaryCtxRetain_f(&context, device));
    return context;
}

const char* cuda_device_get_name(int ordinal)
{
    if (ordinal >= 0 && ordinal < int(g_devices.size()))
        return g_devices[ordinal].name;
    return NULL;
}

int cuda_device_get_arch(int ordinal)
{
    if (ordinal >= 0 && ordinal < int(g_devices.size()))
        return g_devices[ordinal].arch;
    return 0;
}

int cuda_device_is_uva(int ordinal)
{
    if (ordinal >= 0 && ordinal < int(g_devices.size()))
        return g_devices[ordinal].is_uva;
    return 0;
}

void* cuda_context_get_current()
{
    return get_current_context();
}

void cuda_context_set_current(void* context)
{
    CUcontext ctx = static_cast<CUcontext>(context);
    CUcontext prev_ctx = NULL;
    check_cu(cuCtxGetCurrent_f(&prev_ctx));
    if (ctx != prev_ctx)
    {
        check_cu(cuCtxSetCurrent_f(ctx));
    }
}

void cuda_context_push_current(void* context)
{
    check_cu(cuCtxPushCurrent_f(static_cast<CUcontext>(context)));
}

void cuda_context_pop_current()
{
    CUcontext context;
    check_cu(cuCtxPopCurrent_f(&context));
}

void* cuda_context_create(int device_ordinal)
{
    CUcontext ctx = NULL;
    CUdevice device;
    if (check_cu(cuDeviceGet_f(&device, device_ordinal)))
        check_cu(cuCtxCreate_f(&ctx, 0, device));
    return ctx;
}

void cuda_context_destroy(void* context)
{
    if (context)
    {
        CUcontext ctx = static_cast<CUcontext>(context);

        // ensure this is not the current context
        if (ctx == cuda_context_get_current())
            cuda_context_set_current(NULL);

        // release the cached info about this context
        ContextInfo* info = get_context_info(ctx);
        if (info)
        {
            if (info->stream)
                check_cu(cuStreamDestroy_f(info->stream));
            
            g_contexts.erase(ctx);
        }

        check_cu(cuCtxDestroy_f(ctx));
    }
}

void cuda_context_synchronize(void* context)
{
    ContextGuard guard(context);

    check_cu(cuCtxSynchronize_f());
}

uint64_t cuda_context_check(void* context)
{
    ContextGuard guard(context);

    cudaStreamCaptureStatus status;
    cudaStreamIsCapturing(get_current_stream(), &status);
    
    // do not check during cuda stream capture
    // since we cannot synchronize the device
    if (status == cudaStreamCaptureStatusNone)
    {
        cudaDeviceSynchronize();
        return cudaPeekAtLastError(); 
    }
    else
    {
        return 0;
    }
}


int cuda_context_get_device_ordinal(void* context)
{
    ContextInfo* info = get_context_info(static_cast<CUcontext>(context));
    return info && info->device_info ? info->device_info->ordinal : -1;
}

int cuda_context_is_primary(void* context)
{
    CUcontext ctx = static_cast<CUcontext>(context);
    ContextInfo* info = get_context_info(ctx);
    if (info && info->device_info)
        return int(ctx == info->device_info->primary_context);
    return 0;
}

void* cuda_context_get_stream(void* context)
{
    ContextInfo* info = get_context_info(static_cast<CUcontext>(context));
    if (info)
    {
        // create stream on demand
        if (!info->stream)
        {
            ContextGuard guard(context, true);
            check_cu(cuStreamCreate_f(&info->stream, CU_STREAM_DEFAULT));
        }
        return info->stream;
    }
    return NULL;
}

int cuda_context_enable_peer_access(void* context, void* peer_context)
{
    if (!context || !peer_context)
    {
        fprintf(stderr, "Warp error: Failed to enable peer access: invalid argument\n");
        return 0;
    }

    if (context == peer_context)
        return 1;  // ok

    CUcontext ctx = static_cast<CUcontext>(context);
    CUcontext peer_ctx = static_cast<CUcontext>(peer_context);

    ContextInfo* info = get_context_info(ctx);
    ContextInfo* peer_info = get_context_info(peer_ctx);
    if (!info || !peer_info)
    {
        fprintf(stderr, "Warp error: Failed to enable peer access: failed to get context info\n");
        return 0;
    }

    // check if same device
    if (info->device_info == peer_info->device_info)
    {
        if (info->device_info->is_uva)
        {
            return 1;  // ok
        }
        else
        {
            fprintf(stderr, "Warp error: Failed to enable peer access: device doesn't support UVA\n");
            return 0;
        }
    }
    else
    {
        // different devices, try to enable
        ContextGuard guard(ctx, true);
        CUresult result = cuCtxEnablePeerAccess_f(peer_ctx, 0);
        if (result == CUDA_SUCCESS || result == CUDA_ERROR_PEER_ACCESS_ALREADY_ENABLED)
        {
            return 1;  // ok
        }
        else
        {
            check_cu(result);
            return 0;
        }
    }
}

int cuda_context_can_access_peer(void* context, void* peer_context)
{
    if (!context || !peer_context)
        return 0;

    if (context == peer_context)
        return 1;

    CUcontext ctx = static_cast<CUcontext>(context);
    CUcontext peer_ctx = static_cast<CUcontext>(peer_context);
    
    ContextInfo* info = get_context_info(ctx);
    ContextInfo* peer_info = get_context_info(peer_ctx);
    if (!info || !peer_info)
        return 0;

    // check if same device
    if (info->device_info == peer_info->device_info)
    {
        if (info->device_info->is_uva)
            return 1;
        else
            return 0;
    }
    else
    {
        // different devices, try to enable
        // TODO: is there a better way to check?
        ContextGuard guard(ctx, true);
        CUresult result = cuCtxEnablePeerAccess_f(peer_ctx, 0);
        if (result == CUDA_SUCCESS || result == CUDA_ERROR_PEER_ACCESS_ALREADY_ENABLED)
            return 1;
        else
            return 0;
    }
}

void* cuda_stream_get_current()
{
    return get_current_stream();
}

void cuda_graph_begin_capture(void* context)
{
    ContextGuard guard(context);

    check_cuda(cudaStreamBeginCapture(get_current_stream(), cudaStreamCaptureModeGlobal));
}

void* cuda_graph_end_capture(void* context)
{
    ContextGuard guard(context);

    cudaGraph_t graph = NULL;
    check_cuda(cudaStreamEndCapture(get_current_stream(), &graph));

    if (graph)
    {
        // enable to create debug GraphVis visualization of graph
        //cudaGraphDebugDotPrint(graph, "graph.dot", cudaGraphDebugDotFlagsVerbose);

        cudaGraphExec_t graph_exec = NULL;
        check_cuda(cudaGraphInstantiate(&graph_exec, graph, NULL, NULL, 0));
        
        // can use after CUDA 11.4 to permit graphs to capture cudaMallocAsync() operations
        //check_cuda(cudaGraphInstantiateWithFlags(&graph_exec, graph, cudaGraphInstantiateFlagAutoFreeOnLaunch));

        // free source graph
        check_cuda(cudaGraphDestroy(graph));

        return graph_exec;
    }
    else
    {
        return NULL;
    }
}

void cuda_graph_launch(void* context, void* graph_exec)
{
    ContextGuard guard(context);

    check_cuda(cudaGraphLaunch((cudaGraphExec_t)graph_exec, get_current_stream()));
}

void cuda_graph_destroy(void* context, void* graph_exec)
{
    ContextGuard guard(context);

    check_cuda(cudaGraphExecDestroy((cudaGraphExec_t)graph_exec));
}

size_t cuda_compile_program(const char* cuda_src, int arch, const char* include_dir, bool debug, bool verbose, bool verify_fp, const char* output_file)
{
    nvrtcResult res;

    nvrtcProgram prog;
    res = nvrtcCreateProgram(
        &prog,          // prog
        cuda_src,      // buffer
        NULL,          // name
        0,             // numHeaders
        NULL,          // headers
        NULL);         // includeNames

    if (res != NVRTC_SUCCESS)
        return res;

    // check include dir path len (path + option)
    const int max_path = 4096 + 16;
    if (strlen(include_dir) > max_path)
    {
        printf("Include path too long\n");
        return size_t(-1);
    }

    char include_opt[max_path];
    strcpy(include_opt, "--include-path=");
    strcat(include_opt, include_dir);

    const int max_arch = 256;
    char arch_opt[max_arch];
    sprintf(arch_opt, "--gpu-architecture=compute_%d", arch);

    const char *opts[] = 
    {
        "--device-as-default-execution-space",
        arch_opt,
        "--use_fast_math",
        "--std=c++11",
        "--define-macro=WP_CUDA",
        (verify_fp ? "--define-macro=WP_VERIFY_FP" : "--undefine-macro=WP_VERIFY_FP"),
        "--define-macro=WP_NO_CRT",
        (debug ? "--define-macro=DEBUG" : "--define-macro=NDEBUG"),
        include_opt
    };

    res = nvrtcCompileProgram(prog, 9, opts);

    if (res == NVRTC_SUCCESS)
    {
        // save ptx
        size_t ptx_size;
        nvrtcGetPTXSize(prog, &ptx_size);

        char* ptx = (char*)malloc(ptx_size);
        nvrtcGetPTX(prog, ptx);

        // write to file
        FILE* file = fopen(output_file, "w");
        fwrite(ptx, 1, ptx_size, file);
        fclose(file);

        free(ptx);
    }

    if (res != NVRTC_SUCCESS || verbose)
    {
        // get program log
        size_t log_size;
        nvrtcGetProgramLogSize(prog, &log_size);

        char* log = (char*)malloc(log_size);
        nvrtcGetProgramLog(prog, log);

        // todo: figure out better way to return this to python
        printf("%s", log);
        free(log);
    }

    nvrtcDestroyProgram(&prog);
    return res;
}

void* cuda_load_module(void* context, const char* path)
{
    ContextGuard guard(context);

    FILE* file = fopen(path, "rb");
    fseek(file, 0, SEEK_END);
    size_t length = ftell(file);
    fseek(file, 0, SEEK_SET);

    char* buf = (char*)malloc(length);
    size_t result = fread(buf, 1, length, file);
    fclose(file);

    if (result != length)
    {
        printf("Warp: Failed to load PTX from disk, unexpected number of bytes\n");
        return NULL;
    }

    CUjit_option options[2];
    void *optionVals[2];
    char error_log[8192];
    unsigned int logSize = 8192;
    // Setup linker options
    // Pass a buffer for error message
    options[0] = CU_JIT_ERROR_LOG_BUFFER;
    optionVals[0] = (void *) error_log;
    // Pass the size of the error buffer
    options[1] = CU_JIT_ERROR_LOG_BUFFER_SIZE_BYTES;
    optionVals[1] = (void *) (long) logSize;

    CUmodule module = NULL;
    if (!check_cu(cuModuleLoadDataEx_f(&module, buf, 2, options, optionVals)))
    {
        printf("Warp: Loading PTX module failed\n");
        // print error log
        fprintf(stderr, "PTX linker error:\n%s\n", error_log);
    }

    free(buf);

    return module;
}

void cuda_unload_module(void* context, void* module)
{
    ContextGuard guard(context);

    check_cu(cuModuleUnload_f((CUmodule)module));
}

void* cuda_get_kernel(void* context, void* module, const char* name)
{
    ContextGuard guard(context);

    CUfunction kernel = NULL;
    if (!check_cu(cuModuleGetFunction_f(&kernel, (CUmodule)module, name)))
        printf("Warp: Failed to lookup kernel function %s in module\n", name);

    return kernel;
}

size_t cuda_launch_kernel(void* context, void* kernel, size_t dim, void** args)
{
    ContextGuard guard(context);

    const int block_dim = 256;
    const int grid_dim = (dim + block_dim - 1)/block_dim;

    CUresult res = cuLaunchKernel_f(
        (CUfunction)kernel,
        grid_dim, 1, 1,
        block_dim, 1, 1,
        0, get_current_stream(),
        args,
        0);

    return res;

}

// impl. files
#include "bvh.cu"
#include "mesh.cu"
#include "sort.cu"
#include "hashgrid.cu"
#include "marching.cu"

//#include "spline.inl"
//#include "volume.inl"
>>>>>>> f46c63f5
<|MERGE_RESOLUTION|>--- conflicted
+++ resolved
@@ -6,721 +6,6 @@
  * license agreement from NVIDIA CORPORATION is strictly prohibited.
  */
 
-<<<<<<< HEAD
- #include "warp.h"
- #include "cuda_util.h"
- 
- #include <nvrtc.h>
- 
- #include <map>
- #include <vector>
- 
- struct DeviceInfo
- {
-     static constexpr int kNameLen = 128;
- 
-     CUdevice device = -1;
-     int ordinal = -1;
-     CUcontext primary_context = NULL;
-     char name[kNameLen] = "";
-     int arch = 0;
-     int is_uva = 0;
- };
- 
- struct ContextInfo
- {
-     DeviceInfo* device_info = NULL;
- 
-     CUstream stream = NULL; // created when needed
- };
- 
- // cached info for all devices, indexed by ordinal
- static std::vector<DeviceInfo> g_devices;
- 
- // maps CUdevice to DeviceInfo
- static std::map<CUdevice, DeviceInfo*> g_device_map;
- 
- // cached info for all known contexts
- static std::map<CUcontext, ContextInfo> g_contexts;
- 
- 
- void cuda_set_context_restore_policy(bool always_restore)
- {
-     ContextGuard::always_restore = always_restore;
- }
- 
- int cuda_get_context_restore_policy()
- {
-     return int(ContextGuard::always_restore);
- }
- 
- int cuda_init()
- {
-     if (!init_cuda_driver())
-         return -1;
- 
-     if (!check_cu(cuInit_f(0)))
-         return -1;
- 
-     int deviceCount = 0;
-     if (check_cu(cuDeviceGetCount_f(&deviceCount)))
-     {
-         g_devices.resize(deviceCount);
- 
-         for (int i = 0; i < deviceCount; i++)
-         {
-             CUdevice device;
-             if (check_cu(cuDeviceGet_f(&device, i)))
-             {
-                 // query device info
-                 g_devices[i].device = device;
-                 g_devices[i].ordinal = i;
-                 check_cu(cuDevicePrimaryCtxRetain_f(&g_devices[i].primary_context, device));
-                 check_cu(cuDeviceGetName_f(g_devices[i].name, DeviceInfo::kNameLen, device));
-                 check_cu(cuDeviceGetAttribute_f(&g_devices[i].is_uva, CU_DEVICE_ATTRIBUTE_UNIFIED_ADDRESSING, device));
-                 int major = 0;
-                 int minor = 0;
-                 check_cu(cuDeviceGetAttribute_f(&major, CU_DEVICE_ATTRIBUTE_COMPUTE_CAPABILITY_MAJOR, device));
-                 check_cu(cuDeviceGetAttribute_f(&minor, CU_DEVICE_ATTRIBUTE_COMPUTE_CAPABILITY_MINOR, device));
-                 g_devices[i].arch = 10 * major + minor;
- 
-                 g_device_map[device] = &g_devices[i];
-             }
-             else
-             {
-                 return -1;
-             }
-         }
-     }
-     else
-     {
-         return -1;
-     }
- 
-     return 0;
- }
- 
- 
- static inline CUcontext get_current_context()
- {
-     CUcontext ctx;
-     if (check_cu(cuCtxGetCurrent_f(&ctx)))
-         return ctx;
-     else
-         return NULL;
- }
- 
- static inline CUstream get_current_stream()
- {
-     return static_cast<CUstream>(cuda_context_get_stream(NULL));
- }
- 
- static ContextInfo* get_context_info(CUcontext ctx)
- {
-     if (!ctx)
-     {
-         ctx = get_current_context();
-         if (!ctx)
-             return NULL;
-     }
- 
-     auto it = g_contexts.find(ctx);
-     if (it != g_contexts.end())
-     {
-         return &it->second;
-     }
-     else
-     {
-         // previously unseen context, add the info
-         ContextGuard guard(ctx, true);
-         ContextInfo context_info;
-         CUdevice device;
-         if (check_cu(cuCtxGetDevice_f(&device)))
-         {
-             context_info.device_info = g_device_map[device];
-             auto result = g_contexts.insert(std::make_pair(ctx, context_info));
-             return &result.first->second;
-         }
-     }
- 
-     return NULL;
- }
- 
- 
- // void* alloc_host(size_t s)
- // {
- //     void* ptr;
- //     check_cuda(cudaMallocHost(&ptr, s));
- //     return ptr;
- // }
- 
- // void free_host(void* ptr)
- // {
- //     cudaFreeHost(ptr);
- // }
- 
- void* alloc_device(void* context, size_t s)
- {
-     ContextGuard guard(context);
- 
-     void* ptr;
-     check_cuda(cudaMalloc(&ptr, s));
-     return ptr;
- }
- 
- void free_device(void* context, void* ptr)
- {
-     ContextGuard guard(context);
- 
-     check_cuda(cudaFree(ptr));
- }
- 
- void memcpy_h2d(void* context, void* dest, void* src, size_t n)
- {
-     ContextGuard guard(context);
-     
-     check_cuda(cudaMemcpyAsync(dest, src, n, cudaMemcpyHostToDevice, get_current_stream()));
- }
- 
- void memcpy_d2h(void* context, void* dest, void* src, size_t n)
- {
-     ContextGuard guard(context);
- 
-     check_cuda(cudaMemcpyAsync(dest, src, n, cudaMemcpyDeviceToHost, get_current_stream()));
- }
- 
- void memcpy_d2d(void* context, void* dest, void* src, size_t n)
- {
-     ContextGuard guard(context);
- 
-     check_cuda(cudaMemcpyAsync(dest, src, n, cudaMemcpyDeviceToDevice, get_current_stream()));
- }
- 
- void memcpy_peer(void* dest_context, void* dest, void* src_context, void* src, size_t n)
- {
-     ContextGuard guard(dest_context);
- 
-     check_cu(cuMemcpyPeerAsync_f(
-         reinterpret_cast<CUdeviceptr>(dest), static_cast<CUcontext>(dest_context),
-         reinterpret_cast<CUdeviceptr>(src), static_cast<CUcontext>(src_context),
-         n, get_current_stream()
-     ));
- }
- 
- __global__ void memset_kernel(int* dest, int value, int n)
- {
-     const int tid = blockIdx.x*blockDim.x + threadIdx.x;
-     
-     if (tid < n)
-     {
-         dest[tid] = value;
-     }
- }
- 
- void memset_device(void* context, void* dest, int value, size_t n)
- {
-     ContextGuard guard(context);
- 
-     if ((n%4) > 0)
-     {
-         // for unaligned lengths fallback to CUDA memset
-         check_cuda(cudaMemsetAsync(dest, value, n, get_current_stream()));
-     }
-     else
-     {
-         // custom kernel to support 4-byte values (and slightly lower host overhead)
-         const int num_words = n/4;
-         wp_launch_device(WP_CURRENT_CONTEXT, memset_kernel, num_words, ((int*)dest, value, num_words));
-     }
- }
- 
- 
- void array_inner_device(uint64_t a, uint64_t b, uint64_t out, int len)
- {
- 
- }
- 
- void array_sum_device(uint64_t a, uint64_t out, int len)
- {
-     
- }
- 
- 
- int cuda_device_get_count()
- {
-     int count = 0;
-     check_cu(cuDeviceGetCount_f(&count));
-     return count;
- }
- 
- void* cuda_device_get_primary_context(int ordinal)
- {
-     CUcontext context = NULL;
-     CUdevice device;
-     if (check_cu(cuDeviceGet_f(&device, ordinal)))
-         check_cu(cuDevicePrimaryCtxRetain_f(&context, device));
-     return context;
- }
- 
- const char* cuda_device_get_name(int ordinal)
- {
-     if (ordinal >= 0 && ordinal < int(g_devices.size()))
-         return g_devices[ordinal].name;
-     return NULL;
- }
- 
- int cuda_device_get_arch(int ordinal)
- {
-     if (ordinal >= 0 && ordinal < int(g_devices.size()))
-         return g_devices[ordinal].arch;
-     return 0;
- }
- 
- int cuda_device_is_uva(int ordinal)
- {
-     if (ordinal >= 0 && ordinal < int(g_devices.size()))
-         return g_devices[ordinal].is_uva;
-     return 0;
- }
- 
- void* cuda_context_get_current()
- {
-     return get_current_context();
- }
- 
- void cuda_context_set_current(void* context)
- {
-     CUcontext ctx = static_cast<CUcontext>(context);
-     CUcontext prev_ctx = NULL;
-     check_cu(cuCtxGetCurrent_f(&prev_ctx));
-     if (ctx != prev_ctx)
-     {
-         check_cu(cuCtxSetCurrent_f(ctx));
-     }
- }
- 
- void cuda_context_push_current(void* context)
- {
-     check_cu(cuCtxPushCurrent_f(static_cast<CUcontext>(context)));
- }
- 
- void cuda_context_pop_current()
- {
-     CUcontext context;
-     check_cu(cuCtxPopCurrent_f(&context));
- }
- 
- void* cuda_context_create(int device_ordinal)
- {
-     CUcontext ctx = NULL;
-     CUdevice device;
-     if (check_cu(cuDeviceGet_f(&device, device_ordinal)))
-         check_cu(cuCtxCreate_f(&ctx, 0, device));
-     return ctx;
- }
- 
- void cuda_context_destroy(void* context)
- {
-     if (context)
-     {
-         CUcontext ctx = static_cast<CUcontext>(context);
- 
-         // ensure this is not the current context
-         if (ctx == cuda_context_get_current())
-             cuda_context_set_current(NULL);
- 
-         // release the cached info about this context
-         ContextInfo* info = get_context_info(ctx);
-         if (info)
-         {
-             if (info->stream)
-                 check_cu(cuStreamDestroy_f(info->stream));
-             
-             g_contexts.erase(ctx);
-         }
- 
-         check_cu(cuCtxDestroy_f(ctx));
-     }
- }
- 
- void cuda_context_synchronize(void* context)
- {
-     ContextGuard guard(context);
- 
-     check_cu(cuCtxSynchronize_f());
- }
- 
- uint64_t cuda_context_check(void* context)
- {
-     ContextGuard guard(context);
- 
-     cudaStreamCaptureStatus status;
-     cudaStreamIsCapturing(get_current_stream(), &status);
-     
-     // do not check during cuda stream capture
-     // since we cannot synchronize the device
-     if (status == cudaStreamCaptureStatusNone)
-     {
-         cudaDeviceSynchronize();
-         return cudaPeekAtLastError(); 
-     }
-     else
-     {
-         return 0;
-     }
- }
- 
- 
- int cuda_context_get_device_ordinal(void* context)
- {
-     ContextInfo* info = get_context_info(static_cast<CUcontext>(context));
-     return info && info->device_info ? info->device_info->ordinal : -1;
- }
- 
- int cuda_context_is_primary(void* context)
- {
-     CUcontext ctx = static_cast<CUcontext>(context);
-     ContextInfo* info = get_context_info(ctx);
-     if (info && info->device_info)
-         return int(ctx == info->device_info->primary_context);
-     return 0;
- }
- 
- void* cuda_context_get_stream(void* context)
- {
-     ContextInfo* info = get_context_info(static_cast<CUcontext>(context));
-     if (info)
-     {
-         // create stream on demand
-         if (!info->stream)
-         {
-             ContextGuard guard(context, true);
-             check_cu(cuStreamCreate_f(&info->stream, CU_STREAM_NON_BLOCKING));
-         }
-         return info->stream;
-     }
-     return NULL;
- }
- 
- int cuda_context_enable_peer_access(void* context, void* peer_context)
- {
-     if (!context || !peer_context)
-     {
-         fprintf(stderr, "Warp error: Failed to enable peer access: invalid argument\n");
-         return 0;
-     }
- 
-     if (context == peer_context)
-         return 1;  // ok
- 
-     CUcontext ctx = static_cast<CUcontext>(context);
-     CUcontext peer_ctx = static_cast<CUcontext>(peer_context);
- 
-     ContextInfo* info = get_context_info(ctx);
-     ContextInfo* peer_info = get_context_info(peer_ctx);
-     if (!info || !peer_info)
-     {
-         fprintf(stderr, "Warp error: Failed to enable peer access: failed to get context info\n");
-         return 0;
-     }
- 
-     // check if same device
-     if (info->device_info == peer_info->device_info)
-     {
-         if (info->device_info->is_uva)
-         {
-             return 1;  // ok
-         }
-         else
-         {
-             fprintf(stderr, "Warp error: Failed to enable peer access: device doesn't support UVA\n");
-             return 0;
-         }
-     }
-     else
-     {
-         // different devices, try to enable
-         ContextGuard guard(ctx, true);
-         CUresult result = cuCtxEnablePeerAccess_f(peer_ctx, 0);
-         if (result == CUDA_SUCCESS || result == CUDA_ERROR_PEER_ACCESS_ALREADY_ENABLED)
-         {
-             return 1;  // ok
-         }
-         else
-         {
-             check_cu(result);
-             return 0;
-         }
-     }
- }
- 
- int cuda_context_can_access_peer(void* context, void* peer_context)
- {
-     if (!context || !peer_context)
-         return 0;
- 
-     if (context == peer_context)
-         return 1;
- 
-     CUcontext ctx = static_cast<CUcontext>(context);
-     CUcontext peer_ctx = static_cast<CUcontext>(peer_context);
-     
-     ContextInfo* info = get_context_info(ctx);
-     ContextInfo* peer_info = get_context_info(peer_ctx);
-     if (!info || !peer_info)
-         return 0;
- 
-     // check if same device
-     if (info->device_info == peer_info->device_info)
-     {
-         if (info->device_info->is_uva)
-             return 1;
-         else
-             return 0;
-     }
-     else
-     {
-         // different devices, try to enable
-         // TODO: is there a better way to check?
-         ContextGuard guard(ctx, true);
-         CUresult result = cuCtxEnablePeerAccess_f(peer_ctx, 0);
-         if (result == CUDA_SUCCESS || result == CUDA_ERROR_PEER_ACCESS_ALREADY_ENABLED)
-             return 1;
-         else
-             return 0;
-     }
- }
- 
- void* cuda_stream_get_current()
- {
-     return get_current_stream();
- }
- 
- void cuda_graph_begin_capture(void* context)
- {
-     ContextGuard guard(context);
- 
-     check_cuda(cudaStreamBeginCapture(get_current_stream(), cudaStreamCaptureModeGlobal));
- }
- 
- void* cuda_graph_end_capture(void* context)
- {
-     ContextGuard guard(context);
- 
-     cudaGraph_t graph = NULL;
-     check_cuda(cudaStreamEndCapture(get_current_stream(), &graph));
- 
-     if (graph)
-     {
-         // enable to create debug GraphVis visualization of graph
-         //cudaGraphDebugDotPrint(graph, "graph.dot", cudaGraphDebugDotFlagsVerbose);
- 
-         cudaGraphExec_t graph_exec = NULL;
-         check_cuda(cudaGraphInstantiate(&graph_exec, graph, NULL, NULL, 0));
-         
-         // can use after CUDA 11.4 to permit graphs to capture cudaMallocAsync() operations
-         //check_cuda(cudaGraphInstantiateWithFlags(&graph_exec, graph, cudaGraphInstantiateFlagAutoFreeOnLaunch));
- 
-         // free source graph
-         check_cuda(cudaGraphDestroy(graph));
- 
-         return graph_exec;
-     }
-     else
-     {
-         return NULL;
-     }
- }
- 
- void cuda_graph_launch(void* context, void* graph_exec)
- {
-     ContextGuard guard(context);
- 
-     check_cuda(cudaGraphLaunch((cudaGraphExec_t)graph_exec, get_current_stream()));
- }
- 
- void cuda_graph_destroy(void* context, void* graph_exec)
- {
-     ContextGuard guard(context);
- 
-     check_cuda(cudaGraphExecDestroy((cudaGraphExec_t)graph_exec));
- }
- 
- size_t cuda_compile_program(const char* cuda_src, int arch, const char* include_dir, bool debug, bool verbose, bool verify_fp, const char* output_file)
- {
-     nvrtcResult res;
- 
-     nvrtcProgram prog;
-     res = nvrtcCreateProgram(
-         &prog,          // prog
-         cuda_src,      // buffer
-         NULL,          // name
-         0,             // numHeaders
-         NULL,          // headers
-         NULL);         // includeNames
- 
-     if (res != NVRTC_SUCCESS)
-         return res;
- 
-     // check include dir path len (path + option)
-     const int max_path = 4096 + 16;
-     if (strlen(include_dir) > max_path)
-     {
-         printf("Include path too long\n");
-         return size_t(-1);
-     }
- 
-     char include_opt[max_path];
-     strcpy(include_opt, "--include-path=");
-     strcat(include_opt, include_dir);
- 
-     const int max_arch = 256;
-     char arch_opt[max_arch];
-     sprintf(arch_opt, "--gpu-architecture=compute_%d", arch);
- 
-     const char *opts[] = 
-     {
-         "--device-as-default-execution-space",
-         arch_opt,
-         "--use_fast_math",
-         "--std=c++11",
-         "--define-macro=WP_CUDA",
-         (verify_fp ? "--define-macro=WP_VERIFY_FP" : "--undefine-macro=WP_VERIFY_FP"),
-         "--define-macro=WP_NO_CRT",
-         (debug ? "--define-macro=DEBUG" : "--define-macro=NDEBUG"),
-         include_opt
-     };
- 
-     res = nvrtcCompileProgram(prog, 9, opts);
- 
-     if (res == NVRTC_SUCCESS)
-     {
-         // save ptx
-         size_t ptx_size;
-         nvrtcGetPTXSize(prog, &ptx_size);
- 
-         char* ptx = (char*)malloc(ptx_size);
-         nvrtcGetPTX(prog, ptx);
- 
-         // write to file
-         FILE* file = fopen(output_file, "w");
-         fwrite(ptx, 1, ptx_size, file);
-         fclose(file);
- 
-         free(ptx);
-     }
- 
-     if (res != NVRTC_SUCCESS || verbose)
-     {
-         // get program log
-         size_t log_size;
-         nvrtcGetProgramLogSize(prog, &log_size);
- 
-         char* log = (char*)malloc(log_size);
-         nvrtcGetProgramLog(prog, log);
- 
-         // todo: figure out better way to return this to python
-         printf("%s", log);
-         free(log);
-     }
- 
-     nvrtcDestroyProgram(&prog);
-     return res;
- }
- 
- void* cuda_load_module(void* context, const char* path)
- {
-     ContextGuard guard(context);
- 
-     FILE* file = fopen(path, "rb");
-     fseek(file, 0, SEEK_END);
-     size_t length = ftell(file);
-     fseek(file, 0, SEEK_SET);
- 
-     char* buf = (char*)malloc(length);
-     size_t result = fread(buf, 1, length, file);
-     fclose(file);
- 
-     if (result != length)
-     {
-         printf("Warp: Failed to load PTX from disk, unexpected number of bytes\n");
-         return NULL;
-     }
- 
-     CUjit_option options[2];
-     void *optionVals[2];
-     char error_log[8192];
-     unsigned int logSize = 8192;
-     // Setup linker options
-     // Pass a buffer for error message
-     options[0] = CU_JIT_ERROR_LOG_BUFFER;
-     optionVals[0] = (void *) error_log;
-     // Pass the size of the error buffer
-     options[1] = CU_JIT_ERROR_LOG_BUFFER_SIZE_BYTES;
-     optionVals[1] = (void *) (long) logSize;
- 
-     CUmodule module = NULL;
-     if (!check_cu(cuModuleLoadDataEx_f(&module, buf, 2, options, optionVals)))
-     {
-         printf("Warp: Loading PTX module failed\n");
-         // print error log
-         fprintf(stderr, "PTX linker error:\n%s\n", error_log);
-     }
- 
-     free(buf);
- 
-     return module;
- }
- 
- void cuda_unload_module(void* context, void* module)
- {
-     ContextGuard guard(context);
- 
-     check_cu(cuModuleUnload_f((CUmodule)module));
- }
- 
- void* cuda_get_kernel(void* context, void* module, const char* name)
- {
-     ContextGuard guard(context);
- 
-     CUfunction kernel = NULL;
-     if (!check_cu(cuModuleGetFunction_f(&kernel, (CUmodule)module, name)))
-         printf("Warp: Failed to lookup kernel function %s in module\n", name);
- 
-     return kernel;
- }
- 
- size_t cuda_launch_kernel(void* context, void* kernel, size_t dim, void** args)
- {
-     ContextGuard guard(context);
- 
-     const int block_dim = 256;
-     const int grid_dim = (dim + block_dim - 1)/block_dim;
- 
-     CUresult res = cuLaunchKernel_f(
-         (CUfunction)kernel,
-         grid_dim, 1, 1,
-         block_dim, 1, 1,
-         0, get_current_stream(),
-         args,
-         0);
- 
-     return res;
- 
- }
- 
- // impl. files
- #include "bvh.cu"
- #include "mesh.cu"
- #include "sort.cu"
- #include "hashgrid.cu"
- #include "marching.cu"
- 
- //#include "spline.inl"
- //#include "volume.inl"
- 
- 
-=======
 #include "warp.h"
 #include "cuda_util.h"
 
@@ -1429,4 +714,3 @@
 
 //#include "spline.inl"
 //#include "volume.inl"
->>>>>>> f46c63f5
