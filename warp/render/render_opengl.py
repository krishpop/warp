# Copyright (c) 2022 NVIDIA CORPORATION.  All rights reserved.
# NVIDIA CORPORATION and its licensors retain all intellectual property
# and proprietary rights in and to this software, related documentation
# and any modifications thereto.  Any use, reproduction, disclosure or
# distribution of this software and related documentation without an express
# license agreement from NVIDIA CORPORATION is strictly prohibited.

import sys
import time

import warp as wp
from .utils import tab10_color_map

from collections import defaultdict
from typing import List, Tuple, Union, Optional
from enum import Enum

import numpy as np
import ctypes

Mat44 = Union[List[float], List[List[float]], np.ndarray]


<<<<<<< HEAD
class RenderMode(Enum):
    RGB = 0
    DEPTH = 1


=======
>>>>>>> 58d6e90c
wp.set_module_options({"enable_backward": False})

shape_vertex_shader = """
#version 330 core
layout (location = 0) in vec3 aPos;
layout (location = 1) in vec3 aNormal;
layout (location = 2) in vec2 aTexCoord;

// column vectors of the instance transform matrix
layout (location = 3) in vec4 aInstanceTransform0;
layout (location = 4) in vec4 aInstanceTransform1;
layout (location = 5) in vec4 aInstanceTransform2;
layout (location = 6) in vec4 aInstanceTransform3;

// colors to use for the checkerboard pattern
layout (location = 7) in vec3 aObjectColor1;
layout (location = 8) in vec3 aObjectColor2;

uniform mat4 view;
uniform mat4 model;
uniform mat4 projection;

out vec3 Normal;
out vec3 FragPos;
out vec2 TexCoord;
out vec3 ObjectColor1;
out vec3 ObjectColor2;

void main()
{
    mat4 transform = model * mat4(aInstanceTransform0, aInstanceTransform1, aInstanceTransform2, aInstanceTransform3);
    vec4 worldPos = transform * vec4(aPos, 1.0);
    gl_Position = projection * view * worldPos;
    FragPos = vec3(worldPos);
    Normal = mat3(transpose(inverse(transform))) * aNormal;
    TexCoord = aTexCoord;
    ObjectColor1 = aObjectColor1;
    ObjectColor2 = aObjectColor2;
}
"""

shape_fragment_shader = """
#version 330 core
out vec4 FragColor;

in vec3 Normal;
in vec3 FragPos;
in vec2 TexCoord;
in vec3 ObjectColor1;
in vec3 ObjectColor2;

uniform vec3 viewPos;
uniform vec3 lightColor;
uniform vec3 sunDirection;

void main()
{
    float ambientStrength = 0.3;
    vec3 ambient = ambientStrength * lightColor;
    vec3 norm = normalize(Normal);

    float diff = max(dot(norm, sunDirection), 0.0);
    vec3 diffuse = diff * lightColor;

    vec3 lightDir2 = normalize(vec3(1.0, 0.3, -0.3));
    diff = max(dot(norm, lightDir2), 0.0);
    diffuse += diff * lightColor * 0.3;

    float specularStrength = 0.5;
    vec3 viewDir = normalize(viewPos - FragPos);

    vec3 reflectDir = reflect(-sunDirection, norm);
    float spec = pow(max(dot(viewDir, reflectDir), 0.0), 32);
    vec3 specular = specularStrength * spec * lightColor;

    reflectDir = reflect(-lightDir2, norm);
    spec = pow(max(dot(viewDir, reflectDir), 0.0), 64);
    specular += specularStrength * spec * lightColor * 0.3;

    // checkerboard pattern
    float u = TexCoord.x;
    float v = TexCoord.y;
    // blend the checkerboard pattern dependent on the gradient of the texture coordinates
    // to void Moire patterns
    vec2 grad = abs(dFdx(TexCoord)) + abs(dFdy(TexCoord));
    float blendRange = 1.5;
    float blendFactor = max(grad.x, grad.y) * blendRange;
    float scale = 2.0;
    float checker = mod(floor(u * scale) + floor(v * scale), 2.0);
    checker = mix(checker, 0.5, smoothstep(0.0, 1.0, blendFactor));
    vec3 checkerColor = mix(ObjectColor1, ObjectColor2, checker);

    vec3 result = (ambient + diffuse + specular) * checkerColor;
    FragColor = vec4(result, 1.0);
}
"""

grid_vertex_shader = """
#version 330 core

uniform mat4 view;
uniform mat4 model;
uniform mat4 projection;

in vec3 position;

void main() {
    gl_Position = projection * view * model * vec4(position, 1.0);
}
"""

# Fragment shader source code
grid_fragment_shader = """
#version 330 core

out vec4 outColor;

void main() {
    outColor = vec4(0.5, 0.5, 0.5, 1.0);
}
"""

sky_vertex_shader = """
#version 330 core

layout (location = 0) in vec3 aPos;
layout (location = 1) in vec3 aNormal;
layout (location = 2) in vec2 aTexCoord;

uniform mat4 view;
uniform mat4 model;
uniform mat4 projection;
uniform vec3 viewPos;

out vec3 FragPos;
out vec2 TexCoord;

void main()
{
    vec4 worldPos = vec4(aPos + viewPos, 1.0);
    gl_Position = projection * view * worldPos;
    FragPos = vec3(worldPos);
    TexCoord = aTexCoord;
}
"""

sky_fragment_shader = """
#version 330 core

out vec4 FragColor;

in vec3 FragPos;
in vec2 TexCoord;

uniform vec3 color1;
uniform vec3 color2;
uniform float farPlane;

uniform vec3 sunDirection;

void main()
{
    float y = tanh(FragPos.y/farPlane*10.0)*0.5+0.5;
    float height = sqrt(1.0-y);

    float s = pow(0.5, 1.0 / 10.0);
    s = 1.0 - clamp(s, 0.75, 1.0);

    vec3 haze = mix(vec3(1.0), color2 * 1.3, s);
    vec3 sky = mix(color1, haze, height / 1.3);

    float diff = max(dot(sunDirection, normalize(FragPos)), 0.0);
    vec3 sun = pow(diff, 32) * vec3(1.0, 0.8, 0.6) * 0.5;

    FragColor = vec4(sky + sun, 1.0);
}
"""

frame_vertex_shader = """
#version 330 core
layout (location = 0) in vec3 aPos;
layout (location = 1) in vec2 aTexCoord;

out vec2 TexCoord;

void main() {
    gl_Position = vec4(aPos, 1.0);
    TexCoord = aTexCoord;
}
"""

frame_fragment_shader = """
#version 330 core
in vec2 TexCoord;

out vec4 FragColor;

uniform sampler2D textureSampler;

void main() {
    FragColor = texture(textureSampler, TexCoord);
}
"""

frame_depth_fragment_shader = """
#version 330 core
in vec2 TexCoord;

out vec4 FragColor;

uniform sampler2D textureSampler;

vec3 bourkeColorMap(float v) {
    vec3 c = vec3(1.0, 1.0, 1.0);

    v = clamp(v, 0.0, 1.0); // Ensures v is between 0 and 1

    if (v < 0.25) {
        c.r = 0.0;
        c.g = 4.0 * v;
    } else if (v < 0.5) {
        c.r = 0.0;
        c.b = 1.0 + 4.0 * (0.25 - v);
    } else if (v < 0.75) {
        c.r = 4.0 * (v - 0.5);
        c.b = 0.0;
    } else {
        c.g = 1.0 + 4.0 * (0.75 - v);
        c.b = 0.0;
    }

    return c;
}

void main() {
    float depth = texture(textureSampler, TexCoord).r;
    FragColor = vec4(bourkeColorMap(sqrt(1.0 - depth)), 1.0);
}
"""


@wp.kernel
def update_vbo_transforms(
    instance_id: wp.array(dtype=int),
    instance_body: wp.array(dtype=int),
    instance_transforms: wp.array(dtype=wp.transform),
    instance_scalings: wp.array(dtype=wp.vec3),
    body_q: wp.array(dtype=wp.transform),
    # outputs
    vbo_transforms: wp.array(dtype=wp.mat44),
):
    tid = wp.tid()
    i = instance_id[tid]
    X_ws = instance_transforms[i]
    if instance_body:
        body = instance_body[i]
        if body >= 0:
            if body_q:
                X_ws = body_q[body] * X_ws
            else:
                return
    p = wp.transform_get_translation(X_ws)
    q = wp.transform_get_rotation(X_ws)
    s = instance_scalings[i]
    rot = wp.quat_to_matrix(q)
    # transposed definition
    vbo_transforms[tid] = wp.mat44(
        rot[0, 0] * s[0],
        rot[1, 0] * s[0],
        rot[2, 0] * s[0],
        0.0,
        rot[0, 1] * s[1],
        rot[1, 1] * s[1],
        rot[2, 1] * s[1],
        0.0,
        rot[0, 2] * s[2],
        rot[1, 2] * s[2],
        rot[2, 2] * s[2],
        0.0,
        p[0],
        p[1],
        p[2],
        1.0,
    )


@wp.kernel
def update_vbo_vertices(
    points: wp.array(dtype=wp.vec3),
    # outputs
    vbo_vertices: wp.array(dtype=float, ndim=2),
):
    tid = wp.tid()
    p = points[tid]
    vbo_vertices[tid, 0] = p[0]
    vbo_vertices[tid, 1] = p[1]
    vbo_vertices[tid, 2] = p[2]


@wp.kernel
def update_points_positions(
    instance_positions: wp.array(dtype=wp.vec3),
    instance_scalings: wp.array(dtype=wp.vec3),
    # outputs
    vbo_transforms: wp.array(dtype=wp.mat44),
):
    tid = wp.tid()
    p = instance_positions[tid]
    s = wp.vec3(1.0)
    if instance_scalings:
        s = instance_scalings[tid]
    # transposed definition
    # fmt: off
    vbo_transforms[tid] = wp.mat44(
        s[0],  0.0,  0.0, 0.0,
         0.0, s[1],  0.0, 0.0,
         0.0,  0.0, s[2], 0.0,
        p[0], p[1], p[2], 1.0)
    # fmt: on


@wp.kernel
def update_line_transforms(
    lines: wp.array(dtype=wp.vec3, ndim=2),
    # outputs
    vbo_transforms: wp.array(dtype=wp.mat44),
):
    tid = wp.tid()
    p0 = lines[tid, 0]
    p1 = lines[tid, 1]
    p = 0.5 * (p0 + p1)
    d = p1 - p0
    s = wp.length(d)
    axis = wp.normalize(d)
    y_up = wp.vec3(0.0, 1.0, 0.0)
    angle = wp.acos(wp.dot(axis, y_up))
    axis = wp.normalize(wp.cross(axis, y_up))
    q = wp.quat_from_axis_angle(axis, -angle)
    rot = wp.quat_to_matrix(q)
    # transposed definition
    # fmt: off
    vbo_transforms[tid] = wp.mat44(
            rot[0, 0],     rot[1, 0],     rot[2, 0], 0.0,
        s * rot[0, 1], s * rot[1, 1], s * rot[2, 1], 0.0,
            rot[0, 2],     rot[1, 2],     rot[2, 2], 0.0,
                 p[0],          p[1],          p[2], 1.0,
    )
    # fmt: on


@wp.kernel
def compute_gfx_vertices(
    indices: wp.array(dtype=int, ndim=2),
    vertices: wp.array(dtype=wp.vec3, ndim=1),
    # outputs
    gfx_vertices: wp.array(dtype=float, ndim=2),
):
    tid = wp.tid()
    v0 = vertices[indices[tid, 0]]
    v1 = vertices[indices[tid, 1]]
    v2 = vertices[indices[tid, 2]]
    i = tid * 3
    j = i + 1
    k = i + 2
    gfx_vertices[i, 0] = v0[0]
    gfx_vertices[i, 1] = v0[1]
    gfx_vertices[i, 2] = v0[2]
    gfx_vertices[j, 0] = v1[0]
    gfx_vertices[j, 1] = v1[1]
    gfx_vertices[j, 2] = v1[2]
    gfx_vertices[k, 0] = v2[0]
    gfx_vertices[k, 1] = v2[1]
    gfx_vertices[k, 2] = v2[2]
    n = wp.normalize(wp.cross(v1 - v0, v2 - v0))
    gfx_vertices[i, 3] = n[0]
    gfx_vertices[i, 4] = n[1]
    gfx_vertices[i, 5] = n[2]
    gfx_vertices[j, 3] = n[0]
    gfx_vertices[j, 4] = n[1]
    gfx_vertices[j, 5] = n[2]
    gfx_vertices[k, 3] = n[0]
    gfx_vertices[k, 4] = n[1]
    gfx_vertices[k, 5] = n[2]


@wp.kernel
def compute_average_normals(
    indices: wp.array(dtype=int, ndim=2),
    vertices: wp.array(dtype=wp.vec3),
    # outputs
    normals: wp.array(dtype=wp.vec3),
    faces_per_vertex: wp.array(dtype=int),
):
    tid = wp.tid()
    i = indices[tid, 0]
    j = indices[tid, 1]
    k = indices[tid, 2]
    v0 = vertices[i]
    v1 = vertices[j]
    v2 = vertices[k]
    n = wp.normalize(wp.cross(v1 - v0, v2 - v0))
    wp.atomic_add(normals, i, n)
    wp.atomic_add(faces_per_vertex, i, 1)
    wp.atomic_add(normals, j, n)
    wp.atomic_add(faces_per_vertex, j, 1)
    wp.atomic_add(normals, k, n)
    wp.atomic_add(faces_per_vertex, k, 1)


@wp.kernel
def assemble_gfx_vertices(
    vertices: wp.array(dtype=wp.vec3, ndim=1),
    normals: wp.array(dtype=wp.vec3),
    faces_per_vertex: wp.array(dtype=int),
    # outputs
    gfx_vertices: wp.array(dtype=float, ndim=2),
):
    tid = wp.tid()
    v = vertices[tid]
    n = normals[tid] / float(faces_per_vertex[tid])
    gfx_vertices[tid, 0] = v[0]
    gfx_vertices[tid, 1] = v[1]
    gfx_vertices[tid, 2] = v[2]
    gfx_vertices[tid, 3] = n[0]
    gfx_vertices[tid, 4] = n[1]
    gfx_vertices[tid, 5] = n[2]


@wp.kernel
def copy_rgb_frame(
    input_img: wp.array(dtype=wp.uint8),
    width: int,
    height: int,
    # outputs
    output_img: wp.array(dtype=float, ndim=3),
):
    w, v = wp.tid()
    pixel = v * width + w
    pixel *= 3
    r = float(input_img[pixel + 0])
    g = float(input_img[pixel + 1])
    b = float(input_img[pixel + 2])
    # flip vertically (OpenGL coordinates start at bottom)
    v = height - v - 1
    output_img[v, w, 0] = r / 255.0
    output_img[v, w, 1] = g / 255.0
    output_img[v, w, 2] = b / 255.0


@wp.kernel
def copy_depth_frame(
    input_img: wp.array(dtype=wp.float32),
    width: int,
    height: int,
    near: float,
    far: float,
    # outputs
    output_img: wp.array(dtype=wp.float32, ndim=3),
):
    w, v = wp.tid()
    pixel = v * width + w
    # flip vertically (OpenGL coordinates start at bottom)
    v = height - v - 1
    d = 2.0 * input_img[pixel] - 1.0
    d = 2.0 * near * far / ((far - near) * d - near - far)
    output_img[v, w, 0] = -d


@wp.kernel
def copy_rgb_frame_tiles(
    input_img: wp.array(dtype=wp.uint8),
    positions: wp.array(dtype=int, ndim=2),
    screen_width: int,
    screen_height: int,
    tile_height: int,
    # outputs
    output_img: wp.array(dtype=float, ndim=4),
):
    tile, x, y = wp.tid()
    p = positions[tile]
    qx = x + p[0]
    qy = y + p[1]
    pixel = qy * screen_width + qx
    # flip vertically (OpenGL coordinates start at bottom)
    y = tile_height - y - 1
    if qx >= screen_width or qy >= screen_height:
        output_img[tile, y, x, 0] = 0.0
        output_img[tile, y, x, 1] = 0.0
        output_img[tile, y, x, 2] = 0.0
        return  # prevent out-of-bounds access
    pixel *= 3
    r = float(input_img[pixel + 0])
    g = float(input_img[pixel + 1])
    b = float(input_img[pixel + 2])
    output_img[tile, y, x, 0] = r / 255.0
    output_img[tile, y, x, 1] = g / 255.0
    output_img[tile, y, x, 2] = b / 255.0


@wp.kernel
def copy_depth_frame_tiles(
    input_img: wp.array(dtype=wp.float32),
    positions: wp.array(dtype=int, ndim=2),
    screen_width: int,
    screen_height: int,
    tile_height: int,
    near: float,
    far: float,
    # outputs
    output_img: wp.array(dtype=wp.float32, ndim=4),
):
    tile, x, y = wp.tid()
    p = positions[tile]
    qx = x + p[0]
    qy = y + p[1]
    pixel = qy * screen_width + qx
    # flip vertically (OpenGL coordinates start at bottom)
    y = tile_height - y - 1
    if qx >= screen_width or qy >= screen_height:
        output_img[tile, y, x, 0] = far
        return  # prevent out-of-bounds access
    d = 2.0 * input_img[pixel] - 1.0
    d = 2.0 * near * far / ((far - near) * d - near - far)
    output_img[tile, y, x, 0] = -d


@wp.kernel
def copy_rgb_frame_tile(
    input_img: wp.array(dtype=wp.uint8),
    offset_x: int,
    offset_y: int,
    screen_width: int,
    screen_height: int,
    tile_height: int,
    # outputs
    output_img: wp.array(dtype=float, ndim=4),
):
    tile, x, y = wp.tid()
    qx = x + offset_x
    qy = y + offset_y
    pixel = qy * screen_width + qx
    # flip vertically (OpenGL coordinates start at bottom)
    y = tile_height - y - 1
    if qx >= screen_width or qy >= screen_height:
        output_img[tile, y, x, 0] = 0.0
        output_img[tile, y, x, 1] = 0.0
        output_img[tile, y, x, 2] = 0.0
        return  # prevent out-of-bounds access
    pixel *= 3
    r = float(input_img[pixel + 0])
    g = float(input_img[pixel + 1])
    b = float(input_img[pixel + 2])
    output_img[tile, y, x, 0] = r / 255.0
    output_img[tile, y, x, 1] = g / 255.0
    output_img[tile, y, x, 2] = b / 255.0


def check_gl_error():
    from pyglet import gl

    error = gl.glGetError()
    if error != gl.GL_NO_ERROR:
        print(f"OpenGL error: {error}")


class ShapeInstancer:
    """
    Handles instanced rendering for a mesh.
    Note the vertices must be in the 8-dimensional format:
        [3D point, 3D normal, UV texture coordinates]
    """

    def __init__(self, shape_shader, device):
        self.shape_shader = shape_shader
        self.device = device
        self.face_count = 0
        self.vao = None
        self.instance_transform_gl_buffer = None
        self.instance_color1_buffer = None
        self.instance_color2_buffer = None
        self.color1 = (1.0, 1.0, 1.0)
        self.color2 = (0.0, 0.0, 0.0)
        self.num_instances = 0
        self.transforms = None
        self.scalings = None
        self._instance_transform_cuda_buffer = None

    def __del__(self):
        from pyglet import gl

        if self.instance_transform_gl_buffer is not None:
            try:
                gl.glDeleteBuffers(1, self.instance_transform_gl_buffer)
                gl.glDeleteBuffers(1, self.instance_color1_buffer)
                gl.glDeleteBuffers(1, self.instance_color2_buffer)
            except gl.GLException:
                pass
        if self.vao is not None:
            try:
                gl.glDeleteVertexArrays(1, self.vao)
                gl.glDeleteBuffers(1, self.vbo)
                gl.glDeleteBuffers(1, self.ebo)
            except gl.GLException:
                pass

    def register_shape(self, vertices, indices, color1=(1.0, 1.0, 1.0), color2=(0.0, 0.0, 0.0)):
        from pyglet import gl

        if color1 is not None and color2 is None:
            color2 = np.clip(np.array(color1) + 0.25, 0.0, 1.0)
        self.color1 = color1
        self.color2 = color2

        gl.glUseProgram(self.shape_shader.id)

        # Create VAO, VBO, and EBO
        self.vao = gl.GLuint()
        gl.glGenVertexArrays(1, self.vao)
        gl.glBindVertexArray(self.vao)

        self.vbo = gl.GLuint()
        gl.glGenBuffers(1, self.vbo)
        gl.glBindBuffer(gl.GL_ARRAY_BUFFER, self.vbo)
        gl.glBufferData(gl.GL_ARRAY_BUFFER, vertices.nbytes, vertices.ctypes.data, gl.GL_STATIC_DRAW)

        self.ebo = gl.GLuint()
        gl.glGenBuffers(1, self.ebo)
        gl.glBindBuffer(gl.GL_ELEMENT_ARRAY_BUFFER, self.ebo)
        gl.glBufferData(gl.GL_ELEMENT_ARRAY_BUFFER, indices.nbytes, indices.ctypes.data, gl.GL_STATIC_DRAW)

        # Set up vertex attributes
        vertex_stride = vertices.shape[1] * vertices.itemsize
        # positions
        gl.glVertexAttribPointer(0, 3, gl.GL_FLOAT, gl.GL_FALSE, vertex_stride, ctypes.c_void_p(0))
        gl.glEnableVertexAttribArray(0)
        # normals
        gl.glVertexAttribPointer(1, 3, gl.GL_FLOAT, gl.GL_FALSE, vertex_stride, ctypes.c_void_p(3 * vertices.itemsize))
        gl.glEnableVertexAttribArray(1)
        # uv coordinates
        gl.glVertexAttribPointer(2, 2, gl.GL_FLOAT, gl.GL_FALSE, vertex_stride, ctypes.c_void_p(6 * vertices.itemsize))
        gl.glEnableVertexAttribArray(2)

        gl.glBindVertexArray(0)

        self.face_count = len(indices)

    def allocate_instances(self, positions, rotations=None, colors1=None, colors2=None, scalings=None):
        from pyglet import gl

        gl.glBindVertexArray(self.vao)

        self.num_instances = len(positions)

        # Create instance buffer and bind it as an instanced array
        if self.instance_transform_gl_buffer is None:
            self.instance_transform_gl_buffer = gl.GLuint()
            gl.glGenBuffers(1, self.instance_transform_gl_buffer)
        gl.glBindBuffer(gl.GL_ARRAY_BUFFER, self.instance_transform_gl_buffer)

        self.instance_ids = wp.array(np.arange(self.num_instances), dtype=wp.int32, device=self.device)
        if rotations is None:
            self.instance_transforms = wp.array(
                [(*pos, 0.0, 0.0, 0.0, 1.0) for pos in positions], dtype=wp.transform, device=self.device
            )
        else:
            self.instance_transforms = wp.array(
                [(*pos, *rot) for pos, rot in zip(positions, rotations)], dtype=wp.transform, device=self.device
            )

        if scalings is None:
            self.instance_scalings = wp.array(
                np.tile((1.0, 1.0, 1.0), (self.num_instances, 1)), dtype=wp.vec3, device=self.device
            )
        else:
            self.instance_scalings = wp.array(scalings, dtype=wp.vec3, device=self.device)

        vbo_transforms = wp.zeros(dtype=wp.mat44, shape=(self.num_instances,), device=self.device)

        wp.launch(
            update_vbo_transforms,
            dim=self.num_instances,
            inputs=[
                self.instance_ids,
                None,
                self.instance_transforms,
                self.instance_scalings,
                None,
            ],
            outputs=[
                vbo_transforms,
            ],
            device=self.device,
        )

        vbo_transforms = vbo_transforms.numpy()
        gl.glBufferData(gl.GL_ARRAY_BUFFER, vbo_transforms.nbytes, vbo_transforms.ctypes.data, gl.GL_DYNAMIC_DRAW)

        # Create CUDA buffer for instance transforms
        self._instance_transform_cuda_buffer = wp.RegisteredGLBuffer(
            int(self.instance_transform_gl_buffer.value), self.device
        )

        if colors1 is None:
            colors1 = np.tile(self.color1, (self.num_instances, 1))
        if colors2 is None:
            colors2 = np.tile(self.color2, (self.num_instances, 1))
        colors1 = np.array(colors1, dtype=np.float32)
        colors2 = np.array(colors2, dtype=np.float32)

        # create buffer for checkerboard colors
        if self.instance_color1_buffer is None:
            self.instance_color1_buffer = gl.GLuint()
            gl.glGenBuffers(1, self.instance_color1_buffer)
        gl.glBindBuffer(gl.GL_ARRAY_BUFFER, self.instance_color1_buffer)
        gl.glBufferData(gl.GL_ARRAY_BUFFER, colors1.nbytes, colors1.ctypes.data, gl.GL_STATIC_DRAW)

        if self.instance_color2_buffer is None:
            self.instance_color2_buffer = gl.GLuint()
            gl.glGenBuffers(1, self.instance_color2_buffer)
        gl.glBindBuffer(gl.GL_ARRAY_BUFFER, self.instance_color2_buffer)
        gl.glBufferData(gl.GL_ARRAY_BUFFER, colors2.nbytes, colors2.ctypes.data, gl.GL_STATIC_DRAW)

        # Set up instance attribute pointers
        matrix_size = vbo_transforms[0].nbytes

        gl.glBindVertexArray(self.vao)

        gl.glBindBuffer(gl.GL_ARRAY_BUFFER, self.instance_transform_gl_buffer)

        # we can only send vec4s to the shader, so we need to split the instance transforms matrix into its column vectors
        for i in range(4):
            gl.glVertexAttribPointer(
                3 + i, 4, gl.GL_FLOAT, gl.GL_FALSE, matrix_size, ctypes.c_void_p(i * matrix_size // 4)
            )
            gl.glEnableVertexAttribArray(3 + i)
            gl.glVertexAttribDivisor(3 + i, 1)

        gl.glBindBuffer(gl.GL_ARRAY_BUFFER, self.instance_color1_buffer)
        gl.glVertexAttribPointer(7, 3, gl.GL_FLOAT, gl.GL_FALSE, colors1[0].nbytes, ctypes.c_void_p(0))
        gl.glEnableVertexAttribArray(7)
        gl.glVertexAttribDivisor(7, 1)

        gl.glBindBuffer(gl.GL_ARRAY_BUFFER, self.instance_color2_buffer)
        gl.glVertexAttribPointer(8, 3, gl.GL_FLOAT, gl.GL_FALSE, colors2[0].nbytes, ctypes.c_void_p(0))
        gl.glEnableVertexAttribArray(8)
        gl.glVertexAttribDivisor(8, 1)

        gl.glBindVertexArray(0)

    def update_instances(self, transforms: wp.array = None, scalings: wp.array = None, colors1=None, colors2=None):
        from pyglet import gl

        if transforms is not None:
            if transforms.device.is_cuda:
                wp_transforms = transforms
            else:
                wp_transforms = transforms.to(self.device)
            self.transforms = wp_transforms
        if scalings is not None:
            if transforms.device.is_cuda:
                wp_scalings = scalings
            else:
                wp_scalings = scalings.to(self.device)
            self.scalings = wp_scalings

        if transforms is not None or scalings is not None:
            gl.glBindVertexArray(self.vao)
            vbo_transforms = self._instance_transform_cuda_buffer.map(dtype=wp.mat44, shape=(self.num_instances,))

            wp.launch(
                update_vbo_transforms,
                dim=self.num_instances,
                inputs=[
                    self.instance_ids,
                    None,
                    self.instance_transforms,
                    self.instance_scalings,
                    None,
                ],
                outputs=[
                    vbo_transforms,
                ],
                device=self.device,
            )

            self._instance_transform_cuda_buffer.unmap()

    def render(self):
        from pyglet import gl

        gl.glUseProgram(self.shape_shader.id)

        gl.glBindVertexArray(self.vao)
        gl.glDrawElementsInstanced(gl.GL_TRIANGLES, self.face_count, gl.GL_UNSIGNED_INT, None, self.num_instances)
        gl.glBindVertexArray(0)

    # scope exposes VBO transforms to be set directly by a warp kernel
    def __enter__(self):
        from pyglet import gl

        gl.glBindVertexArray(self.vao)
        self.vbo_transforms = self._instance_transform_cuda_buffer.map(dtype=wp.mat44, shape=(self.num_instances,))
        return self

    def __exit__(self, exc_type, exc_value, traceback):
        self._instance_transform_cuda_buffer.unmap()


def str_buffer(string: str):
    return ctypes.c_char_p(string.encode("utf-8"))


def arr_pointer(arr: np.ndarray):
    return arr.astype(np.float32).ctypes.data_as(ctypes.POINTER(ctypes.c_float))


class OpenGLRenderer:
    """
    OpenGLRenderer is a simple OpenGL renderer for rendering 3D shapes and meshes.
    """

    # number of segments to use for rendering spheres, capsules, cones and cylinders
    default_num_segments = 32

    def __init__(
        self,
        title="Warp sim",
        scaling=1.0,
        fps=60,
        up_axis="Y",
        screen_width=1024,
        screen_height=768,
        near_plane=1.0,
        far_plane=100.0,
        camera_fov=45.0,
        camera_pos=(0.0, 2.0, 10.0),
        camera_front=(0.0, 0.0, -1.0),
        camera_up=(0.0, 1.0, 0.0),
        background_color=(0.53, 0.8, 0.92),
        draw_grid=True,
        draw_sky=True,
        draw_axis=True,
        show_info=True,
        render_wireframe=False,
        render_depth=False,
        axis_scale=1.0,
        vsync=False,
        headless=False,
        enable_backface_culling=True,
        enable_mouse_interaction=True,
        enable_keyboard_interaction=True,
    ):
        try:
            import pyglet

            # disable error checking for performance
            pyglet.options["debug_gl"] = False

            from pyglet import gl
            from pyglet.math import Vec3 as PyVec3
            from pyglet.graphics.shader import Shader, ShaderProgram
        except ImportError:
            raise Exception("OpenGLRenderer requires pyglet (version >= 2.0) to be installed.")

        self.camera_near_plane = near_plane
        self.camera_far_plane = far_plane
        self.camera_fov = camera_fov

        self.background_color = background_color
        self.draw_grid = draw_grid
        self.draw_sky = draw_sky
        self.draw_axis = draw_axis
        self.show_info = show_info
        self.render_wireframe = render_wireframe
        self.render_depth = render_depth
        self.enable_backface_culling = enable_backface_culling

        self._device = wp.get_cuda_device()
        self._title = title

        self.window = pyglet.window.Window(
            width=screen_width, height=screen_height, caption=title, resizable=True, vsync=vsync, visible=not headless
        )
        self.app = pyglet.app

        # making window current opengl rendering context
        self.window.switch_to()

        self.screen_width, self.screen_height = self.window.get_framebuffer_size()
        
        self.enable_mouse_interaction = enable_mouse_interaction
        self.enable_keyboard_interaction = enable_keyboard_interaction

        self._camera_pos = PyVec3(*camera_pos)
        self._camera_front = PyVec3(*camera_front)
        self._camera_up = PyVec3(*camera_up)
        self._camera_speed = 0.04
        if isinstance(up_axis, int):
            self._camera_axis = up_axis
        else:
            self._camera_axis = "XYZ".index(up_axis.upper())
        self._yaw, self._pitch = -90.0, 0.0
        self._last_x, self._last_y = self.screen_width // 2, self.screen_height // 2
        self._first_mouse = True
        self._left_mouse_pressed = False
        self._keys_pressed = defaultdict(bool)
        self._key_callbacks = []
<<<<<<< HEAD

        self.render_2d_callbacks = []
        self.render_3d_callbacks = []
=======
>>>>>>> 58d6e90c

        self.update_view_matrix()
        self.update_projection_matrix()

        self._frame_dt = 1.0 / fps
        self.time = 0.0
        self._start_time = time.time()
        self.clock_time = 0.0
        self._paused = False
        self._frame_speed = 0.0
        self.skip_rendering = False
        self._skip_frame_counter = 0
        self._fps_update = 0.0
        self._fps_render = 0.0
        self._fps_alpha = 0.1  # low pass filter rate to update FPS stats

        self._body_name = {}
        self._shapes = []
        self._shape_geo_hash = {}
        self._shape_gl_buffers = {}
        self._shape_instances = defaultdict(list)
        self._instances = {}
        self._instance_custom_ids = {}
        self._instance_shape = {}
        self._instance_gl_buffers = {}
        self._instance_transform_gl_buffer = None
        self._instance_transform_cuda_buffer = None
        self._instance_color1_buffer = None
        self._instance_color2_buffer = None
        self._instance_count = 0
        self._wp_instance_ids = None
        self._wp_instance_custom_ids = None
        self._np_instance_visible = None
        self._instance_ids = None
        self._inverse_instance_ids = None
        self._wp_instance_transforms = None
        self._wp_instance_scalings = None
        self._wp_instance_bodies = None
        self._update_shape_instances = False
        self._add_shape_instances = False

        # additional shape instancer used for points and line rendering
        self._shape_instancers = {}

        # instancer for the arrow shapes sof the coordinate system axes
        self._axis_instancer = None

        # toggle tiled rendering
        self._tiled_rendering = False
        self._tile_instances = None
        self._tile_ncols = 0
        self._tile_nrows = 0
        self._tile_width = 0
        self._tile_height = 0
        self._tile_viewports = None
        self._tile_view_matrices = None
        self._tile_projection_matrices = None

        self._frame_texture = None
        self._frame_depth_texture = None
        self._frame_fbo = None
        self._frame_pbo = None

        self.window.push_handlers(on_draw=self._draw)
        self.window.push_handlers(on_resize=self._window_resize_callback)
        self.window.push_handlers(on_key_press=self._key_press_callback)

        self._key_handler = pyglet.window.key.KeyStateHandler()
        self.window.push_handlers(self._key_handler)

        self.window.on_mouse_scroll = self._scroll_callback
        self.window.on_mouse_drag = self._mouse_drag_callback

        gl.glClearColor(*self.background_color, 1)
        gl.glEnable(gl.GL_DEPTH_TEST)
        gl.glDepthMask(True)
        gl.glDepthRange(0.0, 1.0)

        self._shape_shader = ShaderProgram(
            Shader(shape_vertex_shader, "vertex"), Shader(shape_fragment_shader, "fragment")
        )
        self._grid_shader = ShaderProgram(
            Shader(grid_vertex_shader, "vertex"), Shader(grid_fragment_shader, "fragment")
        )

        self._sun_direction = np.array((-0.2, 0.8, 0.3))
        self._sun_direction /= np.linalg.norm(self._sun_direction)
        with self._shape_shader:
            gl.glUniform3f(
                gl.glGetUniformLocation(self._shape_shader.id, str_buffer("sunDirection")), *self._sun_direction
            )
            gl.glUniform3f(gl.glGetUniformLocation(self._shape_shader.id, str_buffer("lightColor")), 1, 1, 1)
            self._loc_shape_model = gl.glGetUniformLocation(self._shape_shader.id, str_buffer("model"))
            self._loc_shape_view = gl.glGetUniformLocation(self._shape_shader.id, str_buffer("view"))
            self._loc_shape_projection = gl.glGetUniformLocation(self._shape_shader.id, str_buffer("projection"))
            self._loc_shape_view_pos = gl.glGetUniformLocation(self._shape_shader.id, str_buffer("viewPos"))
            gl.glUniform3f(self._loc_shape_view_pos, 0, 0, 10)

        # create grid data
        limit = 10.0
        ticks = np.linspace(-limit, limit, 21)
        grid_vertices = []
        for i in ticks:
            if self._camera_axis == 0:
                grid_vertices.extend([0, -limit, i, 0, limit, i])
                grid_vertices.extend([0, i, -limit, 0, i, limit])
            elif self._camera_axis == 1:
                grid_vertices.extend([-limit, 0, i, limit, 0, i])
                grid_vertices.extend([i, 0, -limit, i, 0, limit])
            elif self._camera_axis == 2:
                grid_vertices.extend([-limit, i, 0, limit, i, 0])
                grid_vertices.extend([i, -limit, 0, i, limit, 0])
        grid_vertices = np.array(grid_vertices, dtype=np.float32)
        self._grid_vertex_count = len(grid_vertices) // 3

        with self._grid_shader:
            self._grid_vao = gl.GLuint()
            gl.glGenVertexArrays(1, self._grid_vao)
            gl.glBindVertexArray(self._grid_vao)

            self._grid_vbo = gl.GLuint()
            gl.glGenBuffers(1, self._grid_vbo)
            gl.glBindBuffer(gl.GL_ARRAY_BUFFER, self._grid_vbo)
            gl.glBufferData(gl.GL_ARRAY_BUFFER, grid_vertices.nbytes, grid_vertices.ctypes.data, gl.GL_STATIC_DRAW)

            self._loc_grid_view = gl.glGetUniformLocation(self._grid_shader.id, str_buffer("view"))
            self._loc_grid_model = gl.glGetUniformLocation(self._grid_shader.id, str_buffer("model"))
            self._loc_grid_projection = gl.glGetUniformLocation(self._grid_shader.id, str_buffer("projection"))

            self._loc_grid_pos_attribute = gl.glGetAttribLocation(self._grid_shader.id, str_buffer("position"))
            gl.glVertexAttribPointer(self._loc_grid_pos_attribute, 3, gl.GL_FLOAT, gl.GL_FALSE, 0, None)
            gl.glEnableVertexAttribArray(self._loc_grid_pos_attribute)

        # create sky data
        self._sky_shader = ShaderProgram(Shader(sky_vertex_shader, "vertex"), Shader(sky_fragment_shader, "fragment"))

        with self._sky_shader:
            self._loc_sky_view = gl.glGetUniformLocation(self._sky_shader.id, str_buffer("view"))
            self._loc_sky_model = gl.glGetUniformLocation(self._sky_shader.id, str_buffer("model"))
            self._loc_sky_projection = gl.glGetUniformLocation(self._sky_shader.id, str_buffer("projection"))

            self._loc_sky_color1 = gl.glGetUniformLocation(self._sky_shader.id, str_buffer("color1"))
            self._loc_sky_color2 = gl.glGetUniformLocation(self._sky_shader.id, str_buffer("color2"))
            self._loc_sky_far_plane = gl.glGetUniformLocation(self._sky_shader.id, str_buffer("farPlane"))
            gl.glUniform3f(self._loc_sky_color1, *background_color)
            # glUniform3f(self._loc_sky_color2, *np.clip(np.array(background_color)+0.5, 0.0, 1.0))
            gl.glUniform3f(self._loc_sky_color2, 0.8, 0.4, 0.05)
            gl.glUniform1f(self._loc_sky_far_plane, self.camera_far_plane)
            self._loc_sky_view_pos = gl.glGetUniformLocation(self._sky_shader.id, str_buffer("viewPos"))
            gl.glUniform3f(
                gl.glGetUniformLocation(self._sky_shader.id, str_buffer("sunDirection")), *self._sun_direction
            )

        # create VAO, VBO, and EBO
        self._sky_vao = gl.GLuint()
        gl.glGenVertexArrays(1, self._sky_vao)
        gl.glBindVertexArray(self._sky_vao)

        vertices, indices = self._create_sphere_mesh(self.camera_far_plane * 0.9, 32, 32, reverse_winding=True)
        self._sky_tri_count = len(indices)

        self._sky_vbo = gl.GLuint()
        gl.glGenBuffers(1, self._sky_vbo)
        gl.glBindBuffer(gl.GL_ARRAY_BUFFER, self._sky_vbo)
        gl.glBufferData(gl.GL_ARRAY_BUFFER, vertices.nbytes, vertices.ctypes.data, gl.GL_STATIC_DRAW)

        self._sky_ebo = gl.GLuint()
        gl.glGenBuffers(1, self._sky_ebo)
        gl.glBindBuffer(gl.GL_ELEMENT_ARRAY_BUFFER, self._sky_ebo)
        gl.glBufferData(gl.GL_ELEMENT_ARRAY_BUFFER, indices.nbytes, indices.ctypes.data, gl.GL_STATIC_DRAW)

        # set up vertex attributes
        vertex_stride = vertices.shape[1] * vertices.itemsize
        # positions
        gl.glVertexAttribPointer(0, 3, gl.GL_FLOAT, gl.GL_FALSE, vertex_stride, ctypes.c_void_p(0))
        gl.glEnableVertexAttribArray(0)
        # normals
        gl.glVertexAttribPointer(1, 3, gl.GL_FLOAT, gl.GL_FALSE, vertex_stride, ctypes.c_void_p(3 * vertices.itemsize))
        gl.glEnableVertexAttribArray(1)
        # uv coordinates
        gl.glVertexAttribPointer(2, 2, gl.GL_FLOAT, gl.GL_FALSE, vertex_stride, ctypes.c_void_p(6 * vertices.itemsize))
        gl.glEnableVertexAttribArray(2)

        gl.glBindVertexArray(0)

        self._last_time = time.time()
        self._last_begin_frame_time = self._last_time
        self._last_end_frame_time = self._last_time

        # create arrow shapes for the coordinate system axes
        vertices, indices = self._create_arrow_mesh(
            base_radius=0.02 * axis_scale, base_height=0.85 * axis_scale, cap_height=0.15 * axis_scale
        )
        self._axis_instancer = ShapeInstancer(self._shape_shader, self._device)
        self._axis_instancer.register_shape(vertices, indices)
        sqh = np.sqrt(0.5)
        self._axis_instancer.allocate_instances(
            positions=[(0.0, 0.0, 0.0), (0.0, 0.0, 0.0), (0.0, 0.0, 0.0)],
            rotations=[(0.0, 0.0, 0.0, 1.0), (0.0, 0.0, -sqh, sqh), (sqh, 0.0, 0.0, sqh)],
            colors1=[(0.0, 1.0, 0.0), (1.0, 0.0, 0.0), (0.0, 0.0, 1.0)],
            colors2=[(0.0, 1.0, 0.0), (1.0, 0.0, 0.0), (0.0, 0.0, 1.0)],
        )

        # create frame buffer for rendering to a texture
        self._frame_texture = None
        self._frame_depth_texture = None
        self._frame_fbo = None
        self._setup_framebuffer()

        # fmt: off
        # set up VBO for the quad that is rendered to the user window with the texture
        self._frame_vertices = np.array([
            # Positions  TexCoords
            -1.0, -1.0,  0.0, 0.0,
             1.0, -1.0,  1.0, 0.0,
             1.0,  1.0,  1.0, 1.0,
            -1.0,  1.0,  0.0, 1.0
        ], dtype=np.float32)
        # fmt: on

        self._frame_indices = np.array([0, 1, 2, 2, 3, 0], dtype=np.uint32)

        self._frame_vao = gl.GLuint()
        gl.glGenVertexArrays(1, self._frame_vao)
        gl.glBindVertexArray(self._frame_vao)

        self._frame_vbo = gl.GLuint()
        gl.glGenBuffers(1, self._frame_vbo)
        gl.glBindBuffer(gl.GL_ARRAY_BUFFER, self._frame_vbo)
        gl.glBufferData(
            gl.GL_ARRAY_BUFFER, self._frame_vertices.nbytes, self._frame_vertices.ctypes.data, gl.GL_STATIC_DRAW
        )

        self._frame_ebo = gl.GLuint()
        gl.glGenBuffers(1, self._frame_ebo)
        gl.glBindBuffer(gl.GL_ELEMENT_ARRAY_BUFFER, self._frame_ebo)
        gl.glBufferData(
            gl.GL_ELEMENT_ARRAY_BUFFER, self._frame_indices.nbytes, self._frame_indices.ctypes.data, gl.GL_STATIC_DRAW
        )

        gl.glVertexAttribPointer(0, 2, gl.GL_FLOAT, gl.GL_FALSE, 4 * self._frame_vertices.itemsize, ctypes.c_void_p(0))
        gl.glEnableVertexAttribArray(0)
        gl.glVertexAttribPointer(
            1, 2, gl.GL_FLOAT, gl.GL_FALSE, 4 * self._frame_vertices.itemsize, ctypes.c_void_p(2 * vertices.itemsize)
        )
        gl.glEnableVertexAttribArray(1)

        self._frame_shader = ShaderProgram(
            Shader(frame_vertex_shader, "vertex"), Shader(frame_fragment_shader, "fragment")
        )
        gl.glUseProgram(self._frame_shader.id)
        self._frame_loc_texture = gl.glGetUniformLocation(self._frame_shader.id, str_buffer("textureSampler"))

        self._frame_depth_shader = ShaderProgram(
            Shader(frame_vertex_shader, "vertex"), Shader(frame_depth_fragment_shader, "fragment")
        )
        gl.glUseProgram(self._frame_depth_shader.id)
        self._frame_loc_depth_texture = gl.glGetUniformLocation(
            self._frame_depth_shader.id, str_buffer("textureSampler")
        )

        # unbind the VBO and VAO
        gl.glBindBuffer(gl.GL_ARRAY_BUFFER, 0)
        gl.glBindVertexArray(0)

        # update model matrix
        self.scaling = scaling

        check_gl_error()

        # create text to render stats on the screen
        self._info_label = pyglet.text.Label(
            "",
            font_name="Arial",
            font_size=12,
            color=(255, 255, 255, 255),
            x=10,
            y=10,
            anchor_x="left",
            anchor_y="top",
            multiline=True,
            width=400,
        )

        # set up our own event handling so we can synchronously render frames
        # by calling update() in a loop
        from pyglet.window import Window

        Window._enable_event_queue = False

        self.window.switch_to()
        self.window.dispatch_pending_events()

        platform_event_loop = self.app.platform_event_loop
        platform_event_loop.start()

        # start event loop
        self.app.event_loop.dispatch_event("on_enter")

    @property
    def paused(self):
        return self._paused

    @paused.setter
    def paused(self, value):
        self._paused = value
        if value:
            self.window.set_caption(f"{self._title} (paused)")
        else:
            self.window.set_caption(self._title)

    @property
    def has_exit(self):
        return self.app.event_loop.has_exit

    def clear(self):
        from pyglet import gl

        self.app.event_loop.dispatch_event("on_exit")
        self.app.platform_event_loop.stop()

        if self._instance_transform_gl_buffer is not None:
            try:
                gl.glDeleteBuffers(1, self._instance_transform_gl_buffer)
                gl.glDeleteBuffers(1, self._instance_color1_buffer)
                gl.glDeleteBuffers(1, self._instance_color2_buffer)
            except gl.GLException:
                pass
        for vao, vbo, ebo, _, vertex_cuda_buffer in self._shape_gl_buffers.values():
            try:
                gl.glDeleteVertexArrays(1, vao)
                gl.glDeleteBuffers(1, vbo)
                gl.glDeleteBuffers(1, ebo)
            except gl.GLException:
                pass

        self._body_name.clear()
        self._shapes.clear()
        self._shape_geo_hash.clear()
        self._shape_gl_buffers.clear()
        self._shape_instances.clear()
        self._instances.clear()
        self._instance_shape.clear()
        self._instance_gl_buffers.clear()
        self._instance_transform_gl_buffer = None
        self._instance_transform_cuda_buffer = None
        self._instance_color1_buffer = None
        self._instance_color2_buffer = None
        self._wp_instance_ids = None
        self._wp_instance_custom_ids = None
        self._wp_instance_transforms = None
        self._wp_instance_scalings = None
        self._wp_instance_bodies = None
        self._np_instance_visible = None
        self._update_shape_instances = False

    def close(self):
        self.clear()
        self.window.close()

    @property
    def tiled_rendering(self):
        return self._tiled_rendering

    @tiled_rendering.setter
    def tiled_rendering(self, value):
        if value:
            assert self._tile_instances is not None, "Tiled rendering is not set up. Call setup_tiled_rendering first."
        self._tiled_rendering = value

    def setup_tiled_rendering(
        self,
        instances: List[List[int]],
        rescale_window: bool = False,
        tile_width: Optional[int] = None,
        tile_height: Optional[int] = None,
        tile_ncols: Optional[int] = None,
        tile_nrows: Optional[int] = None,
        tile_positions: Optional[List[Tuple[int]]] = None,
        tile_sizes: Optional[List[Tuple[int]]] = None,
        projection_matrices: Optional[List[Mat44]] = None,
        view_matrices: Optional[List[Mat44]] = None,
    ):
        """
        Set up tiled rendering where the render buffer is split into multiple tiles that can visualize
        different shape instances of the scene with different view and projection matrices.
        See `get_pixels` which allows to retrieve the pixels of for each tile.

        :param instances: A list of lists of shape instance ids. Each list of shape instance ids
            will be rendered into a separate tile.
        :param rescale_window: If True, the window will be resized to fit the tiles.
        :param tile_width: The width of each tile in pixels (optional).
        :param tile_height: The height of each tile in pixels (optional).
        :param tile_ncols: The number of tiles rendered horizontally (optional). Will be considered
            if `tile_width` is set to compute the tile positions, unless `tile_positions` is defined.
        :param tile_positions: A list of (x, y) tuples specifying the position of each tile in pixels.
            If None, the tiles will be arranged in a square grid, or, if `tile_ncols` and `tile_nrows`
            is set, in a grid with the specified number of columns and rows.
        :param tile_sizes: A list of (width, height) tuples specifying the size of each tile in pixels.
            If None, the tiles will have the same size as specified by `tile_width` and `tile_height`.
        :param projection_matrices: A list of projection matrices for each tile (each view matrix is
            either a flattened 16-dimensional array or a 4x4 matrix).
            If the entire array is None, or only a view instances, the projection matrices for all, or these
            instances, respectively, will be derived from the current render settings.
        :param view_matrices: A list of view matrices for each tile (each view matrix is either a flattened
            16-dimensional array or a 4x4 matrix).
            If the entire array is None, or only a view instances, the view matrices for all, or these
            instances, respectively, will be derived from the current camera settings and be
            updated when the camera is moved.
        """

        assert len(instances) > 0 and all(isinstance(i, list) for i in instances), "Invalid tile instances."

        self._tile_instances = instances
        n = len(self._tile_instances)

        if tile_positions is None or tile_sizes is None:
            if tile_ncols is None or tile_nrows is None:
                # try to fit the tiles into a square
                self._tile_ncols = int(np.ceil(np.sqrt(n)))
                self._tile_nrows = int(np.ceil(n / float(self._tile_ncols)))
            else:
                self._tile_ncols = tile_ncols
                self._tile_nrows = tile_nrows
            self._tile_width = tile_width or max(32, self.screen_width // self._tile_ncols)
            self._tile_height = tile_height or max(32, self.screen_height // self._tile_nrows)
            self._tile_viewports = [
                (i * self._tile_width, j * self._tile_height, self._tile_width, self._tile_height)
                for i in range(self._tile_ncols)
                for j in range(self._tile_nrows)
            ]
            if rescale_window:
                self.window.set_size(self._tile_width * self._tile_ncols, self._tile_height * self._tile_nrows)
        else:
            assert (
                len(tile_positions) == n and len(tile_sizes) == n
            ), "Number of tiles does not match number of instances."
            self._tile_ncols = None
            self._tile_nrows = None
            self._tile_width = None
            self._tile_height = None
            if all([tile_sizes[i][0] == tile_sizes[0][0] for i in range(n)]):
                # tiles all have the same width
                self._tile_width = tile_sizes[0][0]
            if all([tile_sizes[i][1] == tile_sizes[0][1] for i in range(n)]):
                # tiles all have the same height
                self._tile_height = tile_sizes[0][1]
            self._tile_viewports = [(x, y, w, h) for (x, y), (w, h) in zip(tile_positions, tile_sizes)]

        if projection_matrices is None:
            projection_matrices = [None] * n
        self._tile_projection_matrices = []
        for i, p in enumerate(projection_matrices):
            if p is None:
                w, h = self._tile_viewports[i][2:]
                self._tile_projection_matrices.append(
                    self.compute_projection_matrix(
                        self.camera_fov, w / h, self.camera_near_plane, self.camera_far_plane
                    )
                )
            else:
                self._tile_projection_matrices.append(np.array(p).flatten())

        if view_matrices is None:
            self._tile_view_matrices = [None] * n
        else:
            self._tile_view_matrices = [np.array(m).flatten() for m in view_matrices]

        self._tiled_rendering = True

    def update_tile(
        self,
        tile_id,
        instances: Optional[List[int]] = None,
        projection_matrix: Optional[Mat44] = None,
        view_matrix: Optional[Mat44] = None,
        tile_size: Optional[Tuple[int]] = None,
        tile_position: Optional[Tuple[int]] = None,
    ):
        """
        Update the shape instances, projection matrix, view matrix, tile size, or tile position
        for a given tile given its index.

        :param tile_id: The index of the tile to update.
        :param instances: A list of shape instance ids (optional).
        :param projection_matrix: A projection matrix (optional).
        :param view_matrix: A view matrix (optional).
        :param tile_size: A (width, height) tuple specifying the size of the tile in pixels (optional).
        :param tile_position: A (x, y) tuple specifying the position of the tile in pixels (optional).
        """

        assert self._tile_instances is not None, "Tiled rendering is not set up. Call setup_tiled_rendering first."
        assert tile_id < len(self._tile_instances), "Invalid tile id."

        if instances is not None:
            self._tile_instances[tile_id] = instances
        if projection_matrix is not None:
            self._tile_projection_matrices[tile_id] = np.array(projection_matrix).flatten()
        if view_matrix is not None:
            self._tile_view_matrices[tile_id] = np.array(view_matrix).flatten()
        (x, y, w, h) = self._tile_viewports[tile_id]
        if tile_size is not None:
            w, h = tile_size
        if tile_position is not None:
            x, y = tile_position
        self._tile_viewports[tile_id] = (x, y, w, h)

    def _setup_framebuffer(self):
        from pyglet import gl

        if self._frame_texture is None:
            self._frame_texture = gl.GLuint()
            gl.glGenTextures(1, self._frame_texture)
        if self._frame_depth_texture is None:
            self._frame_depth_texture = gl.GLuint()
            gl.glGenTextures(1, self._frame_depth_texture)

        # set up RGB texture
        gl.glBindFramebuffer(gl.GL_FRAMEBUFFER, 0)
        gl.glBindBuffer(gl.GL_PIXEL_UNPACK_BUFFER, 0)
        gl.glBindTexture(gl.GL_TEXTURE_2D, self._frame_texture)
        gl.glTexImage2D(
            gl.GL_TEXTURE_2D,
            0,
            gl.GL_RGB,
            self.screen_width,
            self.screen_height,
            0,
            gl.GL_RGB,
            gl.GL_UNSIGNED_BYTE,
            None,
        )
        gl.glTexParameteri(gl.GL_TEXTURE_2D, gl.GL_TEXTURE_MIN_FILTER, gl.GL_LINEAR)
        gl.glTexParameteri(gl.GL_TEXTURE_2D, gl.GL_TEXTURE_MAG_FILTER, gl.GL_LINEAR)

        # set up depth texture
        gl.glBindTexture(gl.GL_TEXTURE_2D, self._frame_depth_texture)
        gl.glTexImage2D(
            gl.GL_TEXTURE_2D,
            0,
            gl.GL_DEPTH_COMPONENT32,
            self.screen_width,
            self.screen_height,
            0,
            gl.GL_DEPTH_COMPONENT,
            gl.GL_FLOAT,
            None,
        )
        gl.glTexParameteri(gl.GL_TEXTURE_2D, gl.GL_TEXTURE_MIN_FILTER, gl.GL_LINEAR)
        gl.glTexParameteri(gl.GL_TEXTURE_2D, gl.GL_TEXTURE_MAG_FILTER, gl.GL_LINEAR)
        gl.glBindTexture(gl.GL_TEXTURE_2D, 0)

        # create a framebuffer object (FBO)
        if self._frame_fbo is None:
            self._frame_fbo = gl.GLuint()
            gl.glGenFramebuffers(1, self._frame_fbo)
            gl.glBindFramebuffer(gl.GL_FRAMEBUFFER, self._frame_fbo)

            # attach the texture to the FBO as its color attachment
            gl.glFramebufferTexture2D(
                gl.GL_FRAMEBUFFER, gl.GL_COLOR_ATTACHMENT0, gl.GL_TEXTURE_2D, self._frame_texture, 0
            )
            # attach the depth texture to the FBO as its depth attachment
            gl.glFramebufferTexture2D(
                gl.GL_FRAMEBUFFER, gl.GL_DEPTH_ATTACHMENT, gl.GL_TEXTURE_2D, self._frame_depth_texture, 0
            )

            if gl.glCheckFramebufferStatus(gl.GL_FRAMEBUFFER) != gl.GL_FRAMEBUFFER_COMPLETE:
                print("Framebuffer is not complete!")
                gl.glBindFramebuffer(gl.GL_FRAMEBUFFER, 0)
                sys.exit(1)

        # unbind the FBO (switch back to the default framebuffer)
        gl.glBindFramebuffer(gl.GL_FRAMEBUFFER, 0)

        if self._frame_pbo is None:
            self._frame_pbo = gl.GLuint()
            gl.glGenBuffers(1, self._frame_pbo)  # generate 1 buffer reference
        gl.glBindBuffer(gl.GL_PIXEL_PACK_BUFFER, self._frame_pbo)  # binding to this buffer

        # allocate memory for PBO
        rgb_bytes_per_pixel = 3
        depth_bytes_per_pixel = 4
        pixels = np.zeros(
            (self.screen_height, self.screen_width, rgb_bytes_per_pixel + depth_bytes_per_pixel), dtype=np.uint8
        )
        gl.glBufferData(gl.GL_PIXEL_PACK_BUFFER, pixels.nbytes, pixels.ctypes.data, gl.GL_DYNAMIC_DRAW)
        gl.glBindBuffer(gl.GL_PIXEL_PACK_BUFFER, 0)

    @staticmethod
    def compute_projection_matrix(
        fov: float,
        aspect_ratio: float,
        near_plane: float,
        far_plane: float,
    ) -> Mat44:
        """
        Compute a projection matrix given the field of view, aspect ratio, near plane, and far plane.

        :param fov: The field of view in degrees.
        :param aspect_ratio: The aspect ratio (width / height).
        :param near_plane: The near plane.
        :param far_plane: The far plane.
        :return: A projection matrix.
        """

        from pyglet.math import Mat4 as PyMat4

        return np.array(PyMat4.perspective_projection(aspect_ratio, near_plane, far_plane, fov))

    def update_projection_matrix(self):
        if self.screen_height == 0:
            return
        aspect_ratio = self.screen_width / self.screen_height
        self._projection_matrix = self.compute_projection_matrix(
            self.camera_fov, aspect_ratio, self.camera_near_plane, self.camera_far_plane
        )

    def update_view_matrix(self):
        from pyglet.math import Mat4 as PyMat4

        cam_pos = self._camera_pos
        self._view_matrix = np.array(PyMat4.look_at(cam_pos, cam_pos + self._camera_front, self._camera_up))

    def update_model_matrix(self):
        from pyglet import gl

        # fmt: off
        if self._camera_axis == 0:
            self._model_matrix = np.array((
                0, 0, self._scaling, 0,
                self._scaling, 0, 0, 0,
                0, self._scaling, 0, 0,
                0, 0, 0, 1
            ))
        elif self._camera_axis == 2:
            self._model_matrix = np.array((
                -self._scaling, 0, 0, 0,
                0, 0, self._scaling, 0,
                0, self._scaling, 0, 0,
                0, 0, 0, 1
            ))
        else:
            self._model_matrix = np.array((
                self._scaling, 0, 0, 0,
                0, self._scaling, 0, 0,
                0, 0, self._scaling, 0,
                0, 0, 0, 1
            ))
        # fmt: on
        ptr = arr_pointer(self._model_matrix)
        gl.glUseProgram(self._shape_shader.id)
        gl.glUniformMatrix4fv(self._loc_shape_model, 1, gl.GL_FALSE, ptr)
        gl.glUseProgram(self._grid_shader.id)
        gl.glUniformMatrix4fv(self._loc_grid_model, 1, gl.GL_FALSE, ptr)
        gl.glUseProgram(self._sky_shader.id)
        gl.glUniformMatrix4fv(self._loc_sky_model, 1, gl.GL_FALSE, ptr)

    @property
    def num_tiles(self):
        return len(self._tile_instances)

    @property
    def tile_width(self):
        return self._tile_width

    @property
    def tile_height(self):
        return self._tile_height

    @property
    def num_shapes(self):
        return len(self._shapes)

    @property
    def num_instances(self):
        return self._instance_count

    @property
    def scaling(self):
        return self._scaling

    @scaling.setter
    def scaling(self, scaling):
        self._scaling = scaling
        self.update_model_matrix()

    def begin_frame(self, t: float = None):
        self._last_begin_frame_time = time.time()
        self.time = t or self.clock_time

    def end_frame(self):
        self._last_end_frame_time = time.time()
        if self._add_shape_instances:
            self.allocate_shape_instances()
        if self._update_shape_instances:
            self.update_shape_instances()
        self.update()
        while self.paused and self.is_running():
            self.update()

    def update(self):
        self.clock_time = time.time() - self._start_time
        update_duration = self.clock_time - self._last_time
        frame_duration = self._last_end_frame_time - self._last_begin_frame_time
        self._last_time = self.clock_time
        self._frame_speed = update_duration * 100.0

        # self.app.event_loop.idle()
        self.app.platform_event_loop.step(self._frame_dt * 1e-3)

        if not self.skip_rendering:
            self._skip_frame_counter += 1
            if self._skip_frame_counter > 100:
                self._skip_frame_counter = 0

            if frame_duration > 0.0:
                if self._fps_update is None:
                    self._fps_update = 1.0 / frame_duration
                else:
                    update = 1.0 / frame_duration
                    self._fps_update = (1.0 - self._fps_alpha) * self._fps_update + self._fps_alpha * update
            if update_duration > 0.0:
                if self._fps_render is None:
                    self._fps_render = 1.0 / update_duration
                else:
                    update = 1.0 / update_duration
                    self._fps_render = (1.0 - self._fps_alpha) * self._fps_render + self._fps_alpha * update

            self.app.event_loop._redraw_windows(self._frame_dt * 1e-3)

    def _draw(self):
        from pyglet import gl

        # catch key hold events
        self._process_inputs()

        if self.enable_backface_culling:
            gl.glEnable(gl.GL_CULL_FACE)
        else:
            gl.glDisable(gl.GL_CULL_FACE)

        if self._frame_fbo is not None:
            gl.glBindFramebuffer(gl.GL_FRAMEBUFFER, self._frame_fbo)

        gl.glClearColor(*self.background_color, 1)
        gl.glClear(gl.GL_COLOR_BUFFER_BIT | gl.GL_DEPTH_BUFFER_BIT)
        gl.glBindVertexArray(0)

        if not self._tiled_rendering:
            if self.draw_grid:
                self._draw_grid()

            if self.draw_sky:
                self._draw_sky()

        view_mat_ptr = arr_pointer(self._view_matrix)
        projection_mat_ptr = arr_pointer(self._projection_matrix)
        gl.glUseProgram(self._shape_shader.id)
        gl.glUniformMatrix4fv(self._loc_shape_view, 1, gl.GL_FALSE, view_mat_ptr)
        gl.glUniform3f(self._loc_shape_view_pos, *self._camera_pos)
        gl.glUniformMatrix4fv(self._loc_shape_view, 1, gl.GL_FALSE, view_mat_ptr)
        gl.glUniformMatrix4fv(self._loc_shape_projection, 1, gl.GL_FALSE, projection_mat_ptr)

        if self.render_wireframe:
            gl.glPolygonMode(gl.GL_FRONT_AND_BACK, gl.GL_LINE)

        if self._tiled_rendering:
            self._render_scene_tiled()
        else:
            self._render_scene()

        for cb in self.render_3d_callbacks:
            cb()

        gl.glPolygonMode(gl.GL_FRONT_AND_BACK, gl.GL_FILL)

        gl.glBindBuffer(gl.GL_PIXEL_UNPACK_BUFFER, 0)
        gl.glBindFramebuffer(gl.GL_FRAMEBUFFER, 0)
        gl.glClear(gl.GL_COLOR_BUFFER_BIT | gl.GL_DEPTH_BUFFER_BIT)
        gl.glViewport(0, 0, self.screen_width, self.screen_height)

        # render frame buffer texture to screen
        if self._frame_fbo is not None:
            if self.render_depth:
                with self._frame_depth_shader:
                    gl.glActiveTexture(gl.GL_TEXTURE0)
                    gl.glBindTexture(gl.GL_TEXTURE_2D, self._frame_depth_texture)
                    gl.glUniform1i(self._frame_loc_depth_texture, 0)

                    gl.glBindVertexArray(self._frame_vao)
                    gl.glDrawElements(gl.GL_TRIANGLES, len(self._frame_indices), gl.GL_UNSIGNED_INT, None)
                    gl.glBindVertexArray(0)
                    gl.glBindTexture(gl.GL_TEXTURE_2D, 0)
            else:
                with self._frame_shader:
                    gl.glActiveTexture(gl.GL_TEXTURE0)
                    gl.glBindTexture(gl.GL_TEXTURE_2D, self._frame_texture)
                    gl.glUniform1i(self._frame_loc_texture, 0)

                    gl.glBindVertexArray(self._frame_vao)
                    gl.glDrawElements(gl.GL_TRIANGLES, len(self._frame_indices), gl.GL_UNSIGNED_INT, None)
                    gl.glBindVertexArray(0)
                    gl.glBindTexture(gl.GL_TEXTURE_2D, 0)

        # check for OpenGL errors
        # check_gl_error()

        if self.show_info:
            gl.glClear(gl.GL_DEPTH_BUFFER_BIT)
            gl.glBlendFunc(gl.GL_SRC_ALPHA, gl.GL_ONE_MINUS_SRC_ALPHA)
            gl.glEnable(gl.GL_BLEND)

            text = f"""Sim Time: {self.time:.1f}
Update FPS: {self._fps_update:.1f}
Render FPS: {self._fps_render:.1f}

Shapes: {len(self._shapes)}
Instances: {len(self._instances)}"""
            if self.paused:
                text += "\nPaused (press space to resume)"

            self._info_label.text = text
            self._info_label.y = self.screen_height - 5
            self._info_label.draw()

        for cb in self.render_2d_callbacks:
            cb()

    def _draw_grid(self, is_tiled=False):
        from pyglet import gl

        if not is_tiled:
            gl.glUseProgram(self._grid_shader.id)

            gl.glUniformMatrix4fv(self._loc_grid_view, 1, gl.GL_FALSE, arr_pointer(self._view_matrix))
            gl.glUniformMatrix4fv(self._loc_grid_projection, 1, gl.GL_FALSE, arr_pointer(self._projection_matrix))

        gl.glBindVertexArray(self._grid_vao)
        gl.glDrawArrays(gl.GL_LINES, 0, self._grid_vertex_count)
        gl.glBindVertexArray(0)

    def _draw_sky(self, is_tiled=False):
        from pyglet import gl

        if not is_tiled:
            gl.glUseProgram(self._sky_shader.id)

            gl.glUniformMatrix4fv(self._loc_sky_view, 1, gl.GL_FALSE, arr_pointer(self._view_matrix))
            gl.glUniformMatrix4fv(self._loc_sky_projection, 1, gl.GL_FALSE, arr_pointer(self._projection_matrix))
            gl.glUniform3f(self._loc_sky_view_pos, *self._camera_pos)

        gl.glBindVertexArray(self._sky_vao)
        gl.glDrawElements(gl.GL_TRIANGLES, self._sky_tri_count, gl.GL_UNSIGNED_INT, None)
        gl.glBindVertexArray(0)

    def _render_scene(self):
        from pyglet import gl

        start_instance_idx = 0

        for shape, (vao, _, _, tri_count, _) in self._shape_gl_buffers.items():
            num_instances = len(self._shape_instances[shape])

            gl.glBindVertexArray(vao)
            gl.glDrawElementsInstancedBaseInstance(
                gl.GL_TRIANGLES, tri_count, gl.GL_UNSIGNED_INT, None, num_instances, start_instance_idx
            )

            start_instance_idx += num_instances

        if self.draw_axis:
            self._axis_instancer.render()

        for instancer in self._shape_instancers.values():
            instancer.render()

        gl.glBindVertexArray(0)

    def _render_scene_tiled(self):
        from pyglet import gl

        for i, viewport in enumerate(self._tile_viewports):
            projection_matrix_ptr = arr_pointer(self._tile_projection_matrices[i])
            view_matrix_ptr = arr_pointer(self._tile_view_matrices[i] or self._view_matrix)

            gl.glViewport(*viewport)
            if self.draw_grid:
                gl.glUseProgram(self._grid_shader.id)
                gl.glUniformMatrix4fv(self._loc_grid_projection, 1, gl.GL_FALSE, projection_matrix_ptr)
                gl.glUniformMatrix4fv(self._loc_grid_view, 1, gl.GL_FALSE, view_matrix_ptr)
                self._draw_grid(is_tiled=True)

            if self.draw_sky:
                gl.glUseProgram(self._sky_shader.id)
                gl.glUniformMatrix4fv(self._loc_sky_projection, 1, gl.GL_FALSE, projection_matrix_ptr)
                gl.glUniformMatrix4fv(self._loc_sky_view, 1, gl.GL_FALSE, view_matrix_ptr)
                self._draw_sky(is_tiled=True)

            gl.glUseProgram(self._shape_shader.id)
            gl.glUniformMatrix4fv(self._loc_shape_projection, 1, gl.GL_FALSE, projection_matrix_ptr)
            gl.glUniformMatrix4fv(self._loc_shape_view, 1, gl.GL_FALSE, view_matrix_ptr)

            instances = self._tile_instances[i]

            for instance in instances:
                shape = self._instance_shape[instance]

                vao, _, _, tri_count, _ = self._shape_gl_buffers[shape]

                start_instance_idx = self._inverse_instance_ids[instance]

                gl.glBindVertexArray(vao)
                gl.glDrawElementsInstancedBaseInstance(
                    gl.GL_TRIANGLES, tri_count, gl.GL_UNSIGNED_INT, None, 1, start_instance_idx
                )

            if self.draw_axis:
                self._axis_instancer.render()

            for instancer in self._shape_instancers.values():
                instancer.render()

        gl.glBindVertexArray(0)

    def _mouse_drag_callback(self, x, y, dx, dy, buttons, modifiers):
        if not self.enable_mouse_interaction:
            return

        import pyglet

        if buttons & pyglet.window.mouse.LEFT:
            sensitivity = 0.1
            dx *= sensitivity
            dy *= sensitivity

            self._yaw += dx
            self._pitch += dy

            self._pitch = max(min(self._pitch, 89.0), -89.0)

            self._camera_front.x = np.cos(np.deg2rad(self._yaw)) * np.cos(np.deg2rad(self._pitch))
            self._camera_front.y = np.sin(np.deg2rad(self._pitch))
            self._camera_front.z = np.sin(np.deg2rad(self._yaw)) * np.cos(np.deg2rad(self._pitch))
            self._camera_front = self._camera_front.normalize()
            self.update_view_matrix()

    def _scroll_callback(self, x, y, scroll_x, scroll_y):
        if not self.enable_mouse_interaction:
            return

        self.camera_fov -= scroll_y
        self.camera_fov = max(min(self.camera_fov, 90.0), 15.0)
        self.update_projection_matrix()

    def _process_inputs(self):
        import pyglet
        from pyglet.math import Vec3 as PyVec3

        if self._key_handler[pyglet.window.key.W] or self._key_handler[pyglet.window.key.UP]:
            self._camera_pos += self._camera_front * (self._camera_speed * self._frame_speed)
            self.update_view_matrix()
        if self._key_handler[pyglet.window.key.S] or self._key_handler[pyglet.window.key.DOWN]:
            self._camera_pos -= self._camera_front * (self._camera_speed * self._frame_speed)
            self.update_view_matrix()
        if self._key_handler[pyglet.window.key.A] or self._key_handler[pyglet.window.key.LEFT]:
            camera_side = PyVec3.cross(self._camera_front, self._camera_up).normalize()
            self._camera_pos -= camera_side * (self._camera_speed * self._frame_speed)
            self.update_view_matrix()
        if self._key_handler[pyglet.window.key.D] or self._key_handler[pyglet.window.key.RIGHT]:
            camera_side = PyVec3.cross(self._camera_front, self._camera_up).normalize()
            self._camera_pos += camera_side * (self._camera_speed * self._frame_speed)
            self.update_view_matrix()

    def _key_press_callback(self, symbol, modifiers):
        import pyglet

        if not self.enable_keyboard_interaction:
            return

        if symbol == pyglet.window.key.ESCAPE:
            self.close()
        if symbol == pyglet.window.key.SPACE:
            self.paused = not self.paused
        if symbol == pyglet.window.key.TAB:
            self.skip_rendering = not self.skip_rendering
        if symbol == pyglet.window.key.C:
            self.draw_axis = not self.draw_axis
        if symbol == pyglet.window.key.G:
            self.draw_grid = not self.draw_grid
        if symbol == pyglet.window.key.I:
            self.show_info = not self.show_info
        if symbol == pyglet.window.key.X:
            self.render_wireframe = not self.render_wireframe
        if symbol == pyglet.window.key.T:
            self.render_depth = not self.render_depth
        if symbol == pyglet.window.key.B:
            self.enable_backface_culling = not self.enable_backface_culling

        for cb in self._key_callbacks:
            cb(symbol, modifiers)

    def register_key_press_callback(self, callback):
        self._key_callbacks.append(callback)

    def _window_resize_callback(self, width, height):
        self._first_mouse = True
        self.screen_width, self.screen_height = self.window.get_framebuffer_size()
        self.update_projection_matrix()
        self._setup_framebuffer()

    def register_shape(self, geo_hash, vertices, indices, color1=None, color2=None):
        from pyglet import gl

        shape = len(self._shapes)
        if color1 is None:
            color1 = tab10_color_map(len(self._shape_geo_hash))
        if color2 is None:
            color2 = np.clip(np.array(color1) + 0.25, 0.0, 1.0)
        # TODO check if we actually need to store the shape data
        self._shapes.append((vertices, indices, color1, color2, geo_hash))
        self._shape_geo_hash[geo_hash] = shape

        gl.glUseProgram(self._shape_shader.id)

        # Create VAO, VBO, and EBO
        vao = gl.GLuint()
        gl.glGenVertexArrays(1, vao)
        gl.glBindVertexArray(vao)

        vbo = gl.GLuint()
        gl.glGenBuffers(1, vbo)
        gl.glBindBuffer(gl.GL_ARRAY_BUFFER, vbo)
        gl.glBufferData(gl.GL_ARRAY_BUFFER, vertices.nbytes, vertices.ctypes.data, gl.GL_STATIC_DRAW)

        vertex_cuda_buffer = wp.RegisteredGLBuffer(int(vbo.value), self._device)

        ebo = gl.GLuint()
        gl.glGenBuffers(1, ebo)
        gl.glBindBuffer(gl.GL_ELEMENT_ARRAY_BUFFER, ebo)
        gl.glBufferData(gl.GL_ELEMENT_ARRAY_BUFFER, indices.nbytes, indices.ctypes.data, gl.GL_STATIC_DRAW)

        # Set up vertex attributes
        vertex_stride = vertices.shape[1] * vertices.itemsize
        # positions
        gl.glVertexAttribPointer(0, 3, gl.GL_FLOAT, gl.GL_FALSE, vertex_stride, ctypes.c_void_p(0))
        gl.glEnableVertexAttribArray(0)
        # normals
        gl.glVertexAttribPointer(1, 3, gl.GL_FLOAT, gl.GL_FALSE, vertex_stride, ctypes.c_void_p(3 * vertices.itemsize))
        gl.glEnableVertexAttribArray(1)
        # uv coordinates
        gl.glVertexAttribPointer(2, 2, gl.GL_FLOAT, gl.GL_FALSE, vertex_stride, ctypes.c_void_p(6 * vertices.itemsize))
        gl.glEnableVertexAttribArray(2)

        gl.glBindVertexArray(0)

        self._shape_gl_buffers[shape] = (vao, vbo, ebo, len(indices), vertex_cuda_buffer)

        return shape

    def add_shape_instance(
        self,
        name: str,
        shape: int,
        body,
        pos,
        rot,
        scale=(1.0, 1.0, 1.0),
        color1=None,
        color2=None,
        custom_index: int = -1,
        visible: bool = True,
    ):
        if color1 is None:
            color1 = self._shapes[shape][2]
        if color2 is None:
            color2 = self._shapes[shape][3]
        instance = len(self._instances)
        self._shape_instances[shape].append(instance)
        body = self._resolve_body_id(body)
        self._instances[name] = (instance, body, shape, [*pos, *rot], scale, color1, color2, visible)
        self._instance_shape[instance] = shape
        self._instance_custom_ids[instance] = custom_index
        self._add_shape_instances = True
        self._instance_count = len(self._instances)
        return instance

    def allocate_shape_instances(self):
        from pyglet import gl

        self._add_shape_instances = False
        self._wp_instance_transforms = wp.array(
            [instance[3] for instance in self._instances.values()], dtype=wp.transform, device=self._device
        )
        self._wp_instance_scalings = wp.array(
            [instance[4] for instance in self._instances.values()], dtype=wp.vec3, device=self._device
        )
        self._wp_instance_bodies = wp.array(
            [instance[1] for instance in self._instances.values()], dtype=wp.int32, device=self._device
        )

        gl.glUseProgram(self._shape_shader.id)
        if self._instance_transform_gl_buffer is not None:
            gl.glDeleteBuffers(1, self._instance_transform_gl_buffer)
            gl.glDeleteBuffers(1, self._instance_color1_buffer)
            gl.glDeleteBuffers(1, self._instance_color2_buffer)

        # create instance buffer and bind it as an instanced array
        self._instance_transform_gl_buffer = gl.GLuint()
        gl.glGenBuffers(1, self._instance_transform_gl_buffer)
        gl.glBindBuffer(gl.GL_ARRAY_BUFFER, self._instance_transform_gl_buffer)

        transforms = np.tile(np.diag(np.ones(4, dtype=np.float32)), (len(self._instances), 1, 1))
        gl.glBufferData(gl.GL_ARRAY_BUFFER, transforms.nbytes, transforms.ctypes.data, gl.GL_DYNAMIC_DRAW)

        # create CUDA buffer for instance transforms
        self._instance_transform_cuda_buffer = wp.RegisteredGLBuffer(
            int(self._instance_transform_gl_buffer.value), self._device
        )

        colors1, colors2 = [], []
        all_instances = list(self._instances.values())
        for shape, instances in self._shape_instances.items():
            for i in instances:
                if i >= len(all_instances):
                    continue
                instance = all_instances[i]
                colors1.append(instance[5])
                colors2.append(instance[6])
        colors1 = np.array(colors1, dtype=np.float32)
        colors2 = np.array(colors2, dtype=np.float32)

        # create buffer for checkerboard colors
        self._instance_color1_buffer = gl.GLuint()
        gl.glGenBuffers(1, self._instance_color1_buffer)
        gl.glBindBuffer(gl.GL_ARRAY_BUFFER, self._instance_color1_buffer)
        gl.glBufferData(gl.GL_ARRAY_BUFFER, colors1.nbytes, colors1.ctypes.data, gl.GL_STATIC_DRAW)

        self._instance_color2_buffer = gl.GLuint()
        gl.glGenBuffers(1, self._instance_color2_buffer)
        gl.glBindBuffer(gl.GL_ARRAY_BUFFER, self._instance_color2_buffer)
        gl.glBufferData(gl.GL_ARRAY_BUFFER, colors2.nbytes, colors2.ctypes.data, gl.GL_STATIC_DRAW)

        # set up instance attribute pointers
        matrix_size = transforms[0].nbytes

        instance_ids = []
        instance_custom_ids = []
        instance_visible = []
        instances = list(self._instances.values())
        inverse_instance_ids = {}
        instance_count = 0
        for shape, (vao, vbo, ebo, tri_count, vertex_cuda_buffer) in self._shape_gl_buffers.items():
            gl.glBindVertexArray(vao)

            gl.glBindBuffer(gl.GL_ARRAY_BUFFER, self._instance_transform_gl_buffer)

            # we can only send vec4s to the shader, so we need to split the instance transforms matrix into its column vectors
            for i in range(4):
                gl.glVertexAttribPointer(
                    3 + i, 4, gl.GL_FLOAT, gl.GL_FALSE, matrix_size, ctypes.c_void_p(i * matrix_size // 4)
                )
                gl.glEnableVertexAttribArray(3 + i)
                gl.glVertexAttribDivisor(3 + i, 1)

            gl.glBindBuffer(gl.GL_ARRAY_BUFFER, self._instance_color1_buffer)
            gl.glVertexAttribPointer(7, 3, gl.GL_FLOAT, gl.GL_FALSE, colors1[0].nbytes, ctypes.c_void_p(0))
            gl.glEnableVertexAttribArray(7)
            gl.glVertexAttribDivisor(7, 1)

            gl.glBindBuffer(gl.GL_ARRAY_BUFFER, self._instance_color2_buffer)
            gl.glVertexAttribPointer(8, 3, gl.GL_FLOAT, gl.GL_FALSE, colors2[0].nbytes, ctypes.c_void_p(0))
            gl.glEnableVertexAttribArray(8)
            gl.glVertexAttribDivisor(8, 1)

            instance_ids.extend(self._shape_instances[shape])
            for i in self._shape_instances[shape]:
                inverse_instance_ids[i] = instance_count
                instance_count += 1
                instance_custom_ids.append(self._instance_custom_ids[i])
                instance_visible.append(instances[i][7])

        # trigger update to the instance transforms
        self._update_shape_instances = True

        self._wp_instance_ids = wp.array(instance_ids, dtype=wp.int32, device=self._device)
        self._wp_instance_custom_ids = wp.array(instance_custom_ids, dtype=wp.int32, device=self._device)
        self._np_instance_visible = np.array(instance_visible)
        self._instance_ids = instance_ids
        self._inverse_instance_ids = inverse_instance_ids

        gl.glBindVertexArray(0)

    def update_shape_instance(self, name, pos, rot, color1=None, color2=None, visible=None):
        """Update the instance transform of the shape

        Args:
            name: The name of the shape
            pos: The position of the shape
            rot: The rotation of the shape
            color1: The first color of the checker pattern
            color2: The second color of the checker pattern
            visible: Whether the shape is visible
        """
        if name in self._instances:
            i, body, shape, _, scale, old_color1, old_color2, v = self._instances[name]
            if visible is None:
                visible = v
            self._instances[name] = (
                i,
                body,
                shape,
                [*pos, *rot],
                scale,
                color1 or old_color1,
                color2 or old_color2,
                visible,
            )
            self._update_shape_instances = True
            return True
        return False

    def update_shape_instances(self):
        with self._shape_shader:
            self._update_shape_instances = False
            self._wp_instance_transforms = wp.array(
                [instance[3] for instance in self._instances.values()], dtype=wp.transform, device=self._device
            )
            self.update_body_transforms(None)

    def update_body_transforms(self, body_tf: wp.array):
        if self._instance_transform_cuda_buffer is None:
            return

        body_q = None
        if body_tf is not None:
            if body_tf.device.is_cuda:
                body_q = body_tf
            else:
                body_q = body_tf.to(self._device)

        vbo_transforms = self._instance_transform_cuda_buffer.map(dtype=wp.mat44, shape=(self._instance_count,))

        wp.launch(
            update_vbo_transforms,
            dim=self._instance_count,
            inputs=[
                self._wp_instance_ids,
                self._wp_instance_bodies,
                self._wp_instance_transforms,
                self._wp_instance_scalings,
                body_q,
            ],
            outputs=[
                vbo_transforms,
            ],
            device=self._device,
        )

        self._instance_transform_cuda_buffer.unmap()

    def register_body(self, name):
        # register body name and return its ID
        if name not in self._body_name:
            self._body_name[name] = len(self._body_name)
        return self._body_name[name]

    def _resolve_body_id(self, body):
        if body is None:
            return -1
        if isinstance(body, int):
            return body
        return self._body_name[body]

    def is_running(self):
        return not self.app.event_loop.has_exit

    def save(self):
        # save just keeps the window open to allow the user to interact with the scene
        while not self.app.event_loop.has_exit:
            self.update()
        if self.app.event_loop.has_exit:
            self.clear()
            self.app.event_loop.exit()

<<<<<<< HEAD
    def get_pixels(self, target_image: wp.array, split_up_tiles=True, mode=RenderMode.RGB):
        """
        Read the pixels from the frame buffer into the given array.
=======
    def get_pixels(self, target_image: wp.array, split_up_tiles=True, mode="rgb"):
        """
        Read the pixels from the frame buffer (RGB or depth are supported) into the given array.
>>>>>>> 58d6e90c

        If `split_up_tiles` is False, array must be of shape (screen_height, screen_width, 3) for RGB mode or
        (screen_height, screen_width, 1) for depth mode.
        If `split_up_tiles` is True, the pixels will be split up into tiles (see :attr:`tile_width` and :attr:`tile_height` for dimensions):
        array must be of shape (num_tiles, tile_height, tile_width, 3) for RGB mode or (num_tiles, tile_height, tile_width, 1) for depth mode.

        Args:
            target_image (array): The array to read the pixels into. Must have float32 as dtype and be on a CUDA device.
            split_up_tiles (bool): Whether to split up the viewport into tiles, see :meth:`setup_tiled_rendering`.
<<<<<<< HEAD
            mode (RenderMode): Whether to read RGB or depth pixels.
=======
            mode (str): can be either "rgb" or "depth"
>>>>>>> 58d6e90c

        Returns:
            bool: Whether the pixels were successfully read.
        """
        from pyglet import gl

<<<<<<< HEAD
        channels = 3 if mode == RenderMode.RGB else 1
=======
        channels = 3 if mode == "rgb" else 1
>>>>>>> 58d6e90c

        if split_up_tiles:
            assert (
                self._tile_width is not None and self._tile_height is not None
            ), "Tile width and height are not set, tiles must all have the same size"
            assert all(
                vp[2] == self._tile_width for vp in self._tile_viewports
            ), "Tile widths do not all equal global tile_width, use `get_tile_pixels` instead to retrieve pixels for a single tile"
            assert all(
                vp[3] == self._tile_height for vp in self._tile_viewports
            ), "Tile heights do not all equal global tile_height, use `get_tile_pixels` instead to retrieve pixels for a single tile"
            assert target_image.shape == (
                self.num_tiles,
                self._tile_height,
                self._tile_width,
                channels,
            ), f"Shape of `target_image` array does not match {self.num_tiles} x {self.screen_height} x {self.screen_width} x {channels}"
        else:
            assert target_image.shape == (
                self.screen_height,
                self.screen_width,
                channels,
            ), f"Shape of `target_image` array does not match {self.screen_height} x {self.screen_width} x {channels}"

        gl.glBindBuffer(gl.GL_PIXEL_PACK_BUFFER, self._frame_pbo)
<<<<<<< HEAD
        if mode == RenderMode.RGB:
            gl.glBindTexture(gl.GL_TEXTURE_2D, self._frame_texture)
        if mode == RenderMode.DEPTH:
            gl.glBindTexture(gl.GL_TEXTURE_2D, self._frame_depth_texture)
        try:
            # read screen texture into PBO
            if mode == RenderMode.RGB:
                gl.glGetTexImage(gl.GL_TEXTURE_2D, 0, gl.GL_RGB, gl.GL_UNSIGNED_BYTE, ctypes.c_void_p(0))
            elif mode == RenderMode.DEPTH:
=======
        if mode == "rgb":
            gl.glBindTexture(gl.GL_TEXTURE_2D, self._frame_texture)
        if mode == "depth":
            gl.glBindTexture(gl.GL_TEXTURE_2D, self._frame_depth_texture)
        try:
            # read screen texture into PBO
            if mode == "rgb":
                gl.glGetTexImage(gl.GL_TEXTURE_2D, 0, gl.GL_RGB, gl.GL_UNSIGNED_BYTE, ctypes.c_void_p(0))
            elif mode == "depth":
>>>>>>> 58d6e90c
                gl.glGetTexImage(gl.GL_TEXTURE_2D, 0, gl.GL_DEPTH_COMPONENT, gl.GL_FLOAT, ctypes.c_void_p(0))
        except gl.GLException:
            # this can happen if the window is closed/being moved to a different display
            gl.glBindTexture(gl.GL_TEXTURE_2D, 0)
            gl.glBindBuffer(gl.GL_PIXEL_PACK_BUFFER, 0)
            return False
        gl.glBindTexture(gl.GL_TEXTURE_2D, 0)
        gl.glBindBuffer(gl.GL_PIXEL_PACK_BUFFER, 0)

        pbo_buffer = wp.RegisteredGLBuffer(
            int(self._frame_pbo.value), self._device, wp.RegisteredGLBuffer.WRITE_DISCARD
        )
        screen_size = self.screen_height * self.screen_width
<<<<<<< HEAD
        if mode == RenderMode.RGB:
            img = pbo_buffer.map(dtype=wp.uint8, shape=(screen_size * channels))
        elif mode == RenderMode.DEPTH:
=======
        if mode == "rgb":
            img = pbo_buffer.map(dtype=wp.uint8, shape=(screen_size * channels))
        elif mode == "depth":
>>>>>>> 58d6e90c
            img = pbo_buffer.map(dtype=wp.float32, shape=(screen_size * channels))
        img = img.to(target_image.device)
        if split_up_tiles:
            positions = wp.array(self._tile_viewports, ndim=2, dtype=wp.int32, device=target_image.device)
<<<<<<< HEAD
            if mode == RenderMode.RGB:
=======
            if mode == "rgb":
>>>>>>> 58d6e90c
                wp.launch(
                    copy_rgb_frame_tiles,
                    dim=(self.num_tiles, self._tile_width, self._tile_height),
                    inputs=[img, positions, self.screen_width, self.screen_height, self._tile_height],
                    outputs=[target_image],
                    device=target_image.device,
                )
<<<<<<< HEAD
            elif mode == RenderMode.DEPTH:
=======
            elif mode == "depth":
>>>>>>> 58d6e90c
                wp.launch(
                    copy_depth_frame_tiles,
                    dim=(self.num_tiles, self._tile_width, self._tile_height),
                    inputs=[
                        img,
                        positions,
                        self.screen_width,
                        self.screen_height,
                        self._tile_height,
                        self.camera_near_plane,
                        self.camera_far_plane,
                    ],
                    outputs=[target_image],
                    device=target_image.device,
                )
        else:
<<<<<<< HEAD
            if mode == RenderMode.RGB:
=======
            if mode == "rgb":
>>>>>>> 58d6e90c
                wp.launch(
                    copy_rgb_frame,
                    dim=(self.screen_width, self.screen_height),
                    inputs=[img, self.screen_width, self.screen_height],
                    outputs=[target_image],
                    device=target_image.device,
                )
<<<<<<< HEAD
            elif mode == RenderMode.DEPTH:
=======
            elif mode == "depth":
>>>>>>> 58d6e90c
                wp.launch(
                    copy_depth_frame,
                    dim=(self.screen_width, self.screen_height),
                    inputs=[img, self.screen_width, self.screen_height, self.camera_near_plane, self.camera_far_plane],
                    outputs=[target_image],
                    device=target_image.device,
                )
        pbo_buffer.unmap()
        return True

    # def create_image_texture(self, file_path):
    #     from PIL import Image
    #     img = Image.open(file_path)
    #     img_data = np.array(list(img.getdata()), np.uint8)
    #     texture = glGenTextures(1)
    #     glBindTexture(GL_TEXTURE_2D, texture)
    #     glTexImage2D(GL_TEXTURE_2D, 0, GL_RGB, img.width, img.height, 0, GL_RGB, GL_UNSIGNED_BYTE, img_data)
    #     glTexParameteri(GL_TEXTURE_2D, GL_TEXTURE_WRAP_S, GL_REPEAT)
    #     glTexParameteri(GL_TEXTURE_2D, GL_TEXTURE_WRAP_T, GL_REPEAT)
    #     glTexParameteri(GL_TEXTURE_2D, GL_TEXTURE_MIN_FILTER, GL_LINEAR)
    #     glTexParameteri(GL_TEXTURE_2D, GL_TEXTURE_MAG_FILTER, GL_LINEAR)
    #     return texture

    # def create_check_texture(self, color1=(0, 0.5, 1.0), color2=None, width=default_texture_size, height=default_texture_size):
    #     if width == 1 and height == 1:
    #         pixels = np.array([np.array(color1)*255], dtype=np.uint8)
    #     else:
    #         pixels = np.zeros((width, height, 3), dtype=np.uint8)
    #         half_w = width // 2
    #         half_h = height // 2
    #         color1 = np.array(np.array(color1)*255, dtype=np.uint8)
    #         pixels[0:half_w, 0:half_h] = color1
    #         pixels[half_w:width, half_h:height] = color1
    #         if color2 is None:
    #             color2 = np.array(np.clip(np.array(color1, dtype=np.float32) + 50, 0, 255), dtype=np.uint8)
    #         else:
    #             color2 = np.array(np.array(color2)*255, dtype=np.uint8)
    #         pixels[half_w:width, 0:half_h] = color2
    #         pixels[0:half_w, half_h:height] = color2
    #     texture = glGenTextures(1)
    #     glBindTexture(GL_TEXTURE_2D, texture)
    #     glTexImage2D(GL_TEXTURE_2D, 0, GL_RGB, width, height, 0, GL_RGB, GL_UNSIGNED_BYTE, pixels.flatten())
    #     glTexParameteri(GL_TEXTURE_2D, GL_TEXTURE_WRAP_S, GL_REPEAT)
    #     glTexParameteri(GL_TEXTURE_2D, GL_TEXTURE_WRAP_T, GL_REPEAT)
    #     glTexParameteri(GL_TEXTURE_2D, GL_TEXTURE_MIN_FILTER, GL_LINEAR)
    #     glTexParameteri(GL_TEXTURE_2D, GL_TEXTURE_MAG_FILTER, GL_LINEAR)
    #     return texture

    def render_plane(
        self,
        name: str,
        pos: tuple,
        rot: tuple,
        width: float,
        length: float,
        color: tuple = (1.0, 1.0, 1.0),
        color2=None,
        parent_body: str = None,
        is_template: bool = False,
        u_scaling=1.0,
        v_scaling=1.0,
    ):
        """Add a plane for visualization

        Args:
            name: The name of the plane
            pos: The position of the plane
            rot: The rotation of the plane
            width: The width of the plane
            length: The length of the plane
            color: The color of the plane
            texture: The texture of the plane (optional)
        """
        geo_hash = hash(("plane", width, length))
        if geo_hash in self._shape_geo_hash:
            shape = self._shape_geo_hash[geo_hash]
            if self.update_shape_instance(name, pos, rot):
                return shape
        else:
            faces = np.array([0, 1, 2, 2, 3, 0], dtype=np.uint32)
            normal = (0.0, 1.0, 0.0)
            width = width if width > 0.0 else 100.0
            length = length if length > 0.0 else 100.0
            aspect = width / length
            u = width * aspect * u_scaling
            v = length * v_scaling
            gfx_vertices = np.array(
                [
                    [-width, 0.0, -length, *normal, 0.0, 0.0],
                    [-width, 0.0, length, *normal, 0.0, v],
                    [width, 0.0, length, *normal, u, v],
                    [width, 0.0, -length, *normal, u, 0.0],
                ],
                dtype=np.float32,
            )
            shape = self.register_shape(geo_hash, gfx_vertices, faces, color1=color, color2=color2)
        if not is_template:
            body = self._resolve_body_id(parent_body)
            self.add_shape_instance(name, shape, body, pos, rot)
        return shape

    def render_ground(self, size: float = 100.0):
        """Add a ground plane for visualization

        Args:
            size: The size of the ground plane
        """
        color1 = (200 / 255, 200 / 255, 200 / 255)
        color2 = (150 / 255, 150 / 255, 150 / 255)
        sqh = np.sqrt(0.5)
        if self._camera_axis == 0:
            q = (0.0, 0.0, -sqh, sqh)
        elif self._camera_axis == 1:
            q = (0.0, 0.0, 0.0, 1.0)
        elif self._camera_axis == 2:
            q = (sqh, 0.0, 0.0, sqh)
        return self.render_plane(
            "ground",
            (0.0, 0.0, 0.0),
            q,
            size,
            size,
            color1,
            color2=color2,
            u_scaling=1.0,
            v_scaling=1.0,
        )

    def render_sphere(
        self, name: str, pos: tuple, rot: tuple, radius: float, parent_body: str = None, is_template: bool = False
    ):
        """Add a sphere for visualization

        Args:
            pos: The position of the sphere
            radius: The radius of the sphere
            name: A name for the USD prim on the stage
        """
        geo_hash = hash(("sphere", radius))
        if geo_hash in self._shape_geo_hash:
            shape = self._shape_geo_hash[geo_hash]
            if self.update_shape_instance(name, pos, rot):
                return shape
        else:
            vertices, indices = self._create_sphere_mesh(radius)
            shape = self.register_shape(geo_hash, vertices, indices)
        if not is_template:
            body = self._resolve_body_id(parent_body)
            self.add_shape_instance(name, shape, body, pos, rot)
        return shape

    def render_capsule(
        self,
        name: str,
        pos: tuple,
        rot: tuple,
        radius: float,
        half_height: float,
        parent_body: str = None,
        is_template: bool = False,
        up_axis: int = 1,
    ):
        """Add a capsule for visualization

        Args:
            pos: The position of the capsule
            radius: The radius of the capsule
            half_height: The half height of the capsule
            name: A name for the USD prim on the stage
            up_axis: The axis of the capsule that points up (0: x, 1: y, 2: z)
        """
        geo_hash = hash(("capsule", radius, half_height))
        if geo_hash in self._shape_geo_hash:
            shape = self._shape_geo_hash[geo_hash]
            if self.update_shape_instance(name, pos, rot):
                return shape
        else:
            vertices, indices = self._create_capsule_mesh(radius, half_height, up_axis=up_axis)
            shape = self.register_shape(geo_hash, vertices, indices)
        if not is_template:
            body = self._resolve_body_id(parent_body)
            self.add_shape_instance(name, shape, body, pos, rot)
        return shape

    def render_cylinder(
        self,
        name: str,
        pos: tuple,
        rot: tuple,
        radius: float,
        half_height: float,
        parent_body: str = None,
        is_template: bool = False,
        up_axis: int = 1,
    ):
        """Add a cylinder for visualization

        Args:
            pos: The position of the cylinder
            radius: The radius of the cylinder
            half_height: The half height of the cylinder
            name: A name for the USD prim on the stage
            up_axis: The axis of the cylinder that points up (0: x, 1: y, 2: z)
        """
        geo_hash = hash(("cylinder", radius, half_height))
        if geo_hash in self._shape_geo_hash:
            shape = self._shape_geo_hash[geo_hash]
            if self.update_shape_instance(name, pos, rot):
                return shape
        else:
            vertices, indices = self._create_cylinder_mesh(radius, half_height, up_axis=up_axis)
            shape = self.register_shape(geo_hash, vertices, indices)
        if not is_template:
            body = self._resolve_body_id(parent_body)
            self.add_shape_instance(name, shape, body, pos, rot)
        return shape

    def render_cone(
        self,
        name: str,
        pos: tuple,
        rot: tuple,
        radius: float,
        half_height: float,
        parent_body: str = None,
        is_template: bool = False,
        up_axis: int = 1,
    ):
        """Add a cone for visualization

        Args:
            pos: The position of the cone
            radius: The radius of the cone
            half_height: The half height of the cone
            name: A name for the USD prim on the stage
            up_axis: The axis of the cone that points up (0: x, 1: y, 2: z)
        """
        geo_hash = hash(("cone", radius, half_height))
        if geo_hash in self._shape_geo_hash:
            shape = self._shape_geo_hash[geo_hash]
            if self.update_shape_instance(name, pos, rot):
                return shape
        else:
            vertices, indices = self._create_cone_mesh(radius, half_height, up_axis=up_axis)
            shape = self.register_shape(geo_hash, vertices, indices)
        if not is_template:
            body = self._resolve_body_id(parent_body)
            self.add_shape_instance(name, shape, body, pos, rot)
        return shape

    def render_box(
        self, name: str, pos: tuple, rot: tuple, extents: tuple, parent_body: str = None, is_template: bool = False
    ):
        """Add a box for visualization

        Args:
            pos: The position of the box
            extents: The extents of the box
            name: A name for the USD prim on the stage
        """
        geo_hash = hash(("box", tuple(extents)))
        if geo_hash in self._shape_geo_hash:
            shape = self._shape_geo_hash[geo_hash]
            if self.update_shape_instance(name, pos, rot):
                return shape
        else:
            vertices, indices = self._create_box_mesh(extents)
            shape = self.register_shape(geo_hash, vertices, indices)
        if not is_template:
            body = self._resolve_body_id(parent_body)
            self.add_shape_instance(name, shape, body, pos, rot)
        return shape

    def render_mesh(
        self,
        name: str,
        points,
        indices,
        colors=None,
        pos=(0.0, 0.0, 0.0),
        rot=(0.0, 0.0, 0.0, 1.0),
        scale=(1.0, 1.0, 1.0),
        update_topology=False,
        parent_body: str = None,
        is_template: bool = False,
        smooth_shading: bool = True,
    ):
        """Add a mesh for visualization

        Args:
            points: The points of the mesh
            indices: The indices of the mesh
            colors: The colors of the mesh
            pos: The position of the mesh
            rot: The rotation of the mesh
            scale: The scale of the mesh
            name: A name for the USD prim on the stage
            smooth_shading: Whether to average face normals at each vertex or introduce additional vertices for each face
        """
        if colors is None:
            colors = np.ones((len(points), 3), dtype=np.float32)
        else:
            colors = np.array(colors, dtype=np.float32)
        points = np.array(points, dtype=np.float32) * np.array(scale, dtype=np.float32)
        indices = np.array(indices, dtype=np.int32).reshape((-1, 3))
        if name in self._instances:
            self.update_shape_instance(name, pos, rot)
            shape = self._instances[name][2]
            self.update_shape_vertices(shape, points)
            return
        geo_hash = hash((points.tobytes(), indices.tobytes(), colors.tobytes()))
        if geo_hash in self._shape_geo_hash:
            shape = self._shape_geo_hash[geo_hash]
            if self.update_shape_instance(name, pos, rot):
                return shape
        else:
            if smooth_shading:
                normals = wp.zeros(len(points), dtype=wp.vec3)
                vertices = wp.array(points, dtype=wp.vec3)
                faces_per_vertex = wp.zeros(len(points), dtype=int)
                wp.launch(
                    compute_average_normals,
                    dim=len(indices),
                    inputs=[wp.array(indices, dtype=int), vertices],
                    outputs=[normals, faces_per_vertex],
                )
                gfx_vertices = wp.zeros((len(points), 8), dtype=float)
                wp.launch(
                    assemble_gfx_vertices,
                    dim=len(points),
                    inputs=[vertices, normals, faces_per_vertex],
                    outputs=[gfx_vertices],
                )
                gfx_vertices = gfx_vertices.numpy()
                gfx_indices = indices.flatten()
            else:
                gfx_vertices = wp.zeros((len(indices) * 3, 8), dtype=float)
                wp.launch(
                    compute_gfx_vertices,
                    dim=len(indices),
                    inputs=[wp.array(indices, dtype=int), wp.array(points, dtype=wp.vec3)],
                    outputs=[gfx_vertices],
                )
                gfx_vertices = gfx_vertices.numpy()
                gfx_indices = np.arange(len(indices) * 3)
            shape = self.register_shape(geo_hash, gfx_vertices, gfx_indices)
        if not is_template:
            body = self._resolve_body_id(parent_body)
            self.add_shape_instance(name, shape, body, pos, rot)
        return shape

    def render_arrow(
        self,
        name: str,
        pos: tuple,
        rot: tuple,
        base_radius: float,
        base_height: float,
        cap_radius: float = None,
        cap_height: float = None,
        parent_body: str = None,
        is_template: bool = False,
        up_axis: int = 1,
        color: Tuple[float, float, float] = None,
    ):
        """Add a arrow for visualization

        Args:
            pos: The position of the arrow
            base_radius: The radius of the cylindrical base of the arrow
            base_height: The height of the cylindrical base of the arrow
            cap_radius: The radius of the conical cap of the arrow
            cap_height: The height of the conical cap of the arrow
            name: A name for the USD prim on the stage
            up_axis: The axis of the arrow that points up (0: x, 1: y, 2: z)
        """
        geo_hash = hash(("arrow", base_radius, base_height, cap_radius, cap_height))
        if geo_hash in self._shape_geo_hash:
            shape = self._shape_geo_hash[geo_hash]
            if self.update_shape_instance(name, pos, rot):
                return shape
        else:
            vertices, indices = self._create_arrow_mesh(
                base_radius, base_height, cap_radius, cap_height, up_axis=up_axis
            )
            shape = self.register_shape(geo_hash, vertices, indices)
        if not is_template:
            body = self._resolve_body_id(parent_body)
            self.add_shape_instance(name, shape, body, pos, rot, color1=color, color2=color)
        return shape

    def render_ref(self, name: str, path: str, pos: tuple, rot: tuple, scale: tuple):
        """
        Create a reference (instance) with the given name to the given path.
        """

        if path in self._instances:
            _, body, shape, _, original_scale, color1, color2 = self._instances[path]
            self.add_shape_instance(name, shape, body, pos, rot, scale or original_scale, color1, color2)
            return

        raise Exception("Cannot create reference to path: " + path)

    def render_points(self, name: str, points, radius, colors=None):
        """Add a set of points

        Args:
            points: The points to render
            radius: The radius of the points (scalar or list)
            colors: The colors of the points
            name: A name for the USD prim on the stage
        """

        if len(points) == 0:
            return

        if isinstance(points, wp.array):
            wp_points = points
        else:
            wp_points = wp.array(points, dtype=wp.vec3, device=self._device)

        if name not in self._shape_instancers:
            np_points = points.numpy() if isinstance(points, wp.array) else points
            instancer = ShapeInstancer(self._shape_shader, self._device)
            radius_is_scalar = np.isscalar(radius)
            if radius_is_scalar:
                vertices, indices = self._create_sphere_mesh(radius)
            else:
                vertices, indices = self._create_sphere_mesh(1.0)
            if colors is None:
                color = tab10_color_map(len(self._shape_geo_hash))
            else:
                color = colors[0]
            instancer.register_shape(vertices, indices, color, color)
            scalings = None if radius_is_scalar else np.tile(radius, (3, 1)).T
            instancer.allocate_instances(np_points, colors1=colors, colors2=colors, scalings=scalings)
            self._shape_instancers[name] = instancer
        else:
            instancer = self._shape_instancers[name]
            if len(points) != instancer.num_instances:
                np_points = points.numpy() if isinstance(points, wp.array) else points
                instancer.allocate_instances(np_points)

        with instancer:
            wp.launch(
                update_points_positions,
                dim=len(points),
                inputs=[wp_points, instancer.instance_scalings],
                outputs=[instancer.vbo_transforms],
                device=self._device,
            )

    def _render_lines(self, name: str, lines, color: tuple, radius: float = 0.01):
        if len(lines) == 0:
            return

        if name not in self._shape_instancers:
            instancer = ShapeInstancer(self._shape_shader, self._device)
            vertices, indices = self._create_capsule_mesh(radius, 0.5)
            if color is None or isinstance(color, list) and len(color) > 0 and isinstance(color[0], list):
                color = tab10_color_map(len(self._shape_geo_hash))
            instancer.register_shape(vertices, indices, color, color)
            instancer.allocate_instances(np.zeros((len(lines), 3)))
            self._shape_instancers[name] = instancer
        else:
            instancer = self._shape_instancers[name]
            if len(lines) != instancer.num_instances:
                instancer.allocate_instances(np.zeros((len(lines), 3)))

        lines_wp = wp.array(lines, dtype=wp.vec3, ndim=2, device=self._device)
        with instancer:
            wp.launch(
                update_line_transforms,
                dim=len(lines),
                inputs=[lines_wp],
                outputs=[instancer.vbo_transforms],
                device=self._device,
            )

    def render_line_list(self, name: str, vertices, indices, color: tuple = None, radius: float = 0.01):
        """Add a line list as a set of capsules

        Args:
            vertices: The vertices of the line-list
            indices: The indices of the line-list
            color: The color of the line
            radius: The radius of the line
        """
        lines = []
        for i in range(len(indices) // 2):
            lines.append((vertices[indices[2 * i]], vertices[indices[2 * i + 1]]))
        lines = np.array(lines)
        self._render_lines(name, lines, color, radius)

    def render_line_strip(self, name: str, vertices, color: tuple = None, radius: float = 0.01):
        """Add a line strip as a set of capsules

        Args:
            vertices: The vertices of the line-strip
            color: The color of the line
            radius: The radius of the line
        """
        lines = []
        for i in range(len(vertices) - 1):
            lines.append((vertices[i], vertices[i + 1]))
        lines = np.array(lines)
        self._render_lines(name, lines, color, radius)

    def update_shape_vertices(self, shape, points):
        if isinstance(points, wp.array):
            wp_points = points.to(self._device)
        else:
            wp_points = wp.array(points, dtype=wp.vec3, device=self._device)

        cuda_buffer = self._shape_gl_buffers[shape][4]
        vertices_shape = self._shapes[shape][0].shape
        vbo_vertices = cuda_buffer.map(dtype=wp.float32, shape=vertices_shape)

        wp.launch(
            update_vbo_vertices,
            dim=vertices_shape[0],
            inputs=[wp_points],
            outputs=[vbo_vertices],
            device=self._device,
        )

        cuda_buffer.unmap()

    @staticmethod
    def _create_sphere_mesh(
        radius=1.0,
        num_latitudes=default_num_segments,
        num_longitudes=default_num_segments,
        reverse_winding=False,
    ):
        vertices = []
        indices = []

        for i in range(num_latitudes + 1):
            theta = i * np.pi / num_latitudes
            sin_theta = np.sin(theta)
            cos_theta = np.cos(theta)

            for j in range(num_longitudes + 1):
                phi = j * 2 * np.pi / num_longitudes
                sin_phi = np.sin(phi)
                cos_phi = np.cos(phi)

                x = cos_phi * sin_theta
                y = cos_theta
                z = sin_phi * sin_theta

                u = float(j) / num_longitudes
                v = float(i) / num_latitudes

                vertices.append([x * radius, y * radius, z * radius, x, y, z, u, v])

        for i in range(num_latitudes):
            for j in range(num_longitudes):
                first = i * (num_longitudes + 1) + j
                second = first + num_longitudes + 1

                if reverse_winding:
                    indices.extend([first, second, first + 1, second, second + 1, first + 1])
                else:
                    indices.extend([first, first + 1, second, second, first + 1, second + 1])

        return np.array(vertices, dtype=np.float32), np.array(indices, dtype=np.uint32)

    @staticmethod
    def _create_capsule_mesh(radius, half_height, up_axis=1, segments=default_num_segments):
        vertices = []
        indices = []

        x_dir, y_dir, z_dir = ((1, 2, 0), (2, 0, 1), (0, 1, 2))[up_axis]
        up_vector = np.zeros(3)
        up_vector[up_axis] = half_height

        for i in range(segments + 1):
            theta = i * np.pi / segments
            sin_theta = np.sin(theta)
            cos_theta = np.cos(theta)

            for j in range(segments + 1):
                phi = j * 2 * np.pi / segments
                sin_phi = np.sin(phi)
                cos_phi = np.cos(phi)

                z = cos_phi * sin_theta
                y = cos_theta
                x = sin_phi * sin_theta

                u = cos_theta * 0.5 + 0.5
                v = cos_phi * sin_theta * 0.5 + 0.5

                xyz = x, y, z
                x, y, z = xyz[x_dir], xyz[y_dir], xyz[z_dir]
                xyz = np.array((x, y, z), dtype=np.float32) * radius
                if j < segments // 2:
                    xyz += up_vector
                else:
                    xyz -= up_vector

                vertices.append([*xyz, x, y, z, u, v])

        nv = len(vertices)
        for i in range(segments + 1):
            for j in range(segments + 1):
                first = (i * (segments + 1) + j) % nv
                second = (first + segments + 1) % nv
                indices.extend([first, second, (first + 1) % nv, second, (second + 1) % nv, (first + 1) % nv])

        vertex_data = np.array(vertices, dtype=np.float32)
        index_data = np.array(indices, dtype=np.uint32)

        return vertex_data, index_data

    @staticmethod
    def _create_cone_mesh(radius, half_height, up_axis=1, segments=default_num_segments):
        # render it as a cylinder with zero top radius so we get correct normals on the sides
        return OpenGLRenderer._create_cylinder_mesh(radius, half_height, up_axis, segments, 0.0)

    @staticmethod
    def _create_cylinder_mesh(radius, half_height, up_axis=1, segments=default_num_segments, top_radius=None):
        if up_axis not in (0, 1, 2):
            raise ValueError("up_axis must be between 0 and 2")

        x_dir, y_dir, z_dir = (
            (1, 2, 0),
            (0, 1, 2),
            (2, 0, 1),
        )[up_axis]

        indices = []

        cap_vertices = []
        side_vertices = []

        # create center cap vertices
        position = np.array([0, -half_height, 0])[[x_dir, y_dir, z_dir]]
        normal = np.array([0, -1, 0])[[x_dir, y_dir, z_dir]]
        cap_vertices.append([*position, *normal, 0.5, 0.5])
        cap_vertices.append([*-position, *-normal, 0.5, 0.5])

        if top_radius is None:
            top_radius = radius
        side_slope = -np.arctan2(top_radius - radius, 2 * half_height)

        # create the cylinder base and top vertices
        for j in (-1, 1):
            center_index = max(j, 0)
            if j == 1:
                radius = top_radius
            for i in range(segments):
                theta = 2 * np.pi * i / segments

                cos_theta = np.cos(theta)
                sin_theta = np.sin(theta)

                x = cos_theta
                y = j * half_height
                z = sin_theta

                position = np.array([radius * x, y, radius * z])

                normal = np.array([x, side_slope, z])
                normal = normal / np.linalg.norm(normal)
                uv = (i / (segments - 1), (j + 1) / 2)
                vertex = np.hstack([position[[x_dir, y_dir, z_dir]], normal[[x_dir, y_dir, z_dir]], uv])
                side_vertices.append(vertex)

                normal = np.array([0, j, 0])
                uv = (cos_theta * 0.5 + 0.5, sin_theta * 0.5 + 0.5)
                vertex = np.hstack([position[[x_dir, y_dir, z_dir]], normal[[x_dir, y_dir, z_dir]], uv])
                cap_vertices.append(vertex)

                cs = center_index * segments
                indices.extend([center_index, i + cs + 2, (i + 1) % segments + cs + 2][::-j])

        # create the cylinder side indices
        for i in range(segments):
            index1 = len(cap_vertices) + i + segments
            index2 = len(cap_vertices) + ((i + 1) % segments) + segments
            index3 = len(cap_vertices) + i
            index4 = len(cap_vertices) + ((i + 1) % segments)

            indices.extend([index1, index2, index3, index2, index4, index3])

        vertex_data = np.array(np.vstack((cap_vertices, side_vertices)), dtype=np.float32)
        index_data = np.array(indices, dtype=np.uint32)

        return vertex_data, index_data

    @staticmethod
    def _create_arrow_mesh(
        base_radius, base_height, cap_radius=None, cap_height=None, up_axis=1, segments=default_num_segments
    ):
        if up_axis not in (0, 1, 2):
            raise ValueError("up_axis must be between 0 and 2")
        if cap_radius is None:
            cap_radius = base_radius * 1.8
        if cap_height is None:
            cap_height = base_height * 0.18

        up_vector = np.array([0, 0, 0])
        up_vector[up_axis] = 1

        base_vertices, base_indices = OpenGLRenderer._create_cylinder_mesh(
            base_radius, base_height / 2, up_axis, segments
        )
        cap_vertices, cap_indices = OpenGLRenderer._create_cone_mesh(cap_radius, cap_height / 2, up_axis, segments)

        base_vertices[:, :3] += base_height / 2 * up_vector
        # move cap slightly lower to avoid z-fighting
        cap_vertices[:, :3] += (base_height + cap_height / 2 - 1e-3 * base_height) * up_vector

        vertex_data = np.vstack((base_vertices, cap_vertices))
        index_data = np.hstack((base_indices, cap_indices + len(base_vertices)))

        return vertex_data, index_data

    @staticmethod
    def _create_box_mesh(extents):
        x_extent, y_extent, z_extent = extents

        vertices = [
            # Position                        Normal    UV
            [-x_extent, -y_extent, -z_extent, -1, 0, 0, 0, 0],
            [-x_extent, -y_extent, z_extent, -1, 0, 0, 1, 0],
            [-x_extent, y_extent, z_extent, -1, 0, 0, 1, 1],
            [-x_extent, y_extent, -z_extent, -1, 0, 0, 0, 1],
            [x_extent, -y_extent, -z_extent, 1, 0, 0, 0, 0],
            [x_extent, -y_extent, z_extent, 1, 0, 0, 1, 0],
            [x_extent, y_extent, z_extent, 1, 0, 0, 1, 1],
            [x_extent, y_extent, -z_extent, 1, 0, 0, 0, 1],
            [-x_extent, -y_extent, -z_extent, 0, -1, 0, 0, 0],
            [-x_extent, -y_extent, z_extent, 0, -1, 0, 1, 0],
            [x_extent, -y_extent, z_extent, 0, -1, 0, 1, 1],
            [x_extent, -y_extent, -z_extent, 0, -1, 0, 0, 1],
            [-x_extent, y_extent, -z_extent, 0, 1, 0, 0, 0],
            [-x_extent, y_extent, z_extent, 0, 1, 0, 1, 0],
            [x_extent, y_extent, z_extent, 0, 1, 0, 1, 1],
            [x_extent, y_extent, -z_extent, 0, 1, 0, 0, 1],
            [-x_extent, -y_extent, -z_extent, 0, 0, -1, 0, 0],
            [-x_extent, y_extent, -z_extent, 0, 0, -1, 1, 0],
            [x_extent, y_extent, -z_extent, 0, 0, -1, 1, 1],
            [x_extent, -y_extent, -z_extent, 0, 0, -1, 0, 1],
            [-x_extent, -y_extent, z_extent, 0, 0, 1, 0, 0],
            [-x_extent, y_extent, z_extent, 0, 0, 1, 1, 0],
            [x_extent, y_extent, z_extent, 0, 0, 1, 1, 1],
            [x_extent, -y_extent, z_extent, 0, 0, 1, 0, 1],
        ]

        # fmt: off
        indices = [
            0, 1, 2,
            0, 2, 3,
            4, 6, 5,
            4, 7, 6,
            8, 10, 9,
            8, 11, 10,
            12, 13, 14,
            12, 14, 15,
            16, 17, 18,
            16, 18, 19,
            20, 22, 21,
            20, 23, 22,
        ]
        # fmt: on
        return np.array(vertices, dtype=np.float32), np.array(indices, dtype=np.uint32)


if __name__ == "__main__":
    wp.init()
    renderer = OpenGLRenderer()<|MERGE_RESOLUTION|>--- conflicted
+++ resolved
@@ -21,14 +21,6 @@
 Mat44 = Union[List[float], List[List[float]], np.ndarray]
 
 
-<<<<<<< HEAD
-class RenderMode(Enum):
-    RGB = 0
-    DEPTH = 1
-
-
-=======
->>>>>>> 58d6e90c
 wp.set_module_options({"enable_backward": False})
 
 shape_vertex_shader = """
@@ -936,12 +928,9 @@
         self._left_mouse_pressed = False
         self._keys_pressed = defaultdict(bool)
         self._key_callbacks = []
-<<<<<<< HEAD
 
         self.render_2d_callbacks = []
         self.render_3d_callbacks = []
-=======
->>>>>>> 58d6e90c
 
         self.update_view_matrix()
         self.update_projection_matrix()
@@ -2227,15 +2216,9 @@
             self.clear()
             self.app.event_loop.exit()
 
-<<<<<<< HEAD
-    def get_pixels(self, target_image: wp.array, split_up_tiles=True, mode=RenderMode.RGB):
-        """
-        Read the pixels from the frame buffer into the given array.
-=======
     def get_pixels(self, target_image: wp.array, split_up_tiles=True, mode="rgb"):
         """
         Read the pixels from the frame buffer (RGB or depth are supported) into the given array.
->>>>>>> 58d6e90c
 
         If `split_up_tiles` is False, array must be of shape (screen_height, screen_width, 3) for RGB mode or
         (screen_height, screen_width, 1) for depth mode.
@@ -2245,22 +2228,14 @@
         Args:
             target_image (array): The array to read the pixels into. Must have float32 as dtype and be on a CUDA device.
             split_up_tiles (bool): Whether to split up the viewport into tiles, see :meth:`setup_tiled_rendering`.
-<<<<<<< HEAD
-            mode (RenderMode): Whether to read RGB or depth pixels.
-=======
             mode (str): can be either "rgb" or "depth"
->>>>>>> 58d6e90c
 
         Returns:
             bool: Whether the pixels were successfully read.
         """
         from pyglet import gl
 
-<<<<<<< HEAD
-        channels = 3 if mode == RenderMode.RGB else 1
-=======
         channels = 3 if mode == "rgb" else 1
->>>>>>> 58d6e90c
 
         if split_up_tiles:
             assert (
@@ -2286,17 +2261,6 @@
             ), f"Shape of `target_image` array does not match {self.screen_height} x {self.screen_width} x {channels}"
 
         gl.glBindBuffer(gl.GL_PIXEL_PACK_BUFFER, self._frame_pbo)
-<<<<<<< HEAD
-        if mode == RenderMode.RGB:
-            gl.glBindTexture(gl.GL_TEXTURE_2D, self._frame_texture)
-        if mode == RenderMode.DEPTH:
-            gl.glBindTexture(gl.GL_TEXTURE_2D, self._frame_depth_texture)
-        try:
-            # read screen texture into PBO
-            if mode == RenderMode.RGB:
-                gl.glGetTexImage(gl.GL_TEXTURE_2D, 0, gl.GL_RGB, gl.GL_UNSIGNED_BYTE, ctypes.c_void_p(0))
-            elif mode == RenderMode.DEPTH:
-=======
         if mode == "rgb":
             gl.glBindTexture(gl.GL_TEXTURE_2D, self._frame_texture)
         if mode == "depth":
@@ -2306,7 +2270,6 @@
             if mode == "rgb":
                 gl.glGetTexImage(gl.GL_TEXTURE_2D, 0, gl.GL_RGB, gl.GL_UNSIGNED_BYTE, ctypes.c_void_p(0))
             elif mode == "depth":
->>>>>>> 58d6e90c
                 gl.glGetTexImage(gl.GL_TEXTURE_2D, 0, gl.GL_DEPTH_COMPONENT, gl.GL_FLOAT, ctypes.c_void_p(0))
         except gl.GLException:
             # this can happen if the window is closed/being moved to a different display
@@ -2320,24 +2283,14 @@
             int(self._frame_pbo.value), self._device, wp.RegisteredGLBuffer.WRITE_DISCARD
         )
         screen_size = self.screen_height * self.screen_width
-<<<<<<< HEAD
-        if mode == RenderMode.RGB:
-            img = pbo_buffer.map(dtype=wp.uint8, shape=(screen_size * channels))
-        elif mode == RenderMode.DEPTH:
-=======
         if mode == "rgb":
             img = pbo_buffer.map(dtype=wp.uint8, shape=(screen_size * channels))
         elif mode == "depth":
->>>>>>> 58d6e90c
             img = pbo_buffer.map(dtype=wp.float32, shape=(screen_size * channels))
         img = img.to(target_image.device)
         if split_up_tiles:
             positions = wp.array(self._tile_viewports, ndim=2, dtype=wp.int32, device=target_image.device)
-<<<<<<< HEAD
-            if mode == RenderMode.RGB:
-=======
             if mode == "rgb":
->>>>>>> 58d6e90c
                 wp.launch(
                     copy_rgb_frame_tiles,
                     dim=(self.num_tiles, self._tile_width, self._tile_height),
@@ -2345,11 +2298,7 @@
                     outputs=[target_image],
                     device=target_image.device,
                 )
-<<<<<<< HEAD
-            elif mode == RenderMode.DEPTH:
-=======
             elif mode == "depth":
->>>>>>> 58d6e90c
                 wp.launch(
                     copy_depth_frame_tiles,
                     dim=(self.num_tiles, self._tile_width, self._tile_height),
@@ -2366,11 +2315,7 @@
                     device=target_image.device,
                 )
         else:
-<<<<<<< HEAD
-            if mode == RenderMode.RGB:
-=======
             if mode == "rgb":
->>>>>>> 58d6e90c
                 wp.launch(
                     copy_rgb_frame,
                     dim=(self.screen_width, self.screen_height),
@@ -2378,11 +2323,7 @@
                     outputs=[target_image],
                     device=target_image.device,
                 )
-<<<<<<< HEAD
-            elif mode == RenderMode.DEPTH:
-=======
             elif mode == "depth":
->>>>>>> 58d6e90c
                 wp.launch(
                     copy_depth_frame,
                     dim=(self.screen_width, self.screen_height),
