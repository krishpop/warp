# Copyright (c) 2022 NVIDIA CORPORATION.  All rights reserved.
# NVIDIA CORPORATION and its licensors retain all intellectual property
# and proprietary rights in and to this software, related documentation
# and any modifications thereto.  Any use, reproduction, disclosure or
# distribution of this software and related documentation without an express
# license agreement from NVIDIA CORPORATION is strictly prohibited.

###########################################################################
# Example Sim Rigid Contact
#
# Shows how to set up free rigid bodies with different shape types falling
# and colliding against each other and the ground using wp.sim.ModelBuilder().
#
###########################################################################

import os
import math

import numpy as np

import warp as wp
import warp.sim
import warp.sim.render

wp.init()


class Example:

    def __init__(self, stage):

        self.sim_steps = 1000
        self.sim_dt = 1.0/60.0
        self.sim_time = 0.0
        self.sim_substeps = 8

        self.num_bodies = 8
        self.scale = 0.5
        self.ke = 1.e+5
        self.kd = 250.0
        self.kf = 500.0

        builder = wp.sim.ModelBuilder()

        # boxes
        for i in range(self.num_bodies):
            
            b = builder.add_body(origin=wp.transform((i, 1.0, 0.0), wp.quat_identity()))

            s = builder.add_shape_box( 
                pos=(0.0, 0.0, 0.0),
                hx=0.5*self.scale,
                hy=0.2*self.scale,
                hz=0.2*self.scale,
                body=i,
                ke=self.ke,
                kd=self.kd,
                kf=self.kf)

        # spheres
        for i in range(self.num_bodies):
            
            b = builder.add_body(origin=wp.transform((i, 1.0, 2.0), wp.quat_identity()))

            s = builder.add_shape_sphere(
                pos=(0.0, 0.0, 0.0),
                radius=0.25*self.scale, 
                body=b,
                ke=self.ke,
                kd=self.kd,
                kf=self.kf)

        # capsules
        for i in range(self.num_bodies):
            
            b = builder.add_body(origin=wp.transform((i, 1.0, 6.0), wp.quat_identity()))

            s = builder.add_shape_capsule( 
                pos=(0.0, 0.0, 0.0),
                radius=0.25*self.scale,
                half_width=self.scale*0.5,
                body=b,
                ke=self.ke,
                kd=self.kd,
                kf=self.kf)

        # initial spin 
        for i in range(len(builder.body_qd)):
            builder.body_qd[i] = (0.0, 2.0, 10.0, 0.0, 0.0, 0.0)

        # meshes
        monkey = self.load_mesh(os.path.join(os.path.dirname(__file__), f"assets/monkey.obj"))
        for i in range(self.num_bodies):
            
            b = builder.add_body(origin=wp.transform(
                (i*0.5*self.scale, 1.0 + i*1.7*self.scale, 4.0 + i*0.5*self.scale),
                wp.quat_from_axis_angle((0.0, 1.0, 0.0), math.pi*0.1*i)))

            s = builder.add_shape_mesh(
                    body=b,
                    mesh=monkey,
                    pos=(0.0, 0.0, 0.0),
                    scale=(self.scale, self.scale, self.scale),
                    ke=self.ke,
                    kd=self.kd,
                    kf=self.kf,
                    density=1e3,
                )
        
        self.model = builder.finalize()
        self.model.ground = True

        self.integrator = wp.sim.XPBDIntegrator()
        self.state = self.model.state()

        self.renderer = wp.sim.render.SimRenderer(self.model, stage, scaling=30.0)

    def load_mesh(self, filename, use_meshio=False):
        if use_meshio:
            import meshio
            m = meshio.read(filename)
            mesh_points = np.array(m.points)
            mesh_indices = np.array(m.cells[0].data, dtype=np.int32).flatten()
        else:
            import openmesh
            m = openmesh.read_trimesh(filename)
            mesh_points = np.array(m.points())
            mesh_indices = np.array(m.face_vertex_indices(), dtype=np.int32).flatten()
        return wp.sim.Mesh(mesh_points, mesh_indices)

    def update(self):

        with wp.ScopedTimer("simulate", active=False):
            
            for i in range(self.sim_substeps):
                self.state.clear_forces()
<<<<<<< HEAD
                self.state = self.integrator.simulate(self.model, self.state, self.state, self.sim_dt/self.sim_substeps)

            if self.model.ground:
                wp.sim.collide(self.model, self.state)
=======
                wp.sim.collide(self.model, self.state)
                self.state = self.integrator.simulate(self.model, self.state, self.state, self.sim_dt/self.sim_substeps)   
>>>>>>> 1a46788e

    def render(self, is_live=False):

        with wp.ScopedTimer("render", active=False):
            time = 0.0 if is_live else self.sim_time

            self.renderer.begin_frame(time)
            self.renderer.render(self.state)
            self.renderer.end_frame()
        
        self.sim_time += self.sim_dt


if __name__ == '__main__':
    stage_path = os.path.join(os.path.dirname(__file__), "outputs/example_sim_rigid_contact.usd")

    example = Example(stage_path)

    use_graph = True
    if use_graph:
        wp.capture_begin()
        example.update()
        graph = wp.capture_end()

    for i in range(example.sim_steps):
        if use_graph:
            wp.capture_launch(graph)
        else:
            example.update()
        example.render()

    example.renderer.save()




<|MERGE_RESOLUTION|>--- conflicted
+++ resolved
@@ -134,15 +134,8 @@
             
             for i in range(self.sim_substeps):
                 self.state.clear_forces()
-<<<<<<< HEAD
-                self.state = self.integrator.simulate(self.model, self.state, self.state, self.sim_dt/self.sim_substeps)
-
-            if self.model.ground:
-                wp.sim.collide(self.model, self.state)
-=======
                 wp.sim.collide(self.model, self.state)
                 self.state = self.integrator.simulate(self.model, self.state, self.state, self.sim_dt/self.sim_substeps)   
->>>>>>> 1a46788e
 
     def render(self, is_live=False):
 
