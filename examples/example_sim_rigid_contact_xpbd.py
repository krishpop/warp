--- conflicted
+++ resolved
@@ -164,10 +164,7 @@
     num_con_history.append(example.model.rigid_contact_inv_weight.numpy().copy())
 
     from tqdm import trange
-<<<<<<< HEAD
-=======
     example.render()
->>>>>>> 1a46788e
     for i in trange(example.sim_steps):
         example.update()
         example.render()
