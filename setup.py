--- conflicted
+++ resolved
@@ -124,33 +124,6 @@
     warp_binary_libraries = []  # Not needed during egg_info command
 
 setuptools.setup(
-<<<<<<< HEAD
-    name="warp-lang",
-    version="0.10.1",
-    author="NVIDIA",
-    author_email="mmacklin@nvidia.com",
-    description="A Python framework for high-performance simulation and graphics programming",
-    url="https://github.com/NVIDIA/warp",
-    project_urls={
-        "Documentation": "https://nvidia.github.io/warp",
-    },
-    long_description="",
-    long_description_content_type="text/markdown",
-    license="NVSCL",
-    packages=setuptools.find_packages(),
-    package_data={"": ["native/*", "native/nanovdb/*", "tests/assets/*", "bin/*"]},
-    classifiers=[
-        "Programming Language :: Python :: 3.7",
-        "Programming Language :: Python :: 3.8",
-        "Programming Language :: Python :: 3.9",
-        "Programming Language :: Python :: 3.10",
-        "Programming Language :: Python :: 3.11",
-        "License :: Other/Proprietary License",
-        "Operating System :: OS Independent",
-    ],
-    install_requires=["numpy"],
-    python_requires=">=3.7"
-=======
     package_data={
         "": [
             "native/*.cpp",
@@ -166,5 +139,4 @@
     cmdclass={
         "bdist_wheel": WarpBDistWheel,
     },
->>>>>>> ac0a50b9
 )